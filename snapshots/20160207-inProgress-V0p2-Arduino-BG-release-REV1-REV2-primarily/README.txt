Primarily for BG to install on his home REV1 and REV2 nodes.
DHD20160207

Configs of interest are:

#define CONFIG_Trial2013Winter_Round1_NOHUB // REV1 as TX-only leaf node.

and:

#define CONFIG_Trial2013Winter_Round2_NOHUB // REV2 cut4 as TX-only leaf node.

Exactly one CONFIG_XXX should be uncommented at a time.




Q: How do I upgrade the OTRadioLink library?

Shut down the Arduino IDE.

Remove the existing installed one.

On OS X it is under:

~/Documents/Arduino/libraries/OTRadioLink

<<<<<<< HEAD
and on Linux:

~/Arduino/libraries/OTRadioLink

=======
>>>>>>> 12aa5881
So I run:

rm -rf ~/Documents/Arduino/libraries/OTRadioLink

To install the new one reopen the IDE and:

Sketch -> Include Library -> Add .ZIP Library

and browse to your chosen OTRadioLink.zip to install it.<|MERGE_RESOLUTION|>--- conflicted
+++ resolved
@@ -1,7 +1,9 @@
 Primarily for BG to install on his home REV1 and REV2 nodes.
 DHD20160207
 
-Configs of interest are:
+Take the OTRadioLink.ZIP from the snapshot, or download the latest from the master (as of 20160207 19:20 UTC), or download that in the 20160207-BG-alpha tag.
+
+Configurations of interest are:
 
 #define CONFIG_Trial2013Winter_Round1_NOHUB // REV1 as TX-only leaf node.
 
@@ -24,13 +26,10 @@
 
 ~/Documents/Arduino/libraries/OTRadioLink
 
-<<<<<<< HEAD
 and on Linux:
 
 ~/Arduino/libraries/OTRadioLink
 
-=======
->>>>>>> 12aa5881
 So I run:
 
 rm -rf ~/Documents/Arduino/libraries/OTRadioLink

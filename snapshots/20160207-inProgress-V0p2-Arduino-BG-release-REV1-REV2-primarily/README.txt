--- conflicted
+++ resolved
@@ -1,11 +1,10 @@
 Primarily for BG to install on his home REV1 and REV2 nodes.
 DHD20160207
 
-<<<<<<< HEAD
-Take the OTRadioLink.ZIP from the snapshot, or download the latest from the master (as of 20160207 19:20 UTC), or download that in the 20160207-BG-alpha tag.
+To go with the source in this snapshot,
+take the OTRadioLink.ZIP from the snapshot, or download the latest from the master (as of 20160207 19:20 UTC), or download that in the 20160207-BG-alpha tag.
 
-=======
->>>>>>> 8cb67fd5
+
 Configurations of interest are:
 
 #define CONFIG_Trial2013Winter_Round1_NOHUB // REV1 as TX-only leaf node.
@@ -15,8 +14,6 @@
 #define CONFIG_Trial2013Winter_Round2_NOHUB // REV2 cut4 as TX-only leaf node.
 
 Exactly one CONFIG_XXX should be uncommented at a time.
-
-
 
 
 Q: How do I upgrade the OTRadioLink library?

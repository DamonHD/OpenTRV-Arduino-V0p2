--- conflicted
+++ resolved
@@ -1,7 +1,7 @@
 Primarily for BG to install on his home REV1 and REV2 nodes.
 DHD20160207
 
-Configs of interest are:
+Configurations of interest are:
 
 #define CONFIG_Trial2013Winter_Round1_NOHUB // REV1 as TX-only leaf node.
 
@@ -24,13 +24,10 @@
 
 ~/Documents/Arduino/libraries/OTRadioLink
 
-<<<<<<< HEAD
 and on Linux:
 
 ~/Arduino/libraries/OTRadioLink
 
-=======
->>>>>>> 12aa5881
 So I run:
 
 rm -rf ~/Documents/Arduino/libraries/OTRadioLink

/*
The OpenTRV project licenses this file to you
under the Apache Licence, Version 2.0 (the "Licence");
you may not use this file except in compliance
with the Licence. You may obtain a copy of the Licence at

http://www.apache.org/licenses/LICENSE-2.0

Unless required by applicable law or agreed to in writing,
software distributed under the Licence is distributed on an
"AS IS" BASIS, WITHOUT WARRANTIES OR CONDITIONS OF ANY
KIND, either express or implied. See the Licence for the
specific language governing permissions and limitations
under the Licence.

Author(s) / Copyright (s): Damon Hart-Davis 2014--2015
*/

/*
  Alternate POST / setup and loop / main for non-OpenTRV code running on OpenTRV h/w platform.

  DHD20151208: TEST CODE FOR REV7 PRODUCTION 2015Q4.
 */


#include "V0p2_Main.h"

#include "V0p2_Generic_Config.h"
#include "V0p2_Board_IO_Config.h" // I/O pin allocation: include ahead of I/O module headers.

// Arduino libraries.
//#include <Wire.h>
#ifdef ALLOW_CC1_SUPPORT
#include <OTProtocolCC.h>
#endif
#include <OTV0p2Base.h>
#include <OTRadioLink.h>

#include "Power_Management.h"
#include "RFM22_Radio.h"
#include "Serial_IO.h"
#include "V0p2_Sensors.h"



// Link in support for alternate Power On Self-Test and main loop if required.
#if defined(ALT_MAIN_LOOP)

// Mask for Port B input change interrupts.
#define MASK_PB_BASIC 0b00000000 // Nothing.
#ifdef PIN_RFM_NIRQ
  #if (PIN_RFM_NIRQ < 8) || (PIN_RFM_NIRQ > 15)
    #error PIN_RFM_NIRQ expected to be on port B
  #endif
  #define RFM23B_INT_MASK (1 << (PIN_RFM_NIRQ&7))
  #define MASK_PB (MASK_PB_BASIC | RFM23B_INT_MASK)
#else
  #define MASK_PB MASK_PB_BASIC
#endif


// Mask for Port D input change interrupts.
#define MASK_PD_BASIC 0b00000001 // Just RX.
#if defined(ENABLE_VOICE_SENSOR)
#if VOICE_NIRQ > 7
#error voice interrupt on wrong port
#endif
#define VOICE_INT_MASK (1 << (VOICE_NIRQ&7))
#define MASK_PD (MASK_PD_BASIC | VOICE_INT_MASK)
#else
#define MASK_PD MASK_PD_BASIC // Just RX.
#endif

static const OTRadioLink::OTRadioChannelConfig RFMConfig(OTRadValve::FHT8VRadValveBase::FHT8V_RFM23_Reg_Values, true, true, true);

// Called from startup() after some initial setup has been done.
// Can abort with panic() if need be.
void POSTalt()
  {

#if defined(USE_MODULE_RFM22RADIOSIMPLE) 
  // Initialise the radio, if configured, ASAP because it can suck a lot of power until properly initialised.
  RFM23B.preinit(NULL);
  // Check that the radio is correctly connected; panic if not...
  if(!RFM23B.configure(1, &RFMConfig) || !RFM23B.begin()) { panic(F("PANIC!")); }
#endif


//  // Force initialisation into low-power state.
//  const int heat = TemperatureC16.read();
//#if 1 && defined(DEBUG)
//  DEBUG_SERIAL_PRINT_FLASHSTRING("temp: ");
//  DEBUG_SERIAL_PRINT(heat);
//  DEBUG_SERIAL_PRINTLN();
//#endif
//  const int light = AmbLight.read();
//#if 1 && defined(DEBUG)
//  DEBUG_SERIAL_PRINT_FLASHSTRING("light: ");
//  DEBUG_SERIAL_PRINT(light);
//  DEBUG_SERIAL_PRINTLN();
//#endif



  // Trailing setup for the run
  // --------------------------

  // Set up async edge interrupts.
  ATOMIC_BLOCK (ATOMIC_RESTORESTATE)
    {
    //PCMSK0 = PB; PCINT  0--7    (LEARN1 and Radio)
    //PCMSK1 = PC; PCINT  8--15
    //PCMSK2 = PD; PCINT 16--24   (LEARN2 and MODE, RX)

    PCICR =
#if defined(MASK_PB) && (MASK_PB != 0) // If PB interrupts required.
        1 | // 0x1 enables PB/PCMSK0.
#endif
#if defined(MASK_PC) && (MASK_PC != 0) // If PC interrupts required.
        2 | // 0x2 enables PC/PCMSK1.
#endif
#if defined(MASK_PD) && (MASK_PD != 0) // If PD interrupts required.
        4 | // 0x4 enables PD/PCMSK2.
#endif
        0;

#if defined(MASK_PB) && (MASK_PB != 0) // If PB interrupts required.
    PCMSK0 = MASK_PB;
#endif
#if defined(MASK_PC) && (MASK_PC != 0) // If PC interrupts required.
    PCMSK1 = MASK_PC;
#endif
#if defined(MASK_PD) && (MASK_PD != 0) // If PD interrupts required.
    PCMSK2 = MASK_PD;
#endif
    }
  }


#if defined(ALT_MAIN_LOOP)

#if defined(MASK_PB) && (MASK_PB != 0) // If PB interrupts required.
//// Interrupt count.  Marked volatile so safe to read without a lock as is a single byte.
//static volatile uint8_t intCountPB;
// Previous state of port B pins to help detect changes.
static volatile uint8_t prevStatePB;
// Interrupt service routine for PB I/O port transition changes.
ISR(PCINT0_vect)
  {
//  ++intCountPB;
  const uint8_t pins = PINB;
  const uint8_t changes = pins ^ prevStatePB;
  prevStatePB = pins;

#if defined(RFM23B_INT_MASK)
  // RFM23B nIRQ falling edge is of interest.
  // Handler routine not required/expected to 'clear' this interrupt.
  // TODO: try to ensure that OTRFM23BLink.handleInterruptSimple() is inlineable to minimise ISR prologue/epilogue time and space.
  if((changes & RFM23B_INT_MASK) && !(pins & RFM23B_INT_MASK))
    { RFM23B.handleInterruptSimple(); }
#endif

  }
#endif

#if defined(MASK_PC) && (MASK_PC != 0) // If PC interrupts required.
// Previous state of port C pins to help detect changes.
static volatile uint8_t prevStatePC;
// Interrupt service routine for PC I/O port transition changes.
ISR(PCINT1_vect)
  {
//  const uint8_t pins = PINC;
//  const uint8_t changes = pins ^ prevStatePC;
//  prevStatePC = pins;
//
// ...
  }
#endif

#if defined(MASK_PD) && (MASK_PD != 0) // If PD interrupts required.
// Previous state of port D pins to help detect changes.
static volatile uint8_t prevStatePD;
// Interrupt service routine for PD I/O port transition changes (including RX).
ISR(PCINT2_vect)
  {

  const uint8_t pins = PIND;
  const uint8_t changes = pins ^ prevStatePD;
  prevStatePD = pins;

#if defined(ENABLE_VOICE_SENSOR)
  //  // Voice detection is a falling edge.
  //  // Handler routine not required/expected to 'clear' this interrupt.
  //  // FIXME: ensure that Voice.handleInterruptSimple() is inlineable to minimise ISR prologue/epilogue time and space.
    // Voice detection is a RISING edge.
    if((changes & VOICE_INT_MASK) && (pins & VOICE_INT_MASK)) {
      Voice.handleInterruptSimple();
    }
#endif // ENABLE_VOICE_SENSOR

//    // If an interrupt arrived from no other masked source then wake the CLI.
//    // The will ensure that the CLI is active, eg from RX activity,
//    // eg it is possible to wake the CLI subsystem with an extra CR or LF.
//    // It is OK to trigger this from other things such as button presses.
//    // FIXME: ensure that resetCLIActiveTimer() is inlineable to minimise ISR prologue/epilogue time and space.
//    if(!(changes & MASK_PD & ~1)) { resetCLIActiveTimer(); }
  }
#endif // defined(MASK_PD) && (MASK_PD != 0)

#endif // ALT_MAIN







// Called from loop().
void loopAlt()
  {
  // Sleep in low-power mode (waiting for interrupts) until seconds roll.
  // NOTE: sleep at the top of the loop to minimise timing jitter/delay from Arduino background activity after loop() returns.
  // DHD20130425: waking up from sleep and getting to start processing below this block may take >10ms.
#if 0 && defined(DEBUG)
  DEBUG_SERIAL_PRINTLN_FLASHSTRING("*E"); // End-of-cycle sleep.
#endif

#if !defined(MIN_ENERGY_BOOT)
  OTV0P2BASE::powerDownSerial(); // Ensure that serial I/O is off.
  // Power down most stuff (except radio for hub RX).
  minimisePowerWithoutSleep();
#endif
  static uint_fast8_t TIME_LSD; // Controller's notion of seconds within major cycle.
  uint_fast8_t newTLSD;
  while(TIME_LSD == (newTLSD = OTV0P2BASE::getSecondsLT()))
    {
    OTV0P2BASE::sleepUntilInt();
    }
  TIME_LSD = newTLSD;

#if 0 && defined(DEBUG)
  DEBUG_SERIAL_PRINTLN_FLASHSTRING("*S"); // Start-of-cycle wake.
#endif


  // START LOOP BODY
  // ===============

//  DEBUG_SERIAL_PRINTLN_FLASHSTRING("*");

//  // Power up serial for the loop body.
//  // May just want to turn it on in POSTalt() and leave it on...
//  const bool neededWaking = powerUpSerialIfDisabled();

  static bool soakTestMode;

  // Flash lights, read sensors.
  LED_HEATCALL_ON();
  LED_UI2_ON();
  const bool m = (LOW == fastDigitalRead(BUTTON_MODE_L));
  const bool l1 = (LOW == fastDigitalRead(BUTTON_LEARN_L));
  const bool l2 = (LOW == fastDigitalRead(BUTTON_LEARN2_L));
  if(m || l1 || l2)
    {
    DEBUG_SERIAL_PRINT_FLASHSTRING("button(s): ");
    DEBUG_SERIAL_PRINT(m ? 'm' : ' ');
    DEBUG_SERIAL_PRINT(l1 ? 'l' : ' ');
    DEBUG_SERIAL_PRINT(l2 ? '2' : ' ');
    DEBUG_SERIAL_PRINTLN();
    }
  // Toggle soak-test mode with mode button held down.
  if(m)
    {
    soakTestMode = !soakTestMode;
    DEBUG_SERIAL_PRINT_FLASHSTRING("soak test mode: ");
    DEBUG_SERIAL_PRINT(soakTestMode);
    DEBUG_SERIAL_PRINTLN();
    }
  // Open or close as directed by learn buttons if not soak-test mode; at most one can be true.
  const bool open = !soakTestMode && l1 && !l2;
  const bool close = !soakTestMode && !l1 && l2;
  if(open || close)
    {
    soakTestMode = !soakTestMode;
    DEBUG_SERIAL_PRINT_FLASHSTRING("manual valve open: ");
    DEBUG_SERIAL_PRINT(open);
    DEBUG_SERIAL_PRINTLN();
    }
  // If not in soak test keep both LEDs on for a while each cycle.
  if(!soakTestMode) { OTV0P2BASE::nap(WDTO_15MS); }
  // Secondary UI LED off first...
  LED_UI2_OFF();



  switch(TIME_LSD >> 1) // 30s cycle to reduce boredom!
    {
    case 1:
      {
      const int light = AmbLight.read();
      DEBUG_SERIAL_PRINT_FLASHSTRING("light: ");
      DEBUG_SERIAL_PRINT(light);
      DEBUG_SERIAL_PRINTLN();
      break;
      }

    case 2:
      {
      const int heat = TemperatureC16.read();
      DEBUG_SERIAL_PRINT_FLASHSTRING("temp: ");
      DEBUG_SERIAL_PRINT(heat);
      DEBUG_SERIAL_PRINTLN();
      break;
      }

    case 3:
      {
      const int rh = RelHumidity.read();
      DEBUG_SERIAL_PRINT_FLASHSTRING("RH%: ");
      DEBUG_SERIAL_PRINT(rh);
      DEBUG_SERIAL_PRINTLN();
      break;
      }

    case 4:
      {
      const int tp = TempPot.read();
      DEBUG_SERIAL_PRINT_FLASHSTRING("dial: ");
      DEBUG_SERIAL_PRINT(tp);
      DEBUG_SERIAL_PRINTLN();
      break;
      }
  }



  // Valve controller...
  static OTRadValve::NullHardwareMotorDriverInterfaceCallbackHandler ncbh;
  static OTRadValve::ValveMotorDirectV1<MOTOR_DRIVE_ML, MOTOR_DRIVE_MR, MOTOR_DRIVE_MI_AIN> ValveDirect;

  // Manual open, manual close, soak test, or nothing...
  if(open)
    {
 
    }
  else if(close)
    {

<<<<<<< HEAD
    }
  else if(soakTestMode)
    {
=======
  // In soak test keep the LED on for a while each cycle.
  if(soakTestMode)
    {
    while(OTV0P2BASE::getSubCycleTime() < 128) { }
    }
  // Main LED off...
  LED_HEATCALL_OFF();


  // Valve controller...
  static OTRadValve::ValveMotorDirectV1<MOTOR_DRIVE_ML, MOTOR_DRIVE_MR, MOTOR_DRIVE_MI_AIN> ValveDirect;
>>>>>>> f74ac8d0

    }


//#ifdef HAS_DORM1_VALVE_DRIVE
//  // Move valve to new target every minute to try to upset it!
//  // Targets at key thresholds and random.
//  if(0 == TIME_LSD)
//    {
//    switch(OTV0P2BASE::randRNG8() & 1)
//      {
//      case 0: ValveDirect.set(OTRadValve::DEFAULT_VALVE_PC_MIN_REALLY_OPEN-1); break; // Nominally shut.
//      case 1: ValveDirect.set(OTRadValve::DEFAULT_VALVE_PC_MODERATELY_OPEN); break; // Nominally open.
//      // Random.
////      default: ValveDirect.set(OTV0P2BASE::randRNG8() % 101); break;
//      }
//    }
//
//  // Simulate human doing the right thing after fitting valve when required.
//  if(ValveDirect.isWaitingForValveToBeFitted()) { ValveDirect.signalValveFitted(); }
//
//  // Provide regular poll to motor driver.
//  // May take significant time to run
//  // so don't call when timing is critical or not much left,
//  // eg around critical TXes.
//  const uint8_t pc = ValveDirect.read();
//  DEBUG_SERIAL_PRINT_FLASHSTRING("Pos%: ");
//  DEBUG_SERIAL_PRINT(pc);
//  DEBUG_SERIAL_PRINTLN();
//#endif



//  // Reading shaft encoder.
//  // Measure motor count against (fixed) internal reference.
//  power_intermittent_peripherals_enable(true);
//  const uint16_t mc = analogueNoiseReducedRead(MOTOR_DRIVE_MC_AIN, INTERNAL);
//  void power_intermittent_peripherals_disable();
//  DEBUG_SERIAL_PRINT_FLASHSTRING("Count input: ");
//  DEBUG_SERIAL_PRINT(mc);
//  DEBUG_SERIAL_PRINTLN();














  // In soak test keep the LED on for a decent while each minor cycle.
  if(soakTestMode)
    {
    while(OTV0P2BASE::getSubCycleTime() < 128) { }
    }
  // Main LED off...
  LED_HEATCALL_OFF();



//  // Force any pending output before return / possible UART power-down.
//  flushSerialSCTSensitive();
//  if(neededWaking) { OTV0P2BASE::powerDownSerial(); }
  }



#endif<|MERGE_RESOLUTION|>--- conflicted
+++ resolved
@@ -346,26 +346,12 @@
   else if(close)
     {
 
-<<<<<<< HEAD
     }
   else if(soakTestMode)
     {
-=======
-  // In soak test keep the LED on for a while each cycle.
-  if(soakTestMode)
-    {
-    while(OTV0P2BASE::getSubCycleTime() < 128) { }
-    }
-  // Main LED off...
-  LED_HEATCALL_OFF();
-
-
-  // Valve controller...
-  static OTRadValve::ValveMotorDirectV1<MOTOR_DRIVE_ML, MOTOR_DRIVE_MR, MOTOR_DRIVE_MI_AIN> ValveDirect;
->>>>>>> f74ac8d0
-
-    }
-
+
+    }
+  // else leave the pin alone...
 
 //#ifdef HAS_DORM1_VALVE_DRIVE
 //  // Move valve to new target every minute to try to upset it!

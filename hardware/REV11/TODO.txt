TODO list created by DHD.

Please put a * but these as you think that they are complete.
DHD will provide sign-off by removing them.

This list does not necessarily reflect the ORDER in which tasks should be tackled.



DONE 20151110: needs ground plane in all non-mains areas.

DONE 20151110: please confirm supply and signal tracks at least as thick as REV2 + REV4 (to avoid REV1/REV9 crashes).

DONE 20151110: please confirm xtal layout as per REV2/REV4 to avoid start-up problems as in REV7/REV8.

DONE 20151110: please check CHECKLIST.txt have been met.

<<<<<<< HEAD
20151110: update ****README.txt**** with link to public readable (not public writable) BOM.
=======
20151110: create ****README.txt**** with link to public readable (not public writable) BOM.
>>>>>>> e89ea5bb

20151110: Add batteryholder & R1 to BOM

20151110: run rules in DRU+CAM/PMServicesStd.dru

20151110: needs routing

20151110: please generate and check in Gerbers in sub-dir as we have done with eg REV2.
<|MERGE_RESOLUTION|>--- conflicted
+++ resolved
@@ -15,11 +15,7 @@
 
 DONE 20151110: please check CHECKLIST.txt have been met.
 
-<<<<<<< HEAD
 20151110: update ****README.txt**** with link to public readable (not public writable) BOM.
-=======
-20151110: create ****README.txt**** with link to public readable (not public writable) BOM.
->>>>>>> e89ea5bb
 
 20151110: Add batteryholder & R1 to BOM
 
@@ -27,4 +23,4 @@
 
 20151110: needs routing
 
-20151110: please generate and check in Gerbers in sub-dir as we have done with eg REV2.
+20151110: please generate and check in Gerbers in sub-dir as we have done with eg REV2.
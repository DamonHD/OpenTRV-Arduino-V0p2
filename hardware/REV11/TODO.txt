TODO list created by DHD.

Please put a * but these as you think that they are complete.
DHD will provide sign-off by removing them.

This list does not necessarily reflect the ORDER in which tasks should be tackled.



DONE 20151110: needs ground plane in all non-mains areas.
<<<<<<< HEAD
=======

DONE 20151110: please confirm supply and signal tracks at least as thick as REV2 + REV4 (to avoid REV1/REV9 crashes).

DONE 20151110: please confirm xtal layout as per REV2/REV4 to avoid start-up problems as in REV7/REV8.

DONE 20151110: please check CHECKLIST.txt have been met.

20151110: Add batteryholder & R1 to BOM

20151110: run rules in DRU+CAM/PMServicesStd.dru

20151110: needs routing
>>>>>>> 15427f82

DONE 20151110: please confirm supply and signal tracks at least as thick as REV2 + REV4 (to avoid REV1/REV9 crashes).

DONE 20151110: please confirm xtal layout as per REV2/REV4 to avoid start-up problems as in REV7/REV8.

DONE 20151110: please check CHECKLIST.txt have been met.

20151110: Add batteryholder & R1 to BOM

20151110: run rules in DRU+CAM/PMServicesStd.dru

20151110: needs routing

20151110: please save and check in final copy of BOM as BOM.xlsx or BOM.csv.

<|MERGE_RESOLUTION|>--- conflicted
+++ resolved
@@ -1,40 +1,25 @@
-TODO list created by DHD.
-
-Please put a * but these as you think that they are complete.
-DHD will provide sign-off by removing them.
-
-This list does not necessarily reflect the ORDER in which tasks should be tackled.
-
-
-
+TODO list created by DHD.
+
+Please put a * but these as you think that they are complete.
+DHD will provide sign-off by removing them.
+
+This list does not necessarily reflect the ORDER in which tasks should be tackled.
+
+
+
 DONE 20151110: needs ground plane in all non-mains areas.
-<<<<<<< HEAD
-=======
-
-DONE 20151110: please confirm supply and signal tracks at least as thick as REV2 + REV4 (to avoid REV1/REV9 crashes).
-
-DONE 20151110: please confirm xtal layout as per REV2/REV4 to avoid start-up problems as in REV7/REV8.
-
-DONE 20151110: please check CHECKLIST.txt have been met.
-
-20151110: Add batteryholder & R1 to BOM
-
-20151110: run rules in DRU+CAM/PMServicesStd.dru
-
-20151110: needs routing
->>>>>>> 15427f82
-
-DONE 20151110: please confirm supply and signal tracks at least as thick as REV2 + REV4 (to avoid REV1/REV9 crashes).
-
-DONE 20151110: please confirm xtal layout as per REV2/REV4 to avoid start-up problems as in REV7/REV8.
-
-DONE 20151110: please check CHECKLIST.txt have been met.
-
-20151110: Add batteryholder & R1 to BOM
-
-20151110: run rules in DRU+CAM/PMServicesStd.dru
-
-20151110: needs routing
-
-20151110: please save and check in final copy of BOM as BOM.xlsx or BOM.csv.
-
+
+DONE 20151110: please confirm supply and signal tracks at least as thick as REV2 + REV4 (to avoid REV1/REV9 crashes).
+
+DONE 20151110: please confirm xtal layout as per REV2/REV4 to avoid start-up problems as in REV7/REV8.
+
+DONE 20151110: please check CHECKLIST.txt have been met.
+
+20151110: Add batteryholder & R1 to BOM
+
+20151110: run rules in DRU+CAM/PMServicesStd.dru
+
+20151110: needs routing
+
+20151110: please save and check in final copy of BOM as BOM.xlsx or BOM.csv.
+
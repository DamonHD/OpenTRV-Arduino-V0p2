--- conflicted
+++ resolved
@@ -1,20 +1,19 @@
-REV 11 is RFM23B and phototransistor and SHT21, with no UI eg neither buttons nor LEDs.
-Light-weight passive sensor, eg for baseline and general monitoring/measurement in homes.
-Senses/reports: ambient light, temperature, relative humidity (plus battery voltage and restarts).
-Powered by AAA cells to save space, and designed to fit into a relatively discreet small vented plastic case.
-<<<<<<< HEAD
+REV 11 is RFM23B and phototransistor and SHT21, with no UI eg neither buttons nor LEDs.
+Light-weight passive sensor, eg for baseline and general monitoring/measurement in homes.
+Senses/reports: ambient light, temperature, relative humidity (plus battery voltage and restarts).
+Powered by AAA cells to save space, and designed to fit into a relatively discreet small vented plastic case.
 
-Target box: http://m.rapidonline.com/mechanical-fastenings-fixings/low-profile-sensor-case-white-30-3226
+
+Target box: http://m.rapidonline.com/mechanical-fastenings-fixings/low-profile-sensor-case-white-30-3226
+
+(Note: board is smaller than the maximum possible.)
 
-(Board is smaller than the maximum possible.)
-=======
->>>>>>> c8136c92
+
+
+Note ITEADstudio .dru and .cam files downloaded from their site AND NOT COVERED BY OUR APACHE LICENCE
+though ITEADstudio would probably be happy for you to use their service like we did!
+
+
+
 
-
-Note ITEADstudio .dru and .cam files downloaded from their site AND NOT COVERED BY OUR APACHE LICENCE
-though ITEADstudio would probably be happy for you to use their service like we did!
-
-
-
-
-Component-ordering document: https://docs.google.com/spreadsheets/d/1gsCwtDZDTSBvkgDIGdEZPMJ3iMatSaSa38pdLNWTiDY/edit#gid=0
+Component-ordering document: https://docs.google.com/spreadsheets/d/1gsCwtDZDTSBvkgDIGdEZPMJ3iMatSaSa38pdLNWTiDY/edit#gid=0
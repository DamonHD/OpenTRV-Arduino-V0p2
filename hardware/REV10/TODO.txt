TODO list created by DHD.

Please put a * but these as you think that they are complete.
DHD will provide sign-off by removing them.

This list does not necessarily reflect the ORDER in which tasks should be tackled.





DONE 20151110: put resistors in all connections between AVR and GSM card, as specfied by Deniz.

DONE 20151110: needs ground plane in all non-mains areas.

DONE 20151110: please add extra DQ pad as per DHD note in requirements.

DONE 20151110: please confirm supply and signal tracks at least as thick as REV2 + REV4 (to avoid REV1/REV9 crashes).

DONE 20151110: update ****README.txt**** with link to public readable (not public writable) BOM.

DONE 20151110: run rules in DRU+CAM/PMServicesStd.dru

DONE 20151110: please confirm xtal layout as per REV2/REV4 to avoid start-up problems as in REV7/REV8.
<<<<<<< HEAD

20151110: please save and check in final copy of BOM as BOM.xlsx or BOM.csv.
=======
>>>>>>> 15427f82

<|MERGE_RESOLUTION|>--- conflicted
+++ resolved
@@ -1,30 +1,26 @@
-TODO list created by DHD.
+TODO list created by DHD.
+
+Please put a * but these as you think that they are complete.
+DHD will provide sign-off by removing them.
+
+This list does not necessarily reflect the ORDER in which tasks should be tackled.
+
+
+
+
+
+DONE 20151110: put resistors in all connections between AVR and GSM card, as specfied by Deniz.
+
+DONE 20151110: needs ground plane in all non-mains areas.
+
+DONE 20151110: please add extra DQ pad as per DHD note in requirements.
+
+DONE 20151110: please confirm supply and signal tracks at least as thick as REV2 + REV4 (to avoid REV1/REV9 crashes).
+
+DONE 20151110: update ****README.txt**** with link to public readable (not public writable) BOM.
+
+DONE 20151110: run rules in DRU+CAM/PMServicesStd.dru
+
+DONE 20151110: please confirm xtal layout as per REV2/REV4 to avoid start-up problems as in REV7/REV8.
 
-Please put a * but these as you think that they are complete.
-DHD will provide sign-off by removing them.
-
-This list does not necessarily reflect the ORDER in which tasks should be tackled.
-
-
-
-
-
-DONE 20151110: put resistors in all connections between AVR and GSM card, as specfied by Deniz.
-
-DONE 20151110: needs ground plane in all non-mains areas.
-
-DONE 20151110: please add extra DQ pad as per DHD note in requirements.
-
-DONE 20151110: please confirm supply and signal tracks at least as thick as REV2 + REV4 (to avoid REV1/REV9 crashes).
-
-DONE 20151110: update ****README.txt**** with link to public readable (not public writable) BOM.
-
-DONE 20151110: run rules in DRU+CAM/PMServicesStd.dru
-
-DONE 20151110: please confirm xtal layout as per REV2/REV4 to avoid start-up problems as in REV7/REV8.
-<<<<<<< HEAD
-
-20151110: please save and check in final copy of BOM as BOM.xlsx or BOM.csv.
-=======
->>>>>>> 15427f82
-
+20151110: please save and check in final copy of BOM as BOM.xlsx or BOM.csv.
--- conflicted
+++ resolved
@@ -23,9 +23,6 @@
 
 20151110: run rules in DRU+CAM/PMServicesStd.dru
 
-<<<<<<< HEAD
 20151110: please generate and check in Gerbers in sub-dir as we have done with eg REV2.
 
-20151110: please check CHECKLIST.txt have been met.
-=======
->>>>>>> 81c79e27
+20151110: please check CHECKLIST.txt have been met.
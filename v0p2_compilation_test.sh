--- conflicted
+++ resolved
@@ -22,16 +22,10 @@
 SKETCH_PATH=$PWD/Arduino/hardware  # Path to hardware directory
 
 
-<<<<<<< HEAD
-echo STAGE 1 DONE
-
-(
-=======
 # Tests
 # Script uses sh -e which will cause silent fail if test is not enclosed within the brackets below.
 
 (  # Put tests inside these brackets!
->>>>>>> 0c415a3d
 # Verify REV7 minimal test.
 arduino --verify --board $BUILD_TARGET $SKETCH_PATH/V0p2_Main_PCB_REV7_DORM1_and_REV8/REV7HardwareTest/REV7HardwareTest.ino
 # Verify REV8 minimal test.

--- conflicted
+++ resolved
@@ -55,10 +55,7 @@
 
 extern OTRadioLink::OTRadioLink &PrimaryRadio;
 
-<<<<<<< HEAD
 // Controller's view of Least Significant Digits of the current (local) time, in this case whole seconds.
-// See PICAXE V0.1/V0.09/DHD201302L0 code.
-#define TIME_LSD_IS_BINARY // TIME_LSD is in binary (cf BCD).
 #define TIME_CYCLE_S 60 // TIME_LSD ranges from 0 to TIME_CYCLE_S-1, also major cycle length.
 static uint_fast8_t TIME_LSD; // Controller's notion of seconds within major cycle.
 
@@ -68,8 +65,6 @@
 static uint8_t minuteCount;
 
 
-=======
->>>>>>> 0ffdbfce
 #ifndef DEBUG
 #define DEBUG_SERIAL_PRINT(s) // Do nothing.
 #define DEBUG_SERIAL_PRINTFMT(s, format) // Do nothing.
@@ -426,23 +421,14 @@
 // Returns true if continuous background RX has been set up.
 static bool setUpContinuousRX()
   {
-<<<<<<< HEAD
   // Possible paranoia...
   // Periodically (every few hours) force radio off or at least to be not listening.
   if((30 == TIME_LSD) && (128 == minuteCount)) { PrimaryRadio.listen(false); }
-=======
-// FIXME FIXME FIXME
-//  // Possible paranoia...
-//  // Periodically (every few hours) force radio off or at least to be not listening.
-//  if((30 == TIME_LSD) && (128 == minuteCount)) { PrimaryRadio.listen(false); }
->>>>>>> 0ffdbfce
 
   const bool needsToListen = true; // By default listen if always doing RX.
 
   // Act on eavesdropping need, setting up or clearing down hooks as required.
   PrimaryRadio.listen(needsToListen);
-<<<<<<< HEAD
-=======
 
   if(needsToListen)
     {
@@ -478,42 +464,6 @@
     }
   return(needsToListen);
   }
->>>>>>> 0ffdbfce
-
-  if(needsToListen)
-    {
-#if 1 && defined(DEBUG) && defined(ENABLE_RADIO_RX) && !defined(ENABLE_TRIMMED_MEMORY)
-    for(uint8_t lastErr; 0 != (lastErr = PrimaryRadio.getRXErr()); )
-      {
-      DEBUG_SERIAL_PRINT_FLASHSTRING("!RX err ");
-      DEBUG_SERIAL_PRINT(lastErr);
-      DEBUG_SERIAL_PRINTLN();
-      }
-    const uint8_t dropped = PrimaryRadio.getRXMsgsDroppedRecent();
-    static uint8_t oldDropped;
-    if(dropped != oldDropped)
-      {
-      DEBUG_SERIAL_PRINT_FLASHSTRING("!RX DROP ");
-      DEBUG_SERIAL_PRINT(dropped);
-      DEBUG_SERIAL_PRINTLN();
-      oldDropped = dropped;
-      }
-#endif
-#if 0 && defined(DEBUG) && !defined(ENABLE_TRIMMED_MEMORY)
-    // Filtered out messages are not an error.
-    const uint8_t filtered = PrimaryRadio.getRXMsgsFilteredRecent();
-    static uint8_t oldFiltered;
-    if(filtered != oldFiltered)
-      {
-      DEBUG_SERIAL_PRINT_FLASHSTRING("RX filtered ");
-      DEBUG_SERIAL_PRINT(filtered);
-      DEBUG_SERIAL_PRINTLN();
-      oldFiltered = filtered;
-      }
-#endif
-    }
-  return(needsToListen);
-  }
 
 
 // Mask for Port B input change interrupts.

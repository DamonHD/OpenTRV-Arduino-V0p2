// Uncomment exactly one of the following CONFIG_ lines to select which board is being built for.
<<<<<<< HEAD
#define CONFIG_Trial2013Winter_Round2_CC1HUB // REV2 cut4 as CC1 hub.
//#define CONFIG_REV9 // REV9 as CC1 relay, cut 2 of the board.
=======
//#define CONFIG_Trial2013Winter_Round2_CC1HUB // REV2 cut4 as CC1 hub.
#define CONFIG_REV9 // REV9 as CC1 relay, cut 2 of the board.
>>>>>>> a1945216

//#ifndef BAUD
//#define BAUD 4800 // Ensure that OpenTRV 'standard' UART speed is set unless explicitly overridden.
//#endif

#include <Arduino.h>
#include <Wire.h>
#include <OTV0p2Base.h>
#include <OTRadioLink.h>
#include <OTRadValve.h>
<<<<<<< HEAD
#include <OTProtocolCC.h>
#include <OTV0p2_CONFIG_REV2.h>
#include <OTV0p2_CONFIG_REV9.h>
//#if defined(ENABLE_OTSECUREFRAME_ENCODING_SUPPORT) || defined(ENABLE_SECURE_RADIO_BEACON)
//#include <OTAESGCM.h>
//#endif
#include <OTV0p2_Board_IO_Config.h> // I/O pin allocation and setup: include ahead of I/O module headers.

// Indicate that the system is broken in an obvious way (distress flashing of the main UI LED).
// DOES NOT RETURN.
// Tries to turn off most stuff safely that will benefit from doing so, but nothing too complex.
// Tries not to use lots of energy so as to keep the distress beacon running for a while.
void panic();
// Panic with fixed message.
void panic(const __FlashStringHelper *s);

// Version (code/board) information printed as one line to serial (with line-end, and flushed); machine- and human- parseable.
// Format: "board VXXXX REVY; code YYYY/Mmm/DD HH:MM:SS".
void serialPrintlnBuildVersion();

// Call this to do an I/O poll if needed; returns true if something useful happened.
// This call should typically take << 1ms at 1MHz CPU.
// Does not change CPU clock speeds, mess with interrupts (other than possible brief blocking), or sleep.
// Should also do nothing that interacts with Serial.
// Limits actual poll rate to something like once every 8ms, unless force is true.
//   * force if true then force full poll on every call (ie do not internally rate-limit)
// Not thread-safe, eg not to be called from within an ISR.
// NOTE: implementation may not be in power-management module.
bool pollIO(bool force = false);

// Call this to productively burn tens to hundreds of CPU cycles, and poll I/O, eg in a busy-wait loop.
// This may churn PRNGs or gather entropy for example.
// This call should typically take << 1ms at 1MHz CPU.
// Does not change CPU clock speeds, mess with interrupts (other than possible brief blocking), or sleep.
// May capture some entropy in secure and non-secure PRNGs.
inline void burnHundredsOfCyclesProductivelyAndPoll()
  {
  if(pollIO()) { OTV0P2BASE::seedRNG8(OTV0P2BASE::getCPUCycleCount(), 37 /* _watchdogFired */, OTV0P2BASE::_getSubCycleTime()); }
  else { OTV0P2BASE::captureEntropy1(); }
  }

#ifndef DEBUG
#define DEBUG_SERIAL_PRINT(s) // Do nothing.
#define DEBUG_SERIAL_PRINTFMT(s, format) // Do nothing.
#define DEBUG_SERIAL_PRINT_FLASHSTRING(fs) // Do nothing.
#define DEBUG_SERIAL_PRINTLN_FLASHSTRING(fs) // Do nothing.
#define DEBUG_SERIAL_PRINTLN() // Do nothing.
#define DEBUG_SERIAL_TIMESTAMP() // Do nothing.
#else
// Send simple string or numeric to serial port and wait for it to have been sent.
// Make sure that Serial.begin() has been invoked, etc.
#define DEBUG_SERIAL_PRINT(s) { OTV0P2BASE::serialPrintAndFlush(s); }
#define DEBUG_SERIAL_PRINTFMT(s, fmt) { OTV0P2BASE::serialPrintAndFlush((s), (fmt)); }
#define DEBUG_SERIAL_PRINT_FLASHSTRING(fs) { OTV0P2BASE::serialPrintAndFlush(F(fs)); }
#define DEBUG_SERIAL_PRINTLN_FLASHSTRING(fs) { OTV0P2BASE::serialPrintlnAndFlush(F(fs)); }
#define DEBUG_SERIAL_PRINTLN() { OTV0P2BASE::serialPrintlnAndFlush(); }
// Print timestamp with no newline in format: MinutesSinceMidnight:Seconds:SubCycleTime
extern void _debug_serial_timestamp();
#define DEBUG_SERIAL_TIMESTAMP() _debug_serial_timestamp()
#endif // DEBUG

// Use WDT-based timer for xxxPause() routines.
// Very tiny low-power sleep to approximately match the PICAXE V0.09 routine of the same name.
#define VERYTINY_PAUSE_MS 5
static void inline veryTinyPause() { OTV0P2BASE::sleepLowPowerMs(VERYTINY_PAUSE_MS); }
// Tiny low-power sleep to approximately match the PICAXE V0.09 routine of the same name.
#define TINY_PAUSE_MS 15
static void inline tinyPause() { OTV0P2BASE::nap(WDTO_15MS); } // 15ms vs 18ms nominal for PICAXE V0.09 impl.
// Small low-power sleep.
#define SMALL_PAUSE_MS 30
static void inline smallPause() { OTV0P2BASE::nap(WDTO_30MS); }
// Medium low-power sleep to approximately match the PICAXE V0.09 routine of the same name.
// Premature wakeups MAY be allowed to avoid blocking I/O polling for too long.
#define MEDIUM_PAUSE_MS 60
static void inline mediumPause() { OTV0P2BASE::nap(WDTO_60MS); } // 60ms vs 144ms nominal for PICAXE V0.09 impl.
// Big low-power sleep to approximately match the PICAXE V0.09 routine of the same name.
// Premature wakeups MAY be allowed to avoid blocking I/O polling for too long.
#define BIG_PAUSE_MS 120
static void inline bigPause() { OTV0P2BASE::nap(WDTO_120MS); } // 120ms vs 288ms nominal for PICAXE V0.09 impl.

#ifdef ALLOW_CC1_SUPPORT_RELAY_IO // REV9 CC1 relay...
// Call this on even numbered seconds (with current time in seconds) to allow the CO UI to operate.
// Should never be skipped, so as to allow the UI to remain responsive.
bool tickUICO(uint_fast8_t sec);
// Directly adjust LEDs.
//   * light-colour         [0,3] bit flags 1==red 2==green (lc) 0 => stop everything
//   * light-on-time        [1,15] (0 not allowed) 30-450s in units of 30s (lt) ???
//   * light-flash          [1,3] (0 not allowed) 1==single 2==double 3==on (lf)
// If fromPollAndCmd is true then this is being called from an incoming Poll/Cms message receipt.
// Not ISR- safe.
void setLEDsCO(uint8_t lc, uint8_t lt, uint8_t lf, bool fromPollAndCmd);

// Get the switch toggle state.
// The hub should monitor this changing,
// taking the change as indication of a boost request.
// This is allowed to toggle only much slower than the hub should poll,
// thus ensuring that the hub doesn't miss a boost request.
// Safe to call from an ISR (though this would be unexpected).
bool getSwitchToggleStateCO();
#endif









// Indicate that the system is broken in an obvious way (distress flashing the main LED).
// DOES NOT RETURN.
// Tries to turn off most stuff safely that will benefit from doing so, but nothing too complex.
// Tries not to use lots of energy so as to keep distress beacon running for a while.
void panic()
  {
#ifdef ENABLE_RADIO_PRIMARY_MODULE
  // Reset radio and go into low-power mode.
  PrimaryRadio.panicShutdown();
#endif
#ifdef ENABLE_RADIO_SECONDARY_MODULE
  // Reset radio and go into low-power mode.
  SecondaryRadio.panicShutdown();
#endif
  // Power down almost everything else...
  OTV0P2BASE::minimisePowerWithoutSleep();
#ifdef LED_HEATCALL
  pinMode(LED_HEATCALL, OUTPUT);
#else
  pinMode(LED_HEATCALL_L, OUTPUT);
#endif
  for( ; ; )
    {
    LED_HEATCALL_ON();
    tinyPause();
    LED_HEATCALL_OFF();
    bigPause();
    }
  }

// Panic with fixed message.
void panic(const __FlashStringHelper *s)
  {
  OTV0P2BASE::serialPrintlnAndFlush(); // Start new line to highlight error.  // May fail.
  OTV0P2BASE::serialPrintAndFlush('!'); // Indicate error with leading '!' // May fail.
  OTV0P2BASE::serialPrintlnAndFlush(s); // Print supplied detail text. // May fail.
  panic();
  }

// Rearrange date into sensible most-significant-first order, and make it fully numeric.
// FIXME: would be better to have this in PROGMEM (Flash) rather than RAM, eg as F() constant.
static const char _YYYYMmmDD[] =
  {
  __DATE__[7], __DATE__[8], __DATE__[9], __DATE__[10],
  '/',
  __DATE__[0], __DATE__[1], __DATE__[2],
  '/',
  ((' ' == __DATE__[4]) ? '0' : __DATE__[4]), __DATE__[5],
  '\0'
  };
// Version (code/board) information printed as one line to serial (with line-end, and flushed); machine- and human- parseable.
// Format: "board VX.X REVY YYYY/Mmm/DD HH:MM:SS".
void serialPrintlnBuildVersion()
  {
  OTV0P2BASE::serialPrintAndFlush(F("board V0.2 REV"));
  OTV0P2BASE::serialPrintAndFlush(V0p2_REV);
  OTV0P2BASE::serialPrintAndFlush(' ');
  OTV0P2BASE::serialPrintAndFlush(_YYYYMmmDD);
  OTV0P2BASE::serialPrintlnAndFlush(F(" " __TIME__));
  }






// Controller's view of Least Significant Digits of the current (local) time, in this case whole seconds.
// See PICAXE V0.1/V0.09/DHD201302L0 code.
#define TIME_LSD_IS_BINARY // TIME_LSD is in binary (cf BCD).
#define TIME_CYCLE_S 60 // TIME_LSD ranges from 0 to TIME_CYCLE_S-1, also major cycle length.
static uint_fast8_t TIME_LSD; // Controller's notion of seconds within major cycle.

// 'Elapsed minutes' count of minute/major cycles; cheaper than accessing RTC and not tied to real time.
// Starts at or just above zero (within the first 4-minute cycle) to help avoid collisions between units after mass power-up.
// Wraps at its maximum (0xff) value.
static uint8_t minuteCount;

// Mask for Port B input change interrupts.
#define MASK_PB_BASIC 0b00000000 // Nothing.
#if defined(PIN_RFM_NIRQ) && defined(ENABLE_RADIO_RX) // RFM23B IRQ only used for RX.
  #if (PIN_RFM_NIRQ < 8) || (PIN_RFM_NIRQ > 15)
    #error PIN_RFM_NIRQ expected to be on port B
  #endif
  #define RFM23B_INT_MASK (1 << (PIN_RFM_NIRQ&7))
  #define MASK_PB (MASK_PB_BASIC | RFM23B_INT_MASK)
#else
  #define MASK_PB MASK_PB_BASIC
#endif

// Mask for Port C input change interrupts.
#define MASK_PC_BASIC 0b00000000 // Nothing.

// Mask for Port D input change interrupts.
#define MASK_PD_BASIC 0b00000001 // Serial RX by default.
#if defined(ENABLE_VOICE_SENSOR)
  #if VOICE_NIRQ > 7
    #error VOICE_NIRQ expected to be on port D
  #endif
  #define VOICE_INT_MASK (1 << (VOICE_NIRQ&7))
  #define MASK_PD1 (MASK_PD_BASIC | VOICE_INT_MASK)
#else
  #define MASK_PD1 MASK_PD_BASIC // Just serial RX, no voice.
#endif
#if defined(ENABLE_SIMPLIFIED_MODE_BAKE)
#if BUTTON_MODE_L > 7
  #error BUTTON_MODE_L expected to be on port D
#endif
  #define MODE_INT_MASK (1 << (BUTTON_MODE_L&7))
  #define MASK_PD (MASK_PD1 | MODE_INT_MASK) // MODE button interrupt (et al).
#else
  #define MASK_PD MASK_PD1 // No MODE button interrupt.
#endif

#if defined(MASK_PB) && (MASK_PB != 0) // If PB interrupts required.
//// Interrupt count.  Marked volatile so safe to read without a lock as is a single byte.
//static volatile uint8_t intCountPB;
// Previous state of port B pins to help detect changes.
static volatile uint8_t prevStatePB;
// Interrupt service routine for PB I/O port transition changes.
ISR(PCINT0_vect)
  {
//  ++intCountPB;
  const uint8_t pins = PINB;
  const uint8_t changes = pins ^ prevStatePB;
  prevStatePB = pins;

// FIXME FIXME FIXME
//#if defined(RFM23B_INT_MASK)
//  // RFM23B nIRQ falling edge is of interest.
//  // Handler routine not required/expected to 'clear' this interrupt.
//  // TODO: try to ensure that OTRFM23BLink.handleInterruptSimple() is inlineable to minimise ISR prologue/epilogue time and space.
//  if((changes & RFM23B_INT_MASK) && !(pins & RFM23B_INT_MASK))
//    { PrimaryRadio.handleInterruptSimple(); }
//#endif
  }
#endif

#if defined(MASK_PC) && (MASK_PC != 0) // If PC interrupts required.
// Previous state of port C pins to help detect changes.
static volatile uint8_t prevStatePC;
// Interrupt service routine for PC I/O port transition changes.
ISR(PCINT1_vect)
  {
//  const uint8_t pins = PINC;
//  const uint8_t changes = pins ^ prevStatePC;
//  prevStatePC = pins;
//
// ...
  }
#endif

#if defined(MASK_PD) && (MASK_PD != 0) // If PD interrupts required.
// Previous state of port D pins to help detect changes.
static volatile uint8_t prevStatePD;
// Interrupt service routine for PD I/O port transition changes (including RX).
ISR(PCINT2_vect)
  {
  const uint8_t pins = PIND;
  const uint8_t changes = pins ^ prevStatePD;
  prevStatePD = pins;

// FIXME FIXME FIXME
//  // If an interrupt arrived from no other masked source then wake the CLI.
//  // The will ensure that the CLI is active, eg from RX activity,
//  // eg it is possible to wake the CLI subsystem with an extra CR or LF.
//  // It is OK to trigger this from other things such as button presses.
//  // FIXME: ensure that resetCLIActiveTimer() is inlineable to minimise ISR prologue/epilogue time and space.
//  if(!(changes & MASK_PD & ~1)) { resetCLIActiveTimer(); }
  }
#endif
=======
#include <OTV0p2_CONFIG_REV2.h>
#include <OTV0p2_CONFIG_REV9.h>
#include <OTV0p2_Board_IO_Config.h> // I/O pin allocation and setup: include ahead of I/O module headers.


>>>>>>> a1945216


void setup() {
  // Set appropriate low-power states, interrupts, etc, ASAP.
  OTV0P2BASE::powerSetup();
  // IO setup for safety, and to avoid pins floating.
  IOSetup();
  // Restore previous RTC state if available.
  OTV0P2BASE::restoreRTC();
#if defined(LED_UI2_EXISTS) && defined(ENABLE_UI_LED_2_IF_AVAILABLE)
  LED_UI2_ON();
#endif
  OTV0P2BASE::serialPrintAndFlush(F("\r\nOpenTRV: ")); // Leading CRLF to clear leading junk, eg from bootloader.
    serialPrintlnBuildVersion();
#if defined(LED_UI2_EXISTS) && defined(ENABLE_UI_LED_2_IF_AVAILABLE)
  OTV0P2BASE::nap(WDTO_120MS); // Sleep to let UI2 LED be seen.
  LED_UI2_OFF();
#endif

  // Count resets to detect unexpected crashes/restarts.
  const uint8_t oldResetCount = eeprom_read_byte((uint8_t *)V0P2BASE_EE_START_RESET_COUNT);
  eeprom_write_byte((uint8_t *)V0P2BASE_EE_START_RESET_COUNT, 1 + oldResetCount);

#if defined(DEBUG) && !defined(ENABLE_MIN_ENERGY_BOOT)
  DEBUG_SERIAL_PRINTLN_FLASHSTRING("DEBUG");
#endif

  DEBUG_SERIAL_PRINT_FLASHSTRING("Resets: ");
  DEBUG_SERIAL_PRINT(oldResetCount);
  DEBUG_SERIAL_PRINTLN();
#if !defined(ALT_MAIN_LOOP) && !defined(UNIT_TESTS)
  const uint8_t overruns = (~eeprom_read_byte((uint8_t *)V0P2BASE_EE_START_OVERRUN_COUNTER)) & 0xff;
  if(0 != overruns)
    {
    DEBUG_SERIAL_PRINT_FLASHSTRING("Overruns: ");
    DEBUG_SERIAL_PRINT(overruns);
    DEBUG_SERIAL_PRINTLN();
    }
#endif

  // Have 32678Hz clock at least running before going any further.
#if defined(ENABLE_WAKEUP_32768HZ_XTAL)
  if(!::OTV0P2BASE::HWTEST::check32768HzOsc()) { panic(F("xtal")); } // Async clock not running correctly.
#else
  DEBUG_SERIAL_PRINTLN_FLASHSTRING("(No xtal.)");
#endif

//  // Signal that xtal is running AND give it time to settle.
//  posPOST(0 /*, F("about to test radio module") */);

// FIXME FIXME FIXME
//  // Initialise the radio, if configured, ASAP because it can suck a lot of power until properly initialised.
//  PrimaryRadio.preinit(NULL);
//  // Check that the radio is correctly connected; panic if not...
//  if(!PrimaryRadio.configure(nPrimaryRadioChannels, RFM23BConfigs) || !PrimaryRadio.begin()) { panic(F("r1")); }
//  // Apply filtering, if any, while we're having fun...
//#ifndef NO_RX_FILTER
//  PrimaryRadio.setFilterRXISR(FilterRXISR);
//#endif // NO_RX_FILTER

//  posPOST(1, F("Radio OK, checking buttons/sensors and xtal"));

// FIXME FIXME FIXME
//  // Collect full set of environmental values before entering loop() in normal mode.
//  // This should also help ensure that sensors are properly initialised.
//  const int heat = TemperatureC16.read();
//#if defined(ENABLE_AMBLIGHT_SENSOR)
//  const int light = AmbLight.read();
//#endif
//#if defined(HUMIDITY_SENSOR_SUPPORT)
//  const uint8_t rh = RelHumidity.read();
//#endif

  // Seed RNGs, after having gathered some sensor values in RAM...
  OTV0P2BASE::seedPRNGs();

//#if defined(ENABLE_NOMINAL_RAD_VALVE)
//  // Update targets, output to TRV and boiler, etc, to be sensible before main loop starts.
//  NominalRadValve.read();
//#endif

  // Ensure that the unique node ID is set up (mainly on first use).
  // Have one attempt (don't want to stress an already failing EEPROM) to force-reset if not good, then panic.
  // Needs to have had entropy gathered, etc.
  if(!OTV0P2BASE::ensureIDCreated())
    {
    if(!OTV0P2BASE::ensureIDCreated(true)) // Force reset.
      { panic(F("ID")); }
    }

  // Initialised: turn main/heatcall UI LED off.
  LED_HEATCALL_OFF();

  // Help user get to CLI.
  OTV0P2BASE::serialPrintlnAndFlush(F("At CLI > prompt enter ? for help"));

// FIXME FIXME FIXME
//  // Report initial status.
//  serialStatusReport();

// FIXME FIXME FIXME
//  // Radio not listening to start with.
//  // Ignore any initial spurious RX interrupts for example.
//  PrimaryRadio.listen(false);

  // Set up async edge interrupts.
  ATOMIC_BLOCK (ATOMIC_RESTORESTATE)
    {
    //PCMSK0 = PB; PCINT  0--7    (LEARN1 and Radio)
    //PCMSK1 = PC; PCINT  8--15
    //PCMSK2 = PD; PCINT 16--24   (Serial RX and LEARN2 and MODE and Voice)

    PCICR =
#if defined(MASK_PB) && (MASK_PB != 0) // If PB interrupts required.
        1 | // 0x1 enables PB/PCMSK0.
#endif
#if defined(MASK_PC) && (MASK_PC != 0) // If PC interrupts required.
        2 | // 0x2 enables PC/PCMSK1.
#endif
#if defined(MASK_PD) && (MASK_PD != 0) // If PD interrupts required.
        4 | // 0x4 enables PD/PCMSK2.
#endif
        0;

#if defined(MASK_PB) && (MASK_PB != 0) // If PB interrupts required.
    PCMSK0 = MASK_PB;
#endif
#if defined(MASK_PC) && (MASK_PC != 0) // If PC interrupts required.
    PCMSK1 = MASK_PC;
#endif
#if defined(MASK_PD) && (MASK_PD != 0) // If PD interrupts required.
    PCMSK2 = MASK_PD;
#endif
    }

  // Start local counters in randomised positions to help avoid inter-unit collisions,
  // eg for mains-powered units starting up together after a power cut,
  // but without (eg) breaking any of the logic about what order things will be run first time through.
  // Uses some decent noise to try to start the units separated.
  const uint8_t b = OTV0P2BASE::getSecureRandomByte(); // randRNG8();
  // Start within bottom half of minute (or close to); sensor readings happen in second half.
  OTV0P2BASE::setSeconds(b >> 2);
  // Start anywhere in first 4 minute cycle.
  minuteCount = b & 3;

  // Set appropriate loop() values just before entering it.
  TIME_LSD = OTV0P2BASE::getSecondsLT();
}

void loop() {
  // put your main code here, to run repeatedly:

}










<|MERGE_RESOLUTION|>--- conflicted
+++ resolved
@@ -1,11 +1,6 @@
 // Uncomment exactly one of the following CONFIG_ lines to select which board is being built for.
-<<<<<<< HEAD
 #define CONFIG_Trial2013Winter_Round2_CC1HUB // REV2 cut4 as CC1 hub.
 //#define CONFIG_REV9 // REV9 as CC1 relay, cut 2 of the board.
-=======
-//#define CONFIG_Trial2013Winter_Round2_CC1HUB // REV2 cut4 as CC1 hub.
-#define CONFIG_REV9 // REV9 as CC1 relay, cut 2 of the board.
->>>>>>> a1945216
 
 //#ifndef BAUD
 //#define BAUD 4800 // Ensure that OpenTRV 'standard' UART speed is set unless explicitly overridden.
@@ -16,7 +11,6 @@
 #include <OTV0p2Base.h>
 #include <OTRadioLink.h>
 #include <OTRadValve.h>
-<<<<<<< HEAD
 #include <OTProtocolCC.h>
 #include <OTV0p2_CONFIG_REV2.h>
 #include <OTV0p2_CONFIG_REV9.h>
@@ -240,8 +234,6 @@
 #endif
 
 #if defined(MASK_PB) && (MASK_PB != 0) // If PB interrupts required.
-//// Interrupt count.  Marked volatile so safe to read without a lock as is a single byte.
-//static volatile uint8_t intCountPB;
 // Previous state of port B pins to help detect changes.
 static volatile uint8_t prevStatePB;
 // Interrupt service routine for PB I/O port transition changes.
@@ -296,16 +288,10 @@
 //  if(!(changes & MASK_PD & ~1)) { resetCLIActiveTimer(); }
   }
 #endif
-=======
-#include <OTV0p2_CONFIG_REV2.h>
-#include <OTV0p2_CONFIG_REV9.h>
-#include <OTV0p2_Board_IO_Config.h> // I/O pin allocation and setup: include ahead of I/O module headers.
-
-
->>>>>>> a1945216
-
-
-void setup() {
+
+// One-off setup.
+void setup()
+  {
   // Set appropriate low-power states, interrupts, etc, ASAP.
   OTV0P2BASE::powerSetup();
   // IO setup for safety, and to avoid pins floating.
@@ -450,7 +436,7 @@
 
   // Set appropriate loop() values just before entering it.
   TIME_LSD = OTV0P2BASE::getSecondsLT();
-}
+  }
 
 void loop() {
   // put your main code here, to run repeatedly:

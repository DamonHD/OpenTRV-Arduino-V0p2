--- conflicted
+++ resolved
@@ -486,12 +486,6 @@
   TIME_LSD = OTV0P2BASE::getSecondsLT();
   }
 
-<<<<<<< HEAD
-=======
-
-void loop() {
-  // put your main code here, to run repeatedly:
->>>>>>> fc383dcc
 
 // Main code here, loops every 2s.
 void loop()
@@ -517,14 +511,15 @@
   TIME_LSD = newTLSD;
 
 
-  }
-
-
-
-
-
-
-
-
-
-
+
+  }
+
+
+
+
+
+
+
+
+
+

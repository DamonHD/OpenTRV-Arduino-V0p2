// Uncomment exactly one of the following CONFIG_... lines to select which board is being built for.
#define CONFIG_Trial2013Winter_Round2_CC1HUB // REV2 cut4 as CC1 hub.
//#define CONFIG_REV9 // REV9 as CC1 relay, cut 2 of the board.

// IF DEFINED: entire comms model switches to secure.
#define ENABLE_OTSECUREFRAME_ENCODING_SUPPORT

#define DEBUG // Uncomment for debug output.

#include <Arduino.h>
#include <Wire.h>
#include <OTV0p2Base.h>
#include <OTRadioLink.h>
#include <OTRFM23BLink.h>
#include <OTRadValve.h>
#include <OTProtocolCC.h>
#include <OTV0p2_CONFIG_REV2.h>
#include <OTV0p2_CONFIG_REV9.h>
#if defined(ENABLE_OTSECUREFRAME_ENCODING_SUPPORT)
#include <OTAESGCM.h>
#endif
#include <OTV0p2_Board_IO_Config.h> // I/O pin allocation and setup: include ahead of I/O module headers.

#define ENABLE_HUB_LISTEN
// Force-enable always-on RX if not already so.
#define ENABLE_RADIO_RX
#define ENABLE_CONTINUOUS_RX

// Indicate that the system is broken in an obvious way (distress flashing of the main UI LED).
// DOES NOT RETURN.
// Tries to turn off most stuff safely that will benefit from doing so, but nothing too complex.
// Tries not to use lots of energy so as to keep the distress beacon running for a while.
void panic();
// Panic with fixed message.
void panic(const __FlashStringHelper *s);

// Version (code/board) information printed as one line to serial (with line-end, and flushed); machine- and human- parseable.
// Format: "board VXXXX REVY; code YYYY/Mmm/DD HH:MM:SS".
void serialPrintlnBuildVersion();

// Call this to do an I/O poll if needed; returns true if something useful happened.
// This call should typically take << 1ms at 1MHz CPU.
// Does not change CPU clock speeds, mess with interrupts (other than possible brief blocking), or sleep.
// Should also do nothing that interacts with Serial.
// Limits actual poll rate to something like once every 8ms, unless force is true.
//   * force if true then force full poll on every call (ie do not internally rate-limit)
// Not thread-safe, eg not to be called from within an ISR.
bool pollIO(bool force = false);

// Sends a short 1-line CRLF-terminated status report on the serial connection (at 'standard' baud).
void serialStatusReport();

// Reset CLI active timer to the full whack before it goes inactive again (ie makes CLI active for a while).
// Thread-safe.
void resetCLIActiveTimer();
// Returns true if the CLI is (or should currently be) active, at least intermittently.
// Thread-safe.
bool isCLIActive();
// Used to poll user side for CLI input until specified sub-cycle time.
// A period of less than (say) 500ms will be difficult for direct human response on a raw terminal.
// A period of less than (say) 100ms is not recommended to avoid possibility of overrun on long interactions.
// Times itself out after at least a minute or two of inactivity. 
// NOT RENTRANT (eg uses static state for speed and code space).
void pollCLI(uint8_t maxSCT, bool startOfMinute);

const uint8_t nearOverrunThreshold = OTV0P2BASE::GSCT_MAX - 8; // ~64ms/~32 serial TX chars of grace time...

// Primary radio module.
extern OTRadioLink::OTRadioLink &PrimaryRadio;

// Sense (usually non-linearly) over full likely internal ambient lighting range of a (UK) home,
// down to levels too dark to be active in (and at which heating could be set back for example).
#ifdef ENABLE_AMBLIGHT_SENSOR
// Sensor for ambient light level; 0 is dark, 255 is bright.
typedef OTV0P2BASE::SensorAmbientLight AmbientLight;
#else // !defined(ENABLE_AMBLIGHT_SENSOR)
typedef OTV0P2BASE::DummySensorAmbientLight AmbientLight; // Dummy stand-in.
#endif // ENABLE_AMBLIGHT_SENSOR
// Singleton implementation/instance.
extern AmbientLight AmbLight;

// Create very light-weight standard-speed OneWire(TM) support if a pin has been allocated to it.
// Meant to be similar to use to OneWire library V2.2.
// Supports search but not necessarily CRC.
// Designed to work with 1MHz/1MIPS CPU clock.
#if defined(ENABLE_MINIMAL_ONEWIRE_SUPPORT)
#define SUPPORTS_MINIMAL_ONEWIRE
extern OTV0P2BASE::MinimalOneWire<> MinOW_DEFAULT_OWDQ;
#endif

// Cannot have internal and external use of same DS18B20 at same time...
#if defined(ENABLE_EXTERNAL_TEMP_SENSOR_DS18B20) && !defined(ENABLE_PRIMARY_TEMP_SENSOR_DS18B20) && defined(ENABLE_MINIMAL_ONEWIRE_SUPPORT)
#define SENSOR_EXTERNAL_DS18B20_ENABLE_0 // Enable sensor zero.
extern OTV0P2BASE::TemperatureC16_DS18B20 extDS18B20_0;
#endif

// Ambient/room temperature sensor, usually on main board.
#if defined(ENABLE_PRIMARY_TEMP_SENSOR_SHT21)
extern OTV0P2BASE::RoomTemperatureC16_SHT21 TemperatureC16; // SHT21 impl.
#elif defined(ENABLE_PRIMARY_TEMP_SENSOR_DS18B20)
  #if defined(ENABLE_MINIMAL_ONEWIRE_SUPPORT)
  // DSB18B20 temperature impl, with slightly reduced precision to improve speed.
  extern OTV0P2BASE::TemperatureC16_DS18B20 TemperatureC16;
  #endif // defined(ENABLE_MINIMAL_ONEWIRE_SUPPORT)
#else // Don't use TMP112 if SHT21 or DS18B20 have been selected.
extern OTV0P2BASE::RoomTemperatureC16_TMP112 TemperatureC16;
#endif

// HUMIDITY_SENSOR_SUPPORT is defined if at least one humidity sensor has support compiled in.
// Simple implementations can assume that the sensor will be present if defined;
// more sophisticated implementations may wish to make run-time checks.
// If SHT21 support is enabled at compile-time then its humidity sensor may be used at run-time.
#if defined(ENABLE_PRIMARY_TEMP_SENSOR_SHT21)
#define HUMIDITY_SENSOR_SUPPORT // Humidity sensing available.
#endif

#if defined(ENABLE_PRIMARY_TEMP_SENSOR_SHT21)
// Singleton implementation/instance.
extern OTV0P2BASE::HumiditySensorSHT21 RelHumidity;
#else
// Dummy implementation to minimise coding changes.
extern OTV0P2BASE::DummyHumiditySensorSHT21 RelHumidity;
#endif

#ifdef ALLOW_CC1_SUPPORT_RELAY_IO // REV9 CC1 relay...
// Call this on even numbered seconds (with current time in seconds) to allow the CO UI to operate.
// Should never be skipped, so as to allow the UI to remain responsive.
bool tickUICO(uint_fast8_t sec);
// Directly adjust LEDs.
//   * light-colour         [0,3] bit flags 1==red 2==green (lc) 0 => stop everything
//   * light-on-time        [1,15] (0 not allowed) 30-450s in units of 30s (lt) ???
//   * light-flash          [1,3] (0 not allowed) 1==single 2==double 3==on (lf)
// If fromPollAndCmd is true then this is being called from an incoming Poll/Cms message receipt.
// Not ISR- safe.
void setLEDsCO(uint8_t lc, uint8_t lt, uint8_t lf, bool fromPollAndCmd);
// Get the switch toggle state.
// The hub should monitor this changing,
// taking the change as indication of a boost request.
// This is allowed to toggle only much slower than the hub should poll,
// thus ensuring that the hub doesn't miss a boost request.
// Safe to call from an ISR (though this would be unexpected).
bool getSwitchToggleStateCO();
#endif

// Use WDT-based timer for xxxPause() routines.
// Very tiny low-power sleep to approximately match the PICAXE V0.09 routine of the same name.
#define VERYTINY_PAUSE_MS 5
static void inline veryTinyPause() { OTV0P2BASE::sleepLowPowerMs(VERYTINY_PAUSE_MS); }
// Tiny low-power sleep to approximately match the PICAXE V0.09 routine of the same name.
#define TINY_PAUSE_MS 15
static void inline tinyPause() { OTV0P2BASE::nap(WDTO_15MS); } // 15ms vs 18ms nominal for PICAXE V0.09 impl.
// Small low-power sleep.
#define SMALL_PAUSE_MS 30
static void inline smallPause() { OTV0P2BASE::nap(WDTO_30MS); }
// Medium low-power sleep to approximately match the PICAXE V0.09 routine of the same name.
// Premature wakeups MAY be allowed to avoid blocking I/O polling for too long.
#define MEDIUM_PAUSE_MS 60
static void inline mediumPause() { OTV0P2BASE::nap(WDTO_60MS); } // 60ms vs 144ms nominal for PICAXE V0.09 impl.
// Big low-power sleep to approximately match the PICAXE V0.09 routine of the same name.
// Premature wakeups MAY be allowed to avoid blocking I/O polling for too long.
#define BIG_PAUSE_MS 120
static void inline bigPause() { OTV0P2BASE::nap(WDTO_120MS); } // 120ms vs 288ms nominal for PICAXE V0.09 impl.
// Pause between flashes to allow them to be distinguished (>100ms); was mediumPause() for PICAXE V0.09 impl.
static void inline offPause() { bigPause(); pollIO(); }

//---------------------

#ifndef DEBUG
#define DEBUG_SERIAL_PRINT(s) // Do nothing.
#define DEBUG_SERIAL_PRINTFMT(s, format) // Do nothing.
#define DEBUG_SERIAL_PRINT_FLASHSTRING(fs) // Do nothing.
#define DEBUG_SERIAL_PRINTLN_FLASHSTRING(fs) // Do nothing.
#define DEBUG_SERIAL_PRINTLN() // Do nothing.
#define DEBUG_SERIAL_TIMESTAMP() // Do nothing.
#else
// Send simple string or numeric to serial port and wait for it to have been sent.
// Make sure that Serial.begin() has been invoked, etc.
#define DEBUG_SERIAL_PRINT(s) { OTV0P2BASE::serialPrintAndFlush(s); }
#define DEBUG_SERIAL_PRINTFMT(s, fmt) { OTV0P2BASE::serialPrintAndFlush((s), (fmt)); }
#define DEBUG_SERIAL_PRINT_FLASHSTRING(fs) { OTV0P2BASE::serialPrintAndFlush(F(fs)); }
#define DEBUG_SERIAL_PRINTLN_FLASHSTRING(fs) { OTV0P2BASE::serialPrintlnAndFlush(F(fs)); }
#define DEBUG_SERIAL_PRINTLN() { OTV0P2BASE::serialPrintlnAndFlush(); }
// Print timestamp with no newline in format: MinutesSinceMidnight:Seconds:SubCycleTime
extern void _debug_serial_timestamp();
#define DEBUG_SERIAL_TIMESTAMP() _debug_serial_timestamp()
#endif // DEBUG

//---------------------

// Controller's view of Least Significant Digits of the current (local) time, in this case whole seconds.
#define TIME_CYCLE_S 60 // TIME_LSD ranges from 0 to TIME_CYCLE_S-1, also major cycle length.
static uint_fast8_t TIME_LSD; // Controller's notion of seconds within major cycle.

// 'Elapsed minutes' count of minute/major cycles; cheaper than accessing RTC and not tied to real time.
// Starts at or just above zero (within the first 4-minute cycle) to help avoid collisions between units after mass power-up.
// Wraps at its maximum (0xff) value.
static uint8_t minuteCount;


// Indicate that the system is broken in an obvious way (distress flashing the main LED).
// DOES NOT RETURN.
// Tries to turn off most stuff safely that will benefit from doing so, but nothing too complex.
// Tries not to use lots of energy so as to keep distress beacon running for a while.
void panic()
  {
  // Reset radio and go into low-power mode.
  PrimaryRadio.panicShutdown();
  // Power down almost everything else...
  OTV0P2BASE::minimisePowerWithoutSleep();
#ifdef LED_HEATCALL
  pinMode(LED_HEATCALL, OUTPUT);
#else
  pinMode(LED_HEATCALL_L, OUTPUT);
#endif
  for( ; ; )
    {
    LED_HEATCALL_ON();
    tinyPause();
    LED_HEATCALL_OFF();
    bigPause();
    }
  }

// Panic with fixed message.
void panic(const __FlashStringHelper *s)
  {
  OTV0P2BASE::serialPrintlnAndFlush(); // Start new line to highlight error.  // May fail.
  OTV0P2BASE::serialPrintAndFlush('!'); // Indicate error with leading '!' // May fail.
  OTV0P2BASE::serialPrintlnAndFlush(s); // Print supplied detail text. // May fail.
  panic();
  }

// Rearrange date into sensible most-significant-first order, and make it fully numeric.
// FIXME: would be better to have this in PROGMEM (Flash) rather than RAM, eg as F() constant.
static const char _YYYYMmmDD[] =
  {
  __DATE__[7], __DATE__[8], __DATE__[9], __DATE__[10],
  '/',
  __DATE__[0], __DATE__[1], __DATE__[2],
  '/',
  ((' ' == __DATE__[4]) ? '0' : __DATE__[4]), __DATE__[5],
  '\0'
  };
// Version (code/board) information printed as one line to serial (with line-end, and flushed); machine- and human- parseable.
// Format: "board VX.X REVY YYYY/Mmm/DD HH:MM:SS".
void serialPrintlnBuildVersion()
  {
  OTV0P2BASE::serialPrintAndFlush(F("board V0.2 REV"));
  OTV0P2BASE::serialPrintAndFlush(V0p2_REV);
  OTV0P2BASE::serialPrintAndFlush(' ');
  OTV0P2BASE::serialPrintAndFlush(_YYYYMmmDD);
  OTV0P2BASE::serialPrintlnAndFlush(F(" " __TIME__));
  }


#ifdef ENABLE_AMBLIGHT_SENSOR
// Normal 2 bit shift between raw and externally-presented values.
static const uint8_t shiftRawScaleTo8Bit = 2;
// This implementation expects a phototransitor TEPT4400 (50nA dark current, nominal 200uA@100lx@Vce=50V) from IO_POWER_UP to LDR_SENSOR_AIN and 220k to ground.
static const int LDR_THR_LOW = 270U;
static const int LDR_THR_HIGH = 400U;
// Singleton implementation/instance.
AmbientLight AmbLight(LDR_THR_HIGH >> shiftRawScaleTo8Bit);
#endif // ENABLE_AMBLIGHT_SENSOR

#if defined(ENABLE_MINIMAL_ONEWIRE_SUPPORT)
OTV0P2BASE::MinimalOneWire<> MinOW_DEFAULT;
#endif

#if defined(SENSOR_EXTERNAL_DS18B20_ENABLE_0) // Enable sensor zero.
OTV0P2BASE::TemperatureC16_DS18B20 extDS18B20_0(MinOW_DEFAULT, 0);
#endif

#if defined(ENABLE_PRIMARY_TEMP_SENSOR_SHT21)
// Singleton implementation/instance.
OTV0P2BASE::HumiditySensorSHT21 RelHumidity;
#else
OTV0P2BASE::DummyHumiditySensorSHT21 RelHumidity;
#endif

// Ambient/room temperature sensor, usually on main board.
#if defined(ENABLE_PRIMARY_TEMP_SENSOR_SHT21)
OTV0P2BASE::RoomTemperatureC16_SHT21 TemperatureC16; // SHT21 impl.
#elif defined(ENABLE_PRIMARY_TEMP_SENSOR_DS18B20)
#if defined(ENABLE_MINIMAL_ONEWIRE_SUPPORT)
// DSB18B20 temperature impl, with slightly reduced precision to improve speed.
OTV0P2BASE::TemperatureC16_DS18B20 TemperatureC16(MinOW_DEFAULT, 0, OTV0P2BASE::TemperatureC16_DS18B20::MAX_PRECISION - 1);
#endif
#else // Don't use TMP112 if SHT21 or DS18B20 are selected.
OTV0P2BASE::RoomTemperatureC16_TMP112 TemperatureC16;
#endif

// Singleton FHT8V valve instance (to control remote FHT8V valve by radio).
static const uint8_t _FHT8V_MAX_EXTRA_TRAILER_BYTES = (1 + max(OTV0P2BASE::MESSAGING_TRAILING_MINIMAL_STATS_PAYLOAD_BYTES, OTV0P2BASE::FullStatsMessageCore_MAX_BYTES_ON_WIRE));
OTRadValve::FHT8VRadValve<_FHT8V_MAX_EXTRA_TRAILER_BYTES, OTRadValve::FHT8VRadValveBase::RFM23_PREAMBLE_BYTES, OTRadValve::FHT8VRadValveBase::RFM23_PREAMBLE_BYTE> FHT8V(NULL);
// This unit may control a local TRV.
// Returns TRV if valve/radiator is to be controlled by this unit.
// Usually the case, but may not be for (a) a hub or (b) a not-yet-configured unit.
// Returns false if house code parts are set to invalid or uninitialised values (>99).
#if defined(ENABLE_LOCAL_TRV) || defined(ENABLE_SLAVE_TRV)
inline bool localFHT8VTRVEnabled() { return(!FHT8V.isUnavailable()); }
#else
#define localFHT8VTRVEnabled() (false) // Local FHT8V TRV disabled.
#endif

#if defined(ENABLE_SLAVE_TRV)
#define ENABLE_NOMINAL_RAD_VALVE
// Simply alias directly to FHT8V for REV9 slave.
#define NominalRadValve FHT8V
#endif
 

#if defined(ENABLE_OTSECUREFRAME_ENCODING_SUPPORT)
// TX 2 bytes of ID in each secure frame, corresponding to the FHT8V housecode.
static const uint8_t lenTXID = 2;
#if defined(ALLOW_CC1_SUPPORT_RELAY)
// Support for secure TX side using FHT8V ID plus 0x80 padding from REV9 relay.
// (High bits of trailing bytes should be high for traffic FROM node whose ID is in header.)
// ID is of length OTV0P2BASE::OpenTRV_Node_ID_Bytes.
static bool getTXID(uint8_t *const id)
  {
  id[0] = FHT8V.getHC1();
  id[1] = FHT8V.getHC2();
  memset(id+2, 0x80, OTV0P2BASE::OpenTRV_Node_ID_Bytes-2);
  return(true);
  }
OTRadioLink::SimpleSecureFrame32or0BodyTXV0p2SuppliedID secureTXState(getTXID);
#else
// Support for secure TX side using FHT8V ID plus 0x80 padding from REV2 hub.
// (High bits of trailing bytes should be low for traffic TO node whose ID is in header.)
OTRadioLink::SimpleSecureFrame32or0BodyTXV0p2SuppliedID secureTXState(NULL);
#endif // defined(ALLOW_CC1_SUPPORT_RELAY)
#endif // defined(ENABLE_OTSECUREFRAME_ENCODING_SUPPORT)


#ifdef ALLOW_CC1_SUPPORT_RELAY
// Send a CC1 Alert message with this unit's house code via the RFM23B.
bool sendCC1AlertByRFM23B()
  {
#if !defined(ENABLE_OTSECUREFRAME_ENCODING_SUPPORT)
  OTProtocolCC::CC1Alert a = OTProtocolCC::CC1Alert::make(FHT8V.nvGetHC1(), FHT8V.nvGetHC2());
  if(a.isValid()) // Might be invalid if house codes are, eg if house codes not set.
    {
    uint8_t txbuf[OTProtocolCC::CC1Alert::primary_frame_bytes+1]; // More than large enough for preamble + sync + alert message.
    const uint8_t bodylen = a.encodeSimple(txbuf, sizeof(txbuf), true);
    // Send loud (high power and/or double) since the hub may be relatively far away,
    // there is no 'ACK', and these messages should not be sent very often.
    // Should be consistent with automatically-generated alerts to help with diagnosis.
    return(PrimaryRadio.sendRaw(txbuf, bodylen, 0, OTRadioLink::OTRadioLink::TXmax));
    }
#else
  uint8_t key[16];
  if(!OTV0P2BASE::getPrimaryBuilding16ByteSecretKey(key))
    { OTV0P2BASE::serialPrintlnAndFlush("!TX key"); return(false); } // FAIL
  const OTRadioLink::SimpleSecureFrame32or0BodyTXBase::fixed32BTextSize12BNonce16BTagSimpleEnc_ptr_t e = OTAESGCM::fixed32BTextSize12BNonce16BTagSimpleEnc_DEFAULT_STATELESS;
  uint8_t buf[OTRadioLink::SimpleSecureFrame32or0BodyTXBase::generateSecureBeaconMaxBufSize];
  const uint8_t bodylen = secureTXState.generateSecureBeaconRawForTX(buf, sizeof(buf), lenTXID, e, NULL, key); // 2 byte ID.
  // ASSUME FRAMED CHANNEL 0 (but could check with config isUnframed flag).
  // When sending on a channel with framing, do not explicitly send the frame length byte.
  // DO NOT attempt to send if construction of the secure frame failed;
  // doing so may reuse IVs and destroy the cipher security.
  const bool success = (0 != bodylen) && PrimaryRadio.sendRaw(buf+1, bodylen-1);
#if 1 && defined(DEBUG)
  if(!success) { OTV0P2BASE::serialPrintlnAndFlush("!TX"); }
  else { OTV0P2BASE::serialPrintlnAndFlush("TX alert"); }
#endif
  if(success) { return(true); } // Done!
#endif // ENABLE_OTSECUREFRAME_ENCODING_SUPPORT
  // FAILED if fallen through to here.
  return(false);
  }
#endif

#ifdef ALLOW_CC1_SUPPORT_RELAY_IO // REV9 CC1 relay...
// Do basic static LED setting.
static void setLEDs(const uint8_t lc)
    {
    // Assume primary UI LED is the red one (at least fot REV9 boards)...
    if(lc & 1) { LED_HEATCALL_ON(); } else { LED_HEATCALL_OFF(); }
    // Assume secondary UI LED is the green one (at least fot REV9 boards)...
    if(lc & 2) { LED_UI2_ON(); } else { LED_UI2_OFF(); }
    }

// Logical last-requested light colour (lc).
static uint8_t lcCO;
// Count down in 2s ticks until LEDs go out (derived from lt).
static uint8_t countDownLEDSforCO;
// Requested flash type (lf).
static uint8_t lfCO;

// Handle boost button-press semantics.
// Timeout in minutes before a new boot request will be fully actioned.
// This is kept long enough to ensure that the hub cannot have failed to see the status flip
// unless all contact has in fact been lost.
static const uint8_t MIN_BOOST_INTERVAL_M = 30;
// Count down from last flip of switch-toggle state, minutes.  Cannot toggle unless this is zero.
static uint8_t toggle_blocked_countdown_m;
// True if the button was active on the previous tick.
static bool oldButtonPressed;
// Switch state toggled when user activates boost function.
// Marked volatile to allow safe lock-free read access from an ISR if necessary.
static volatile bool switch_toggle_state;
// True while waiting for poll after a boost request.
// Cleared after a poll which is presumed to notice the request.
static bool waitingForPollAfterBoostRequest;

// Get the switch toggle state.
// The hub should monitor this changing,
// taking the change as indication of a boost request.
// This is allowed to toggle only much slower than the hub should poll,
// thus ensuring that the hub doesn't miss a boost request.
// Safe to call from an ISR (though this would be unexpected).
bool getSwitchToggleStateCO() { return(switch_toggle_state); }

// Call this on even numbered seconds (with current time in seconds) to allow the CO UI to operate.
// Should never be skipped, so as to allow the UI to remain responsive.
//
// The boost button for the CO relay is BUTTON_MODE_L.
// This routine/UI cares about off-to-on active edges of the button, ie the moment of being pressed,
// at which it will:
//    * turn the user-visible LED solid red (for a while)
//    * flip the status flag providing it has been more than 30 minutes since the last one
//      (this 30 minutes being the time at which contact with the hub would be deemed lost if no comms)
//    * send an alert message immediately (with the usual 'likely-to-get-heard' loudness settings)
//      and possibly periodically until a new poll request comes in (as indicated by a call to setLEDsCO())
bool tickUICO(const uint_fast8_t sec)
  {
  // Deal with the countdown timers.
  if((0 == sec) && (toggle_blocked_countdown_m > 0)) { --toggle_blocked_countdown_m; }
  if(countDownLEDSforCO > 0) { --countDownLEDSforCO; }

  // Note whether the button is pressed on this tick.
  const bool buttonPressed = (LOW == fastDigitalRead(BUTTON_MODE_L));
  // Note whether the button has just been pressed.
  const bool buttonJustPressed = (buttonPressed && !oldButtonPressed);
  oldButtonPressed = buttonPressed;
  if(buttonJustPressed)
    {
    // Set the LED to solid red until up to the comms timeout.
    // When the hub poll the LEDs will be set to whatever the poll specifies.
    setLEDsCO(1, MIN_BOOST_INTERVAL_M*2, 3, false);
    // If not still counting down since the last switch-state toggle,
    // toggle it now,
    // and restart the count-down.
    if(0 == toggle_blocked_countdown_m)
        {
        switch_toggle_state = !switch_toggle_state;
        toggle_blocked_countdown_m = MIN_BOOST_INTERVAL_M;
        }
    // Set up to set alerts periodically until polled.
    // Has the effect of allow the hub to know when boost is being requested
    // even if it's not yet time to flip the toggle.
    waitingForPollAfterBoostRequest = true;
    // Send an alert message immediately,
    // AFTER adjusting all relevant state so as to avoid a race,
    // inviting the hub to poll this node ASAP and eg notice the toggle state.
    sendCC1AlertByRFM23B();
    // Do no further UI processing this tick.
    // Note the user interaction to the caller.
    return(true);
    }

  // All LEDs off when their count-down timer is/hits zero.
  if(0 == countDownLEDSforCO) { lcCO = 0; setLEDs(0); }
  // Else force 'correct' requested light colour and deal with any 'flash' state.
  else
    {
    setLEDs(lcCO);

    // Deal with flashing (non-solid) output here.
    // Do some friendly I/O polling while waiting!
    if(lfCO != 3)
      {
      // Make this the first flash.
      mediumPause();
      setLEDs(0); // End of first flash.
      pollIO(); // Poll while LEDs are off.
      if(2 == lfCO)
        {
        offPause();
        pollIO(); // Poll while LEDs are off.
        // Start the second flash.
        setLEDs(lcCO);
        mediumPause();
        setLEDs(0); // End of second flash.
        pollIO(); // Poll while LEDs are off.
        }
      }
    }

  // If still waiting for a poll after a boost request,
  // arrange to send extra alerts about once every two minutes,
  // randomly so as to minimise collisions with other regular traffic.
  if(waitingForPollAfterBoostRequest && (sec == (OTV0P2BASE::randRNG8() & 0x3e)))
    { sendCC1AlertByRFM23B(); }

  return(false); // No human interaction this tick...
  }

// Directly adjust LEDs.
// May be called from a message handler, so minimise blocking.
//   * light-colour         [0,3] bit flags 1==red 2==green (lc) 0 => stop everything
//   * light-on-time        [1,15] (0 not allowed) 30-450s in units of 30s (lt) ???
//   * light-flash          [1,3] (0 not allowed) 1==single 2==double 3==on (lf)
// If fromPollAndCmd is true then this was called from an incoming Poll/Cms message receipt.
// Not ISR- safe.
void setLEDsCO(const uint8_t lc, const uint8_t lt, const uint8_t lf, const bool fromPollAndCmd)
    {
    lcCO = lc;
    countDownLEDSforCO = (lt >= 17) ? 255 : lt * 15; // Units are 30s, ticks are 2s; overflow is avoided.
    lfCO = lf;
    setLEDs(lc); // Set correct colour immediately.
    if(3 != lf)
      {
      // Only a flash of some sort is requested,
      // so just flicker the LED(s),
      // then turn off again until proper flash handler.
      tinyPause();
      setLEDs(0);
      }
    // Assume that the hub will shortly know about any pending request.
    if(fromPollAndCmd) { waitingForPollAfterBoostRequest = false; }
    }
#endif

bool pollIO(const bool force)
  {
  static volatile uint8_t _pO_lastPoll;
  // Poll RX at most about every ~8ms.
  const uint8_t sct = OTV0P2BASE::getSubCycleTime();
  if(force || (sct != _pO_lastPoll))
    {
    _pO_lastPoll = sct;
    // Poll for inbound frames.
    // If RX is not interrupt-driven then
    // there will usually be little time to do this
    // before getting an RX overrun or dropped frame.
    PrimaryRadio.poll();
    }
  return(false);
  }

// Decode and handle inbound raw message (msg[-1] contains the count of bytes received).
// A message may contain trailing garbage at the end; the decoder/router should cope.
// The buffer may be reused when this returns,
// so a copy should be taken of anything that needs to be retained.
// If secure is true then this message arrived over an inherently secure channel.
// This will write any output to the supplied Print object,
// typically the Serial output (which must be running if so).
// This routine is NOT allowed to alter in any way the content of the buffer passed.
static void decodeAndHandleRawRXedMessage(Print *p, const bool secure, const uint8_t * const msg)
  {
  const uint8_t msglen = msg[-1];

  // TODO: consider extracting hash of all message data (good/bad) and injecting into entropy pool.
#if 1 && defined(DEBUG)
  OTRadioLink::printRXMsg(p, msg-1, msglen+1); // Print len+frame.
#endif

#if !defined(ENABLE_OTSECUREFRAME_ENCODING_SUPPORT)
   // For non-secure, check that there enough bytes for expected (fixed) frame size.
   if(msglen < 8) { return; } // Too short to be useful, so ignore.
#else 
  // For length-first OpenTRV secureable-frame format, validate structure of header/frame first.
  // This is quick and checks for insane/dangerous values throughout.
  OTRadioLink::SecurableFrameHeader sfh;
  const uint8_t l = sfh.checkAndDecodeSmallFrameHeader(msg-1, msglen+1);
  if((0 == l) || !sfh.isSecure()) // Invalid header, or not in secure format.
    {
#if 1 && defined(DEBUG)
DEBUG_SERIAL_PRINTLN_FLASHSTRING("!RX bad secure header");
#endif
    return; // FAIL
    }
  uint8_t key[16];
  // Get the 'building' key.
  if(!OTV0P2BASE::getPrimaryBuilding16ByteSecretKey(key))
    {
    DEBUG_SERIAL_PRINTLN_FLASHSTRING("!RX key");
    return; // FAIL
    }
  // Attempt to authenticate (and decrypt) the frame before inspecting content.
  // Buffer for receiving secure frame body.
  // (Non-secure frame bodies should be read directly from the frame buffer.)
  uint8_t secBodyBuf[OTRadioLink::ENC_BODY_SMALL_FIXED_PTEXT_MAX_SIZE];
  uint8_t decryptedBodyOutSize = 0;
  // Body length after any decryption, etc.
  uint8_t receivedBodyLength;
  // Check that there is an association/key for the inbound message.
  uint8_t senderNodeID[OTV0P2BASE::OpenTRV_Node_ID_Bytes];
  // Look up full ID in associations table,
  // validate RX message counter,
  // authenticate and decrypt,
  // update RX message counter.
  const uint8_t dfl = OTRadioLink::SimpleSecureFrame32or0BodyRXV0p2::getInstance().decodeSecureSmallFrameSafely(&sfh, msg-1, msglen+1,
                                          OTAESGCM::fixed32BTextSize12BNonce16BTagSimpleDec_DEFAULT_STATELESS,
                                          NULL, key,
                                          secBodyBuf, sizeof(secBodyBuf), decryptedBodyOutSize,
                                          senderNodeID,
                                          true);
  if(0 == dfl)
    {
#if 1 // && defined(DEBUG)
    // Useful brief network diagnostics: a couple of bytes of the claimed ID of rejected frames.
    // Warnings rather than errors because there may legitimately be multiple disjoint networks.
    OTV0P2BASE::serialPrintAndFlush(F("?RX auth")); // Missing association or failed auth.
    if(sfh.getIl() > 0) { OTV0P2BASE::serialPrintAndFlush(' '); OTV0P2BASE::serialPrintAndFlush(sfh.id[0], HEX); }
    if(sfh.getIl() > 1) { OTV0P2BASE::serialPrintAndFlush(' '); OTV0P2BASE::serialPrintAndFlush(sfh.id[1], HEX); }
    OTV0P2BASE::serialPrintlnAndFlush();
#endif
    return; // FAIL
    }
#endif // ENABLE_OTSECUREFRAME_ENCODING_SUPPORT

  const uint8_t firstByte = msg[0];
  switch(firstByte)
    {
    default: // Reject unrecognised leading type byte.
    case OTRadioLink::FTp2_NONE: // Reject zero-length with leading length byte.
      break;

#if defined(ALLOW_CC1_SUPPORT_HUB)
    // Handle alert message (at hub).
    // Dump onto serial to be seen by the attached host.
#if !defined(ENABLE_OTSECUREFRAME_ENCODING_SUPPORT)
    // Non-secure.
    case OTRadioLink::FTp2_CC1Alert:
      {
      OTProtocolCC::CC1Alert a;
      a.OTProtocolCC::CC1Alert::decodeSimple(msg, msglen);
      // After decode instance should be valid and with correct (source) house code.
      if(a.isValid())
        {
        // Pass message to host to deal with as "! hc1 hc2" after prefix indicating relayed (CC1 alert) message.
        p->print(F("+CC1 ! ")); p->print(a.getHC1()); p->print(' '); p->println(a.getHC2());
        }
      return; // OK
      }
#else
    // Secure.
    case 0x80 | OTRadioLink::FTp2_CC1Alert:
      {
      // Already authenticated and no body to decode.
      // Pass message to host to deal with as "! hc1 hc2" after prefix indicating relayed (CC1 alert) message.
      p->print(F("+CC1 ! ")); p->print(senderNodeID[0]); p->print(' '); p->println(senderNodeID[1]);
      return; // OK
      }
#endif // defined(ENABLE_OTSECUREFRAME_ENCODING_SUPPORT)
#endif // defined(ALLOW_CC1_SUPPORT_HUB)

#ifdef ALLOW_CC1_SUPPORT_HUB
    // Handle poll-response message (at hub).
    // Dump onto serial to be seen by the attached host.
    case OTRadioLink::FTp2_CC1PollResponse:
      {
      OTProtocolCC::CC1PollResponse a;
      a.OTProtocolCC::CC1PollResponse::decodeSimple(msg, msglen);
      // After decode instance should be valid and with correct (source) house code.
      if(a.isValid())
        {
        // Pass message to host to deal with as:
        //     * hc1 hc2 rh tp tr al s w sy
        // after prefix indicating relayed (CC1) message.
        // (Parameters in same order as make() factory method, see below.)
//   * House code (hc1, hc2) of valve controller that the poll/command is being sent to.
//   * relative-humidity    [0,50] 0-100 in 2% steps (rh)
//   * temperature-ds18b20  [0,199] 0.000-99.999C in 1/2 C steps, pipe temp (tp)
//   * temperature-opentrv  [0,199] 0.000-49.999C in 1/4 C steps, room temp (tr)
//   * ambient-light        [1,62] no units, dark to light (al)
//   * switch               [false,true] activation toggle, helps async poll detect intermittent use (s)
//   * window               [false,true] false=closed,true=open (w)
//   * syncing              [false,true] if true, (re)syncing to FHT8V (sy)
// Returns instance; check isValid().
//            static CC1PollResponse make(uint8_t hc1, uint8_t hc2,
//                                        uint8_t rh,
//                                        uint8_t tp, uint8_t tr,
//                                        uint8_t al,
//                                        bool s, bool w, bool sy);
        p->print(F("+CC1 * "));
            p->print(a.getHC1()); p->print(' '); p->print(a.getHC2()); p->print(' ');
            p->print(a.getRH()); p->print(' ');
            p->print(a.getTP()); p->print(' '); p->print(a.getTR()); p->print(' ');
            p->print(a.getAL()); p->print(' ');
            p->print(a.getS()); p->print(' '); p->print(a.getW()); p->print(' ');
               p->println(a.getSY());
        }
      return;
      }
#endif

#ifdef ALLOW_CC1_SUPPORT_RELAY
    // Handle poll/cmd message (at relay).
    // IFF this message is addressed to this (target) unit's house code
    // then action the commands and respond (quickly) with a poll response.
    case OTRadioLink::FTp2_CC1PollAndCmd:
      {
      OTProtocolCC::CC1PollAndCommand c;
      c.OTProtocolCC::CC1PollAndCommand::decodeSimple(msg, msglen);
      // After decode instance should be valid and with correct house code.
      if(c.isValid())
        {
        // Process the message only if it is targetted at this node.
        const uint8_t hc1 = FHT8V.nvGetHC1();
        const uint8_t hc2 = FHT8V.nvGetHC2();
        if((c.getHC1() == hc1) && (c.getHC2() == hc2))
          {
          // Act on the incoming command.
          // Set LEDs.
          setLEDsCO(c.getLC(), c.getLT(), c.getLF(), true);
          // Set radiator valve position.
          NominalRadValve.set(c.getRP());

          // Respond to the hub with sensor data.
          // Can use read() for very freshest values at risk of some delay/cost.
#ifdef HUMIDITY_SENSOR_SUPPORT
          const uint8_t rh = RelHumidity.read() >> 1; // Scale from [0,100] to [0,50] for TX.
#else
          const uint8_t rh = 0; // RH% not available.
#endif
          const uint8_t tp = (uint8_t) constrain(extDS18B20_0.read() >> 3, 0, 199); // Scale to to 1/2C [0,100[ for TX.
          const uint8_t tr = (uint8_t) constrain(TemperatureC16.read() >> 2, 0, 199); // Scale from 1/16C to 1/4C [0,50[ for TX.
          const uint8_t al = AmbLight.read() >> 2; // Scale from [0,255] to [1,62] for TX (allow value coercion at extremes).
          const bool s = getSwitchToggleStateCO();
          const bool w = (fastDigitalRead(BUTTON_LEARN2_L) != LOW); // BUTTON_LEARN2_L high means open circuit means door/window open.
          const bool sy = !NominalRadValve.isInNormalRunState(); // Assume only non-normal FHT8V state is 'syncing'.
          OTProtocolCC::CC1PollResponse r =
              OTProtocolCC::CC1PollResponse::make(hc1, hc2, rh, tp, tr, al, s, w, sy);
          // Send message back to hub.
          // Hub can poll again if it does not see the response.
          // TODO: may need to insert a delay to allow hub to be ready if use of read() above is not enough.
          uint8_t txbuf[OTProtocolCC::CC1PollResponse::primary_frame_bytes+1]; // More than large enough for preamble + sync + alert message.
          const uint8_t bodylen = r.encodeSimple(txbuf, sizeof(txbuf), true);
#if 1 && defined(DEBUG)
<<<<<<< HEAD
          p->println(F("polled"));
#endif
#if !defined(ENABLE_OTSECUREFRAME_ENCODING_SUPPORT)
          // Non-secure: send raw frame as-is.
          // Send at default power...  One going missing won't hurt that much.
          if(!PrimaryRadio.sendRaw(txbuf, bodylen))
=======
          p->println(F("polled")); // Done it!
#endif
#if !defined(ENABLE_OTSECUREFRAME_ENCODING_SUPPORT)
          // Non-secure: send raw frame as-is.
          if(!PrimaryRadio.sendRaw(txbuf, bodylen)) // Send at default power...  One going missing won't hurt that much.
>>>>>>> 1ed0fc0b
            { OTV0P2BASE::serialPrintlnAndFlush("!TX fail"); return; } // FAIL
#else
          // Secure: wrap frame in encrypted layer...
          uint8_t key[16];
          if(!OTV0P2BASE::getPrimaryBuilding16ByteSecretKey(key))
            { OTV0P2BASE::serialPrintlnAndFlush("!TX key"); return; } // FAIL
          const OTRadioLink::SimpleSecureFrame32or0BodyTXBase::fixed32BTextSize12BNonce16BTagSimpleEnc_ptr_t e = OTAESGCM::fixed32BTextSize12BNonce16BTagSimpleEnc_DEFAULT_STATELESS;
          uint8_t buf[OTRadioLink::SecurableFrameHeader::maxSmallFrameSize];





// FIXME FIXME FIXME






          OTV0P2BASE::serialPrintlnAndFlush("!TX not impl"); // FAIL
#endif // !defined(ENABLE_OTSECUREFRAME_ENCODING_SUPPORT) 
          }
        }
      return;
      }
#endif // ALLOW_CC1_SUPPORT_RELAY
    }

  // Unparseable frame: drop it; possibly log it as an error.
#if 1 && defined(DEBUG) && !defined(ENABLE_TRIMMED_MEMORY)
  p->print(F("!RX bad msg, len+prefix: ")); OTRadioLink::printRXMsg(p, msg-1, min(msglen+1, 8));
#endif
  return;
  }

// Incrementally process I/O and queued messages, including from the radio link.
// This may mean printing them to Serial (which the passed Print object usually is),
// or adjusting system parameters,
// or relaying them elsewhere, for example.
// This will write any output to the supplied Print object,
// typically the Serial output (which must be running if so).
// This will attempt to process messages in such a way
// as to avoid internal overflows or other resource exhaustion,
// which may mean deferring work at certain times
// such as the end of minor cycle.
// The Print object pointer must not be NULL.
bool handleQueuedMessages(Print *p, bool wakeSerialIfNeeded, OTRadioLink::OTRadioLink *rl)
  {
  // Avoid starting any potentially-slow processing very late in the minor cycle.
  // This is to reduce the risk of loop overruns
  // at the risk of delaying some processing
  // or even dropping some incoming messages if queues fill up.
  // Decoding (and printing to serial) a secure 'O' frame takes ~60 ticks (~0.47s).
  // Allow for up to 0.5s of such processing worst-case,
  // ie don't start processing anything later that 0.5s before the minor cycle end.
  const uint8_t sctStart = OTV0P2BASE::getSubCycleTime();
  if(sctStart >= ((OTV0P2BASE::GSCT_MAX/4)*3)) { return(false); }

  // Deal with any I/O that is queued.
  bool workDone = pollIO(true);

  // Check for activity on the radio link.
  rl->poll();

  bool neededWaking = false; // Set true once this routine wakes Serial.
  const volatile uint8_t *pb;
  if(NULL != (pb = rl->peekRXMsg()))
    {
    if(!neededWaking && wakeSerialIfNeeded && OTV0P2BASE::powerUpSerialIfDisabled<V0P2_UART_BAUD>()) { neededWaking = true; } // FIXME
    // Don't currently regard anything arriving over the air as 'secure'.
    // FIXME: shouldn't have to cast away volatile to process the message content.
    decodeAndHandleRawRXedMessage(p, false, (const uint8_t *)pb);
    rl->removeRXMsg();
    // Note that some work has been done.
    workDone = true;
    }

  // Turn off serial at end, if this routine woke it.
  if(neededWaking) { OTV0P2BASE::flushSerialProductive(); OTV0P2BASE::powerDownSerial(); }

  return(workDone);
  }

// Returns true if continuous background RX has been set up.
static bool setUpContinuousRX()
  {
  // Possible paranoia...
  // Periodically (every few hours) force radio off or at least to be not listening.
  if((30 == TIME_LSD) && (128 == minuteCount)) { PrimaryRadio.listen(false); }

  const bool needsToListen = true; // By default listen if always doing RX.

  // Act on eavesdropping need, setting up or clearing down hooks as required.
  PrimaryRadio.listen(needsToListen);

  if(needsToListen)
    {
#if 1 && defined(DEBUG) // && defined(ENABLE_RADIO_RX) && !defined(ENABLE_TRIMMED_MEMORY)
    for(uint8_t lastErr; 0 != (lastErr = PrimaryRadio.getRXErr()); )
      {
      DEBUG_SERIAL_PRINT_FLASHSTRING("!RX err ");
      DEBUG_SERIAL_PRINT(lastErr);
      DEBUG_SERIAL_PRINTLN();
      }
    const uint8_t dropped = PrimaryRadio.getRXMsgsDroppedRecent();
    static uint8_t oldDropped;
    if(dropped != oldDropped)
      {
      DEBUG_SERIAL_PRINT_FLASHSTRING("!RX DROP ");
      DEBUG_SERIAL_PRINT(dropped);
      DEBUG_SERIAL_PRINTLN();
      oldDropped = dropped;
      }
#endif
#if 0 && defined(DEBUG) && !defined(ENABLE_TRIMMED_MEMORY)
    // Filtered out messages are not an error.
    const uint8_t filtered = PrimaryRadio.getRXMsgsFilteredRecent();
    static uint8_t oldFiltered;
    if(filtered != oldFiltered)
      {
      DEBUG_SERIAL_PRINT_FLASHSTRING("RX filtered ");
      DEBUG_SERIAL_PRINT(filtered);
      DEBUG_SERIAL_PRINTLN();
      oldFiltered = filtered;
      }
#endif
    }
  return(needsToListen);
  }


// Mask for Port B input change interrupts.
#define MASK_PB_BASIC 0b00000000 // Nothing.
#if defined(PIN_RFM_NIRQ) && defined(ENABLE_RADIO_RX) // RFM23B IRQ only used for RX.
  #if (PIN_RFM_NIRQ < 8) || (PIN_RFM_NIRQ > 15)
    #error PIN_RFM_NIRQ expected to be on port B
  #endif
  #define RFM23B_INT_MASK (1 << (PIN_RFM_NIRQ&7))
  #define MASK_PB (MASK_PB_BASIC | RFM23B_INT_MASK)
#else
  #define MASK_PB MASK_PB_BASIC
#endif

// Mask for Port C input change interrupts.
#define MASK_PC_BASIC 0b00000000 // Nothing.

// Mask for Port D input change interrupts.
#define MASK_PD_BASIC 0b00000001 // Serial RX by default.
#if defined(ENABLE_VOICE_SENSOR)
  #if VOICE_NIRQ > 7
    #error VOICE_NIRQ expected to be on port D
  #endif
  #define VOICE_INT_MASK (1 << (VOICE_NIRQ&7))
  #define MASK_PD1 (MASK_PD_BASIC | VOICE_INT_MASK)
#else
  #define MASK_PD1 MASK_PD_BASIC // Just serial RX, no voice.
#endif
#if defined(ENABLE_SIMPLIFIED_MODE_BAKE)
#if BUTTON_MODE_L > 7
  #error BUTTON_MODE_L expected to be on port D
#endif
  #define MODE_INT_MASK (1 << (BUTTON_MODE_L&7))
  #define MASK_PD (MASK_PD1 | MODE_INT_MASK) // MODE button interrupt (et al).
#else
  #define MASK_PD MASK_PD1 // No MODE button interrupt.
#endif

#if defined(MASK_PB) && (MASK_PB != 0) // If PB interrupts required.
// Previous state of port B pins to help detect changes.
static volatile uint8_t prevStatePB;
// Interrupt service routine for PB I/O port transition changes.
ISR(PCINT0_vect)
  {
//  ++intCountPB;
  const uint8_t pins = PINB;
  const uint8_t changes = pins ^ prevStatePB;
  prevStatePB = pins;

#if defined(RFM23B_INT_MASK)
  // RFM23B nIRQ falling edge is of interest.
  // Handler routine not required/expected to 'clear' this interrupt.
  // TODO: try to ensure that OTRFM23BLink.handleInterruptSimple() is inlineable to minimise ISR prologue/epilogue time and space.
  if((changes & RFM23B_INT_MASK) && !(pins & RFM23B_INT_MASK))
    { PrimaryRadio.handleInterruptSimple(); }
#endif
  }
#endif

#if defined(MASK_PC) && (MASK_PC != 0) // If PC interrupts required.
// Previous state of port C pins to help detect changes.
static volatile uint8_t prevStatePC;
// Interrupt service routine for PC I/O port transition changes.
ISR(PCINT1_vect)
  {
//  const uint8_t pins = PINC;
//  const uint8_t changes = pins ^ prevStatePC;
//  prevStatePC = pins;
//
// ...
  }
#endif

#if defined(MASK_PD) && (MASK_PD != 0) // If PD interrupts required.
// Previous state of port D pins to help detect changes.
static volatile uint8_t prevStatePD;
// Interrupt service routine for PD I/O port transition changes (including RX).
ISR(PCINT2_vect)
  {
  const uint8_t pins = PIND;
  const uint8_t changes = pins ^ prevStatePD;
  prevStatePD = pins;

  // If an interrupt arrived from no other masked source then wake the CLI.
  // The will ensure that the CLI is active, eg from RX activity,
  // eg it is possible to wake the CLI subsystem with an extra CR or LF.
  // It is OK to trigger this from other things such as button presses.
  // FIXME: ensure that resetCLIActiveTimer() is inlineable to minimise ISR prologue/epilogue time and space.
  if(!(changes & MASK_PD & ~1)) { resetCLIActiveTimer(); }
  }
#endif

static const uint8_t RFM23B_RX_QUEUE_SIZE = OTRFM23BLink::DEFAULT_RFM23B_RX_QUEUE_CAPACITY;
static const int8_t RFM23B_IRQ_PIN = PIN_RFM_NIRQ;
static const bool RFM23B_allowRX = true;
OTRFM23BLink::OTRFM23BLink<PIN_SPI_nSS, RFM23B_IRQ_PIN, RFM23B_RX_QUEUE_SIZE, RFM23B_allowRX> RFM23B;
// Assigns radio to PrimaryRadio alias.
OTRadioLink::OTRadioLink &PrimaryRadio = RFM23B;

// Quickly screen/filter RX traffic to preserve queue space for stuff likely to be of interest.
// If in doubt, accept a frame, ie should not reject incorrectly.
#if defined(ALLOW_CC1_SUPPORT_RELAY)
// For a CC1 relay, ignore everything except FTp2_CC1PollAndCmd messages.
// With care (not accessing EEPROM for example) this can also reject anything with wrong house code.
static bool FilterRXISR(const volatile uint8_t *buf, volatile uint8_t &buflen)
  {
#ifndef ENABLE_OTSECUREFRAME_ENCODING_SUPPORT
  if((buflen < 8) || (OTRadioLink::FTp2_CC1PollAndCmd != buf[0])) { return(false); }
  // Filter for only this unit address/housecode as FHT8V.getHC{1,2}() are thread-safe.
  if((FHT8V.getHC1() == buf[1]) || (FHT8V.getHC2() == buf[2])) { return(false); }
#else
  // Expect secure frame with 2-byte ID and 32-byte encrypted body.
  if((buflen < 60) || ((0x80|OTRadioLink::FTp2_CC1PollAndCmd) != buf[0])) { return(false); }
  // Filter for only this unit address/housecode as FHT8V.getHC{1,2}() are thread-safe.
  if((buf[1] & 0xf) < 2) { return(false); }
  if((FHT8V.getHC1() == buf[2]) || (FHT8V.getHC2() == buf[3])) { return(false); }
#endif // ENABLE_OTSECUREFRAME_ENCODING_SUPPORT
  return(true); // Accept message.
  }
#elif defined(ALLOW_CC1_SUPPORT_HUB)
// For a CC1 hub, ignore everything except FTp2_CC1Alert and FTp2_CC1PollResponse messages.
static bool FilterRXISR(const volatile uint8_t *buf, volatile uint8_t &buflen)
  {
#ifndef ENABLE_OTSECUREFRAME_ENCODING_SUPPORT
  if(buflen < 8) { return(false); }
  const uint8_t t = buf[0];
  if((OTRadioLink::FTp2_CC1Alert != t) && (OTRadioLink::FTp2_CC1PollResponse != t)) { return(false); }
  // TODO: filter for only associated relay address/housecodes.
#else
  // Expect secure frame with 2-byte ID and 0- or 32-byte encrypted body.
  if(buflen < 28) { return(false); }
  const uint8_t t = buf[0];
  if(((0x80|OTRadioLink::FTp2_CC1Alert) != t) && ((0x80|OTRadioLink::FTp2_CC1PollResponse) != t)) { return(false); }
  // TODO: filter for only associated relay address/housecodes.
#endif // ENABLE_OTSECUREFRAME_ENCODING_SUPPORT
  return(true); // Accept message.
  }
#endif

// COHEAT: REV2/REV9 talking on fast GFSK channel 0, REV9 TX to FHT8V on slow OOK.
static const uint8_t nPrimaryRadioChannels = 2;
static const OTRadioLink::OTRadioChannelConfig RFM23BConfigs[nPrimaryRadioChannels] =
  {
  // GFSK channel 0 full config, RX/TX, not in itself secure.
  OTRadioLink::OTRadioChannelConfig(OTRFM23BLink::StandardRegSettingsGFSK57600, true),
  // FS20/FHT8V compatible channel 1 full config, used for TX only, not secure, unframed.
  OTRadioLink::OTRadioChannelConfig(OTRFM23BLink::StandardRegSettingsOOK5000, true, false, true, false, false, true),
  };

// Sends a short 1-line CRLF-terminated status report on the serial connection (at 'standard' baud).
void serialStatusReport()
  {
#if !defined(ENABLE_FHT8VSIMPLE)
  OTV0P2BASE::serialPrintlnAndFlush(F("="));
#else
  // Force sensor read as not polled in main loop for COHEAT... (And flush any serial before messing with clocks, etc.)
  OTV0P2BASE::flushSerialSCTSensitive();
  TemperatureC16.read();
  const bool neededWaking = OTV0P2BASE::powerUpSerialIfDisabled<V0P2_UART_BAUD>();
  // Stats line starts with distinguished marker character '='.
  Serial.print((char) OTV0P2BASE::SERLINE_START_CHAR_STATS);
  Serial.print(NominalRadValve.get()); Serial.print('%'); // Target valve position.
  const int temp = TemperatureC16.get();
  Serial.print('@'); Serial.print(temp >> 4); Serial.print('C'); // Unrounded whole degrees C.
      Serial.print(temp & 0xf, HEX); // Show 16ths in hex.
  // Print optional house code section if codes set.
  const uint8_t hc1 = FHT8V.nvGetHC1();
  if(hc1 != 255)
    {
    Serial.print(F(";HC"));
    Serial.print(hc1);
    Serial.print(' ');
    Serial.print(FHT8V.nvGetHC2());
    if(!FHT8V.isInNormalRunState())
      {
      Serial.print(' ');
      Serial.print('s'); // Indicate syncing with trailing lower-case 's' in field...
      }
    // Now show TX ID for secure association.
    Serial.print(F(" TX ID"));
    uint8_t idbuf[OTV0P2BASE::OpenTRV_Node_ID_Bytes];
    getTXID(idbuf);
    for(uint8_t i = 0; i < V0P2BASE_EE_LEN_ID; ++i)
      {
      Serial.print(' ');
      Serial.print(idbuf[i], HEX);
      }
    Serial.println();
    }
  // Terminate line.
  Serial.println();
  // Ensure that all text is sent before this routine returns, in case any sleep/powerdown follows that kills the UART.
  OTV0P2BASE::flushSerialSCTSensitive();
  if(neededWaking) { OTV0P2BASE::powerDownSerial(); }
#endif 
  }

// Handle CLI extension commands.
// Commands of form:
//   +EXT .....
// where EXT is the name of the extension, usually 3 letters.
//
// It is acceptable for extCLIHandler() to alter the buffer passed,
// eg with strtok_t().
static bool extCLIHandler(Print *const p, char *const buf, const uint8_t n)
  {

#ifdef ALLOW_CC1_SUPPORT_RELAY
  // If CC1 relay then allow +CC1 ! command to send an alert to the hub.
  // Full command is:
  //    +CC1 !
  // This unit's housecode is used in the frame sent.
  const uint8_t CC1_A_PREFIX_LEN = 6;
  // Falling through rather than return(true) indicates failure.
  if((n >= CC1_A_PREFIX_LEN) && (0 == strncmp("+CC1 !", buf, CC1_A_PREFIX_LEN)))
    {
    // Send the alert!
    return(sendCC1AlertByRFM23B());
    }
#endif

#ifdef ALLOW_CC1_SUPPORT_HUB
  // If CC1 hub then allow +CC1 ? command to poll a remote relay.
  // Full command is:
  //    +CC1 ? hc1 hc2 rp lc lt lf
  // ie six numeric arguments, see below, with out-of-range values coerced (other than housecodes):
//            // Factory method to create instance.
//            // Invalid parameters (except house codes) will be coerced into range.
//            //   * House code (hc1, hc2) of valve controller that the poll/command is being sent to.
//            //   * rad-open-percent     [0,100] 0-100 in 1% steps, percent open approx to set rad valve (rp)
//            //   * light-colour         [0,3] bit flags 1==red 2==green (lc) 0 => stop everything
//            //   * light-on-time        [1,15] (0 not allowed) 30-450s in units of 30s (lt) ???
//            //   * light-flash          [1,3] (0 not allowed) 1==single 2==double 3==on (lf)
//            // Returns instance; check isValid().
//            static CC1PollAndCommand make(uint8_t hc1, uint8_t hc2,
//                                          uint8_t rp,
//                                          uint8_t lc, uint8_t lt, uint8_t lf);
  const uint8_t CC1_Q_PREFIX_LEN = 7;
  const uint8_t CC1_Q_PARAMS = 6;
  // Falling through rather than return(true) indicates failure.
  if((n >= CC1_Q_PREFIX_LEN) && (0 == strncmp("+CC1 ? ", buf, CC1_Q_PREFIX_LEN)))
    {
    char *last; // Used by strtok_r().
    char *tok1;
    // Attempt to parse the parameters.
    if((n-CC1_Q_PREFIX_LEN >= CC1_Q_PARAMS*2-1) && (NULL != (tok1 = strtok_r(buf+CC1_Q_PREFIX_LEN, " ", &last))))
      {
      char *tok2 = strtok_r(NULL, " ", &last);
      char *tok3 = (NULL == tok2) ? NULL : strtok_r(NULL, " ", &last);
      char *tok4 = (NULL == tok3) ? NULL : strtok_r(NULL, " ", &last);
      char *tok5 = (NULL == tok4) ? NULL : strtok_r(NULL, " ", &last);
      char *tok6 = (NULL == tok5) ? NULL : strtok_r(NULL, " ", &last);
      if(NULL != tok6)
        {
        OTProtocolCC::CC1PollAndCommand q = OTProtocolCC::CC1PollAndCommand::make(
            atoi(tok1),
            atoi(tok2),
            atoi(tok3),
            atoi(tok4),
            atoi(tok5),
            atoi(tok6));
        if(q.isValid())
          {
          uint8_t txbuf[OTProtocolCC::CC1PollAndCommand::primary_frame_bytes+1]; // More than large enough for preamble + sync + alert message.
          const uint8_t bodylen = q.encodeSimple(txbuf, sizeof(txbuf), true);
#if !defined(ENABLE_OTSECUREFRAME_ENCODING_SUPPORT)
          // Non-secure: send raw frame as-is.
          // TX at normal power since ACKed and can be repeated if necessary.
          if(PrimaryRadio.sendRaw(txbuf, bodylen))
            { return(true); } // Success!
#else
          // Secure: wrap frame in encrypted layer...
          uint8_t key[16];
          if(!OTV0P2BASE::getPrimaryBuilding16ByteSecretKey(key))
            { OTV0P2BASE::serialPrintlnAndFlush("!TX key"); return(false); } // FAIL
          const OTRadioLink::SimpleSecureFrame32or0BodyTXBase::fixed32BTextSize12BNonce16BTagSimpleEnc_ptr_t e = OTAESGCM::fixed32BTextSize12BNonce16BTagSimpleEnc_DEFAULT_STATELESS;
          uint8_t buf[OTRadioLink::SecurableFrameHeader::maxSmallFrameSize];





// FIXME FIXME FIXME






          OTV0P2BASE::serialPrintlnAndFlush("!TX not impl"); // FAIL
#endif // !defined(ENABLE_OTSECUREFRAME_ENCODING_SUPPORT) 
          // Fall-through is failure...
          DEBUG_SERIAL_PRINT_FLASHSTRING("!TX fail");
          }
        }
      }
    return(false); // FAILED if fallen through from above.
    }
#endif

  return(false); // FAILED if not otherwise handled.
  }

// Remaining minutes to keep CLI active; zero implies inactive.
// Starts up with full value to allow easy setting of time, etc, without specially activating CLI.
// Marked volatile for thread-safe lock-free non-read-modify-write access to byte-wide value.
// Compound operations on this value must block interrupts.
#define CLI_DEFAULT_TIMEOUT_M 2
static volatile uint8_t CLITimeoutM = CLI_DEFAULT_TIMEOUT_M;
// Reset CLI active timer to the full whack before it goes inactive again (ie makes CLI active for a while).
// Thread-safe.
void resetCLIActiveTimer() { CLITimeoutM = CLI_DEFAULT_TIMEOUT_M; }
// Returns true if the CLI is active, at least intermittently.
// Thread-safe.
bool isCLIActive() { return(0 != CLITimeoutM); }
#if defined(ENABLE_EXTENDED_CLI) || defined(ENABLE_OTSECUREFRAME_ENCODING_SUPPORT)
static const uint8_t MAXIMUM_CLI_RESPONSE_CHARS = 1 + OTV0P2BASE::CLI::MAX_TYPICAL_CLI_BUFFER;
#else
static const uint8_t MAXIMUM_CLI_RESPONSE_CHARS = 1 + OTV0P2BASE::CLI::MIN_TYPICAL_CLI_BUFFER;
#endif
// Used to poll user side for CLI input until specified sub-cycle time.
// Commands should be sent terminated by CR *or* LF; both may prevent 'E' (exit) from working properly.
// A period of less than (say) 500ms will be difficult for direct human response on a raw terminal.
// A period of less than (say) 100ms is not recommended to avoid possibility of overrun on long interactions.
// Times itself out after at least a minute or two of inactivity. 
// NOT RENTRANT (eg uses static state for speed and code space).
void pollCLI(const uint8_t maxSCT, const bool startOfMinute)
  {
  // Perform any once-per-minute operations.
  if(startOfMinute)
    {
    ATOMIC_BLOCK (ATOMIC_RESTORESTATE)
      {
      // Run down CLI timer if need be.
      if(CLITimeoutM > 0) { --CLITimeoutM; }
      }
    }

  const bool neededWaking = OTV0P2BASE::powerUpSerialIfDisabled<V0P2_UART_BAUD>();

  // Wait for input command line from the user (received characters may already have been queued)...
  // Read a line up to a terminating CR, either on its own or as part of CRLF.
  // (Note that command content and timing may be useful to fold into PRNG entropy pool.)
  static char buf[MAXIMUM_CLI_RESPONSE_CHARS+1]; // Note: static state, efficient for small command lines.  Space for terminating '\0'.
  const uint8_t n = OTV0P2BASE::CLI::promptAndReadCommandLine(maxSCT, buf, sizeof(buf), NULL);

  if(n > 0)
    {
    // Got plausible input so keep the CLI awake a little longer.
    resetCLIActiveTimer();

    // Process the input received, with action based on the first char...
    bool showStatus = true; // Default to showing status.
    switch(buf[0])
      {
      // Explicit request for help, or unrecognised first character.
      // Avoid showing status as may already be rather a lot of output.
      default: case '?': { /* dumpCLIUsage(maxSCT); */ showStatus = false; break; }

#if defined(ENABLE_OTSECUREFRAME_ENCODING_SUPPORT)
      // Set new node association (nodes to accept frames from).
      // Only needed if able to RX and/or some sort of hub.
      case 'A': { showStatus = OTV0P2BASE::CLI::SetNodeAssoc().doCommand(buf, n); break; }
#endif // ENABLE_OTSECUREFRAME_ENCODING_SUPPORT

      // Exit/deactivate CLI immediately.
      // This should be followed by JUST CR ('\r') OR LF ('\n')
      // else the second will wake the CLI up again.
      case 'E': { CLITimeoutM = 0; break; }

#if defined(ENABLE_FHT8VSIMPLE) && (defined(ENABLE_LOCAL_TRV) || defined(ENABLE_SLAVE_TRV))
      // H [nn nn]
      // Set (non-volatile) HC1 and HC2 for single/primary FHT8V wireless valve under control.
      // Missing values will clear the code entirely (and disable use of the valve).
      case 'H': { showStatus = OTRadValve::FHT8VRadValveBase::SetHouseCode(&FHT8V).doCommand(buf, n); break; }
#endif
 
#if defined(ENABLE_OTSECUREFRAME_ENCODING_SUPPORT)
      // Set secret key.
      case 'K': { showStatus = OTV0P2BASE::CLI::SetSecretKey(OTRadioLink::SimpleSecureFrame32or0BodyTXV0p2::resetRaw3BytePersistentTXRestartCounterCond).doCommand(buf, n); break; }
#endif // ENABLE_OTSECUREFRAME_ENCODING_SUPPORT

      // Status line and optional smart/scheduled warming prediction request.
      case 'S':
        {
        Serial.print(F("Resets/overruns: "));
        const uint8_t resetCount = eeprom_read_byte((uint8_t *)V0P2BASE_EE_START_RESET_COUNT);
        Serial.print(resetCount);
        Serial.print(' ');
        const uint8_t overrunCount = (~eeprom_read_byte((uint8_t *)V0P2BASE_EE_START_OVERRUN_COUNTER)) & 0xff;
        Serial.print(overrunCount);
        Serial.println();
        break; // Note that status is by default printed after processing input line.
        }

#ifdef ENABLE_EXTENDED_CLI
      // Handle CLI extension commands.
      // Command of form:
      //   +EXT .....
      // where EXT is the name of the extension, usually 3 letters.
      //
      // It is acceptable for extCLIHandler() to alter the buffer passed,
      // eg with strtok_t().
      case '+':
        {
        const bool success = extCLIHandler(&Serial, buf, n);
        Serial.println(success ? F("OK") : F("FAILED"));
        break;
        }
#endif 
      }

    // Almost always show status line afterwards as feedback of command received and new state.
    if(showStatus) { serialStatusReport(); }
    // Else show ack of command received.
    else { Serial.println(F("OK")); }
    }
  else { Serial.println(); } // Terminate empty/partial CLI input line after timeout.

  // Force any pending output before return / possible UART power-down.
  OTV0P2BASE::flushSerialSCTSensitive();

  if(neededWaking) { OTV0P2BASE::powerDownSerial(); }
  }


// One-off setup.
void setup()
  {
  // Set appropriate low-power states, interrupts, etc, ASAP.
  OTV0P2BASE::powerSetup();
  // IO setup for safety, and to avoid pins floating.
  OTV0P2BASE::IOSetup();
  // Restore previous RTC state if available.
  OTV0P2BASE::restoreRTC();
#if defined(LED_UI2_EXISTS) && defined(ENABLE_UI_LED_2_IF_AVAILABLE)
  LED_UI2_ON();
#endif
  OTV0P2BASE::serialPrintAndFlush(F("\r\nOpenTRV: ")); // Leading CRLF to clear leading junk, eg from bootloader.
    serialPrintlnBuildVersion();
#if defined(LED_UI2_EXISTS) && defined(ENABLE_UI_LED_2_IF_AVAILABLE)
  OTV0P2BASE::nap(WDTO_120MS); // Sleep to let UI2 LED be seen.
  LED_UI2_OFF();
#endif

  // Count resets to detect unexpected crashes/restarts.
  const uint8_t oldResetCount = eeprom_read_byte((uint8_t *)V0P2BASE_EE_START_RESET_COUNT);
  eeprom_write_byte((uint8_t *)V0P2BASE_EE_START_RESET_COUNT, 1 + oldResetCount);

#if defined(DEBUG) && !defined(ENABLE_MIN_ENERGY_BOOT)
  DEBUG_SERIAL_PRINTLN_FLASHSTRING("DEBUG");
#endif

  DEBUG_SERIAL_PRINT_FLASHSTRING("Resets: ");
  DEBUG_SERIAL_PRINT(oldResetCount);
  DEBUG_SERIAL_PRINTLN();
#if !defined(ALT_MAIN_LOOP) && !defined(UNIT_TESTS)
  const uint8_t overruns = (~eeprom_read_byte((uint8_t *)V0P2BASE_EE_START_OVERRUN_COUNTER)) & 0xff;
  if(0 != overruns)
    {
    DEBUG_SERIAL_PRINT_FLASHSTRING("Overruns: ");
    DEBUG_SERIAL_PRINT(overruns);
    DEBUG_SERIAL_PRINTLN();
    }
#endif

  // Have 32678Hz clock at least running before going any further.
  if(!::OTV0P2BASE::HWTEST::check32768HzOsc()) { panic(F("xtal")); } // Async clock not running correctly.

//  // Signal that xtal is running AND give it time to settle.
//  posPOST(0 /*, F("about to test radio module") */);

  // Initialise the radio, if configured, ASAP because it can suck a lot of power until properly initialised.
  PrimaryRadio.preinit(NULL);
  // Check that the radio is correctly connected; panic if not...
  if(!PrimaryRadio.configure(nPrimaryRadioChannels, RFM23BConfigs) || !PrimaryRadio.begin()) { panic(F("r1")); }
  // Apply filtering, if any, while we're having fun...
#ifndef NO_RX_FILTER
  PrimaryRadio.setFilterRXISR(FilterRXISR);
#endif // NO_RX_FILTER

//  posPOST(1, F("Radio OK, checking buttons/sensors and xtal"));

  // Seed RNGs, after having gathered some sensor values in RAM...
  OTV0P2BASE::seedPRNGs();

  // Ensure that the unique node ID is set up (mainly on first use).
  // Have one attempt (don't want to stress an already failing EEPROM) to force-reset if not good, then panic.
  // Needs to have had entropy gathered, etc.
  if(!OTV0P2BASE::ensureIDCreated())
    {
    if(!OTV0P2BASE::ensureIDCreated(true)) // Force reset.
      { panic(F("ID")); }
    }

  // Initialised: turn main/heatcall UI LED off.
  LED_HEATCALL_OFF();

  // Report initial status.
  serialStatusReport();

  // Radio not listening to start with.
  // Ignore any initial spurious RX interrupts for example.
  PrimaryRadio.listen(false);

  // Set up async edge interrupts.
  ATOMIC_BLOCK (ATOMIC_RESTORESTATE)
    {
    //PCMSK0 = PB; PCINT  0--7    (Radio)
    //PCMSK1 = PC; PCINT  8--15
    //PCMSK2 = PD; PCINT 16--24   (Serial RX)

    PCICR =
#if defined(MASK_PB) && (MASK_PB != 0) // If PB interrupts required.
        1 | // 0x1 enables PB/PCMSK0.
#endif
#if defined(MASK_PC) && (MASK_PC != 0) // If PC interrupts required.
        2 | // 0x2 enables PC/PCMSK1.
#endif
#if defined(MASK_PD) && (MASK_PD != 0) // If PD interrupts required.
        4 | // 0x4 enables PD/PCMSK2.
#endif
        0;

#if defined(MASK_PB) && (MASK_PB != 0) // If PB interrupts required.
    PCMSK0 = MASK_PB;
#endif
#if defined(MASK_PC) && (MASK_PC != 0) // If PC interrupts required.
    PCMSK1 = MASK_PC;
#endif
#if defined(MASK_PD) && (MASK_PD != 0) // If PD interrupts required.
    PCMSK2 = MASK_PD;
#endif
    }

  // Start local counters in randomised positions to help avoid inter-unit collisions,
  // eg for mains-powered units starting up together after a power cut,
  // but without (eg) breaking any of the logic about what order things will be run first time through.
  // Uses some decent noise to try to start the units separated.
  const uint8_t b = OTV0P2BASE::getSecureRandomByte(); // randRNG8();
  // Start within bottom half of minute (or close to); sensor readings happen in second half.
  OTV0P2BASE::setSeconds(b >> 2);
  // Start anywhere in first 4 minute cycle.
  minuteCount = b & 3;

#ifdef ENABLE_FHT8VSIMPLE
  // Set up radio with FHT8V.
  FHT8V.setRadio(&PrimaryRadio);
  // Load EEPROM house codes into primary FHT8V instance at start.
  FHT8V.nvLoadHC();
#ifdef ALLOW_CC1_SUPPORT
  FHT8V.setChannelTX(1);
#endif // ALLOW_CC1_SUPPORT
#endif // ENABLE_FHT8VSIMPLE

  // Set appropriate loop() values just before entering it.
  TIME_LSD = OTV0P2BASE::getSecondsLT();
  }


// Main code here, loops every 2s.
void loop()
  {
  setUpContinuousRX();
  OTV0P2BASE::powerDownSerial(); // Ensure that serial I/O is off.
  // Power down most stuff (except radio for hub RX).
  OTV0P2BASE::minimisePowerWithoutSleep();
  uint_fast8_t newTLSD;
  while(TIME_LSD == (newTLSD = OTV0P2BASE::getSecondsLT()))
    {
    // Poll I/O and process message incrementally (in this otherwise idle time).
    // Come back and have another go immediately until no work remaining.
    if(handleQueuedMessages(&Serial, true, &PrimaryRadio)) { continue; }

    // Normal long minimal-power sleep until wake-up interrupt.
    // Rely on interrupt to force quick loop round to I/O poll.
    OTV0P2BASE::sleepUntilInt();
    }
  TIME_LSD = newTLSD;

  // Use the zeroth second in each minute to force extra deep device sleeps/resets, etc.
  const bool second0 = (0 == TIME_LSD);
  
#ifdef ALLOW_CC1_SUPPORT_RELAY_IO // REV9 CC1 relay...
    // Run the CC1 relay UI.
    if(tickUICO(TIME_LSD))
      {
//      showStatus = true;
      }
#endif

#if defined(ENABLE_FHT8VSIMPLE)
  // Try for double TX for more robust conversation with valve?
  const bool doubleTXForFTH8V = false;
  // FHT8V is highest priority and runs first.
  // ---------- HALF SECOND #0 -----------
  bool useExtraFHT8VTXSlots = localFHT8VTRVEnabled() && FHT8V.FHT8VPollSyncAndTX_First(doubleTXForFTH8V); // Time for extra TX before UI.
  if(useExtraFHT8VTXSlots)
    {
    handleQueuedMessages(&Serial, true, &PrimaryRadio);
    // ---------- HALF SECOND #1 -----------
    useExtraFHT8VTXSlots = localFHT8VTRVEnabled() && FHT8V.FHT8VPollSyncAndTX_Next(doubleTXForFTH8V); 
    }
  if(useExtraFHT8VTXSlots)
    {
    handleQueuedMessages(&Serial, true, &PrimaryRadio);
    // ---------- HALF SECOND #2 -----------
    useExtraFHT8VTXSlots = localFHT8VTRVEnabled() && FHT8V.FHT8VPollSyncAndTX_Next(doubleTXForFTH8V); 
    }
  if(useExtraFHT8VTXSlots)
    {
    handleQueuedMessages(&Serial, true, &PrimaryRadio);
    // ---------- HALF SECOND #3 -----------
    useExtraFHT8VTXSlots = localFHT8VTRVEnabled() && FHT8V.FHT8VPollSyncAndTX_Next(doubleTXForFTH8V); 
    }
#endif

  // Command-Line Interface (CLI) polling, if still active.
  if(isCLIActive())
    {
    const uint8_t sct = OTV0P2BASE::getSubCycleTime();
    const uint8_t listenTime = OTV0P2BASE::CLI::MIN_CLI_POLL_SCT;
    const uint8_t stopBy = nearOverrunThreshold - 1;
    pollCLI(stopBy, 0 == TIME_LSD);
    }

  // Detect and handle (actual or near) overrun, if it happens, though it should not.
  if(TIME_LSD != OTV0P2BASE::getSecondsLT())
    {
    // Increment the overrun counter (stored inverted, so 0xff initialised => 0 overruns).
    const uint8_t orc = 1 + ~eeprom_read_byte((uint8_t *)V0P2BASE_EE_START_OVERRUN_COUNTER);
    OTV0P2BASE::eeprom_smart_update_byte((uint8_t *)V0P2BASE_EE_START_OVERRUN_COUNTER, ~orc);
#if 1 && defined(DEBUG)
    DEBUG_SERIAL_PRINTLN_FLASHSTRING("!loop overrun");
#endif
#if defined(ENABLE_FHT8VSIMPLE)
    FHT8V.resyncWithValve(); // Assume that sync with valve may have been lost, so re-sync.
#endif
    TIME_LSD = OTV0P2BASE::getSecondsLT(); // Prepare to sleep until start of next full minor cycle.
    }
  }
<|MERGE_RESOLUTION|>--- conflicted
+++ resolved
@@ -731,20 +731,12 @@
           uint8_t txbuf[OTProtocolCC::CC1PollResponse::primary_frame_bytes+1]; // More than large enough for preamble + sync + alert message.
           const uint8_t bodylen = r.encodeSimple(txbuf, sizeof(txbuf), true);
 #if 1 && defined(DEBUG)
-<<<<<<< HEAD
           p->println(F("polled"));
 #endif
 #if !defined(ENABLE_OTSECUREFRAME_ENCODING_SUPPORT)
           // Non-secure: send raw frame as-is.
           // Send at default power...  One going missing won't hurt that much.
           if(!PrimaryRadio.sendRaw(txbuf, bodylen))
-=======
-          p->println(F("polled")); // Done it!
-#endif
-#if !defined(ENABLE_OTSECUREFRAME_ENCODING_SUPPORT)
-          // Non-secure: send raw frame as-is.
-          if(!PrimaryRadio.sendRaw(txbuf, bodylen)) // Send at default power...  One going missing won't hurt that much.
->>>>>>> 1ed0fc0b
             { OTV0P2BASE::serialPrintlnAndFlush("!TX fail"); return; } // FAIL
 #else
           // Secure: wrap frame in encrypted layer...
@@ -753,7 +745,6 @@
             { OTV0P2BASE::serialPrintlnAndFlush("!TX key"); return; } // FAIL
           const OTRadioLink::SimpleSecureFrame32or0BodyTXBase::fixed32BTextSize12BNonce16BTagSimpleEnc_ptr_t e = OTAESGCM::fixed32BTextSize12BNonce16BTagSimpleEnc_DEFAULT_STATELESS;
           uint8_t buf[OTRadioLink::SecurableFrameHeader::maxSmallFrameSize];
-
 
 
 

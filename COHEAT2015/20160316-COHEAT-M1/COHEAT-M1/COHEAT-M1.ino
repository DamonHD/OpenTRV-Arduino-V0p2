// Uncomment exactly one of the following CONFIG_... lines to select which board is being built for.
#define CONFIG_Trial2013Winter_Round2_CC1HUB // REV2 cut4 as CC1 hub.
//#define CONFIG_REV9 // REV9 as CC1 relay, cut 2 of the board.

// IF DEFINED: entire comms model switches to secure.
#define ENABLE_OTSECUREFRAME_ENCODING_SUPPORT

#define DEBUG // Uncomment for debug output.

#include <Arduino.h>
#include <Wire.h>
#include <OTV0p2Base.h>
#include <OTRadioLink.h>
#include <OTRFM23BLink.h>
#include <OTRadValve.h>
#include <OTProtocolCC.h>
#include <OTV0p2_CONFIG_REV2.h>
#include <OTV0p2_CONFIG_REV9.h>
#if defined(ENABLE_OTSECUREFRAME_ENCODING_SUPPORT)
#include <OTAESGCM.h>
#endif
#include <OTV0p2_Board_IO_Config.h> // I/O pin allocation and setup: include ahead of I/O module headers.

#define ENABLE_HUB_LISTEN
// Force-enable RX if not already so.
#define ENABLE_RADIO_RX
#define ENABLE_CONTINUOUS_RX // was #define CONFIG_IMPLIES_MAY_NEED_CONTINUOUS_RX true

// Indicate that the system is broken in an obvious way (distress flashing of the main UI LED).
// DOES NOT RETURN.
// Tries to turn off most stuff safely that will benefit from doing so, but nothing too complex.
// Tries not to use lots of energy so as to keep the distress beacon running for a while.
void panic();
// Panic with fixed message.
void panic(const __FlashStringHelper *s);

// Version (code/board) information printed as one line to serial (with line-end, and flushed); machine- and human- parseable.
// Format: "board VXXXX REVY; code YYYY/Mmm/DD HH:MM:SS".
void serialPrintlnBuildVersion();

// Call this to do an I/O poll if needed; returns true if something useful happened.
// This call should typically take << 1ms at 1MHz CPU.
// Does not change CPU clock speeds, mess with interrupts (other than possible brief blocking), or sleep.
// Should also do nothing that interacts with Serial.
// Limits actual poll rate to something like once every 8ms, unless force is true.
//   * force if true then force full poll on every call (ie do not internally rate-limit)
// Not thread-safe, eg not to be called from within an ISR.
bool pollIO(bool force = false);

// Sends a short 1-line CRLF-terminated status report on the serial connection (at 'standard' baud).
void serialStatusReport();

// Reset CLI active timer to the full whack before it goes inactive again (ie makes CLI active for a while).
// Thread-safe.
void resetCLIActiveTimer();
// Returns true if the CLI is (or should currently be) active, at least intermittently.
// Thread-safe.
bool isCLIActive();
// Used to poll user side for CLI input until specified sub-cycle time.
// A period of less than (say) 500ms will be difficult for direct human response on a raw terminal.
// A period of less than (say) 100ms is not recommended to avoid possibility of overrun on long interactions.
// Times itself out after at least a minute or two of inactivity. 
// NOT RENTRANT (eg uses static state for speed and code space).
void pollCLI(uint8_t maxSCT, bool startOfMinute);

const uint8_t nearOverrunThreshold = OTV0P2BASE::GSCT_MAX - 8; // ~64ms/~32 serial TX chars of grace time...

// Primary radio module.
extern OTRadioLink::OTRadioLink &PrimaryRadio;

// Sense (usually non-linearly) over full likely internal ambient lighting range of a (UK) home,
// down to levels too dark to be active in (and at which heating could be set back for example).
#ifdef ENABLE_AMBLIGHT_SENSOR
// Sensor for ambient light level; 0 is dark, 255 is bright.
typedef OTV0P2BASE::SensorAmbientLight AmbientLight;
#else // !defined(ENABLE_AMBLIGHT_SENSOR)
typedef OTV0P2BASE::DummySensorAmbientLight AmbientLight; // Dummy stand-in.
#endif // ENABLE_AMBLIGHT_SENSOR
// Singleton implementation/instance.
extern AmbientLight AmbLight;

// Create very light-weight standard-speed OneWire(TM) support if a pin has been allocated to it.
// Meant to be similar to use to OneWire library V2.2.
// Supports search but not necessarily CRC.
// Designed to work with 1MHz/1MIPS CPU clock.
#if defined(ENABLE_MINIMAL_ONEWIRE_SUPPORT)
#define SUPPORTS_MINIMAL_ONEWIRE
extern OTV0P2BASE::MinimalOneWire<> MinOW_DEFAULT_OWDQ;
#endif

// Cannot have internal and external use of same DS18B20 at same time...
#if defined(ENABLE_EXTERNAL_TEMP_SENSOR_DS18B20) && !defined(ENABLE_PRIMARY_TEMP_SENSOR_DS18B20) && defined(ENABLE_MINIMAL_ONEWIRE_SUPPORT)
#define SENSOR_EXTERNAL_DS18B20_ENABLE_0 // Enable sensor zero.
extern OTV0P2BASE::TemperatureC16_DS18B20 extDS18B20_0;
#endif

// Ambient/room temperature sensor, usually on main board.
#if defined(ENABLE_PRIMARY_TEMP_SENSOR_SHT21)
extern OTV0P2BASE::RoomTemperatureC16_SHT21 TemperatureC16; // SHT21 impl.
#elif defined(ENABLE_PRIMARY_TEMP_SENSOR_DS18B20)
  #if defined(ENABLE_MINIMAL_ONEWIRE_SUPPORT)
  // DSB18B20 temperature impl, with slightly reduced precision to improve speed.
  extern OTV0P2BASE::TemperatureC16_DS18B20 TemperatureC16;
  #endif // defined(ENABLE_MINIMAL_ONEWIRE_SUPPORT)
#else // Don't use TMP112 if SHT21 or DS18B20 have been selected.
extern OTV0P2BASE::RoomTemperatureC16_TMP112 TemperatureC16;
#endif

// HUMIDITY_SENSOR_SUPPORT is defined if at least one humidity sensor has support compiled in.
// Simple implementations can assume that the sensor will be present if defined;
// more sophisticated implementations may wish to make run-time checks.
// If SHT21 support is enabled at compile-time then its humidity sensor may be used at run-time.
#if defined(ENABLE_PRIMARY_TEMP_SENSOR_SHT21)
#define HUMIDITY_SENSOR_SUPPORT // Humidity sensing available.
#endif

#if defined(ENABLE_PRIMARY_TEMP_SENSOR_SHT21)
// Singleton implementation/instance.
extern OTV0P2BASE::HumiditySensorSHT21 RelHumidity;
#else
// Dummy implementation to minimise coding changes.
extern OTV0P2BASE::DummyHumiditySensorSHT21 RelHumidity;
#endif

#ifdef ALLOW_CC1_SUPPORT_RELAY_IO // REV9 CC1 relay...
// Call this on even numbered seconds (with current time in seconds) to allow the CO UI to operate.
// Should never be skipped, so as to allow the UI to remain responsive.
bool tickUICO(uint_fast8_t sec);
// Directly adjust LEDs.
//   * light-colour         [0,3] bit flags 1==red 2==green (lc) 0 => stop everything
//   * light-on-time        [1,15] (0 not allowed) 30-450s in units of 30s (lt) ???
//   * light-flash          [1,3] (0 not allowed) 1==single 2==double 3==on (lf)
// If fromPollAndCmd is true then this is being called from an incoming Poll/Cms message receipt.
// Not ISR- safe.
void setLEDsCO(uint8_t lc, uint8_t lt, uint8_t lf, bool fromPollAndCmd);
// Get the switch toggle state.
// The hub should monitor this changing,
// taking the change as indication of a boost request.
// This is allowed to toggle only much slower than the hub should poll,
// thus ensuring that the hub doesn't miss a boost request.
// Safe to call from an ISR (though this would be unexpected).
bool getSwitchToggleStateCO();
#endif

// Use WDT-based timer for xxxPause() routines.
// Very tiny low-power sleep to approximately match the PICAXE V0.09 routine of the same name.
#define VERYTINY_PAUSE_MS 5
static void inline veryTinyPause() { OTV0P2BASE::sleepLowPowerMs(VERYTINY_PAUSE_MS); }
// Tiny low-power sleep to approximately match the PICAXE V0.09 routine of the same name.
#define TINY_PAUSE_MS 15
static void inline tinyPause() { OTV0P2BASE::nap(WDTO_15MS); } // 15ms vs 18ms nominal for PICAXE V0.09 impl.
// Small low-power sleep.
#define SMALL_PAUSE_MS 30
static void inline smallPause() { OTV0P2BASE::nap(WDTO_30MS); }
// Medium low-power sleep to approximately match the PICAXE V0.09 routine of the same name.
// Premature wakeups MAY be allowed to avoid blocking I/O polling for too long.
#define MEDIUM_PAUSE_MS 60
static void inline mediumPause() { OTV0P2BASE::nap(WDTO_60MS); } // 60ms vs 144ms nominal for PICAXE V0.09 impl.
// Big low-power sleep to approximately match the PICAXE V0.09 routine of the same name.
// Premature wakeups MAY be allowed to avoid blocking I/O polling for too long.
#define BIG_PAUSE_MS 120
static void inline bigPause() { OTV0P2BASE::nap(WDTO_120MS); } // 120ms vs 288ms nominal for PICAXE V0.09 impl.
// Pause between flashes to allow them to be distinguished (>100ms); was mediumPause() for PICAXE V0.09 impl.
static void inline offPause() { bigPause(); pollIO(); }

//---------------------

#ifndef DEBUG
#define DEBUG_SERIAL_PRINT(s) // Do nothing.
#define DEBUG_SERIAL_PRINTFMT(s, format) // Do nothing.
#define DEBUG_SERIAL_PRINT_FLASHSTRING(fs) // Do nothing.
#define DEBUG_SERIAL_PRINTLN_FLASHSTRING(fs) // Do nothing.
#define DEBUG_SERIAL_PRINTLN() // Do nothing.
#define DEBUG_SERIAL_TIMESTAMP() // Do nothing.
#else
// Send simple string or numeric to serial port and wait for it to have been sent.
// Make sure that Serial.begin() has been invoked, etc.
#define DEBUG_SERIAL_PRINT(s) { OTV0P2BASE::serialPrintAndFlush(s); }
#define DEBUG_SERIAL_PRINTFMT(s, fmt) { OTV0P2BASE::serialPrintAndFlush((s), (fmt)); }
#define DEBUG_SERIAL_PRINT_FLASHSTRING(fs) { OTV0P2BASE::serialPrintAndFlush(F(fs)); }
#define DEBUG_SERIAL_PRINTLN_FLASHSTRING(fs) { OTV0P2BASE::serialPrintlnAndFlush(F(fs)); }
#define DEBUG_SERIAL_PRINTLN() { OTV0P2BASE::serialPrintlnAndFlush(); }
// Print timestamp with no newline in format: MinutesSinceMidnight:Seconds:SubCycleTime
extern void _debug_serial_timestamp();
#define DEBUG_SERIAL_TIMESTAMP() _debug_serial_timestamp()
#endif // DEBUG

//---------------------

// Controller's view of Least Significant Digits of the current (local) time, in this case whole seconds.
#define TIME_CYCLE_S 60 // TIME_LSD ranges from 0 to TIME_CYCLE_S-1, also major cycle length.
static uint_fast8_t TIME_LSD; // Controller's notion of seconds within major cycle.

// 'Elapsed minutes' count of minute/major cycles; cheaper than accessing RTC and not tied to real time.
// Starts at or just above zero (within the first 4-minute cycle) to help avoid collisions between units after mass power-up.
// Wraps at its maximum (0xff) value.
static uint8_t minuteCount;


// Indicate that the system is broken in an obvious way (distress flashing the main LED).
// DOES NOT RETURN.
// Tries to turn off most stuff safely that will benefit from doing so, but nothing too complex.
// Tries not to use lots of energy so as to keep distress beacon running for a while.
void panic()
  {
  // Reset radio and go into low-power mode.
  PrimaryRadio.panicShutdown();
  // Power down almost everything else...
  OTV0P2BASE::minimisePowerWithoutSleep();
#ifdef LED_HEATCALL
  pinMode(LED_HEATCALL, OUTPUT);
#else
  pinMode(LED_HEATCALL_L, OUTPUT);
#endif
  for( ; ; )
    {
    LED_HEATCALL_ON();
    tinyPause();
    LED_HEATCALL_OFF();
    bigPause();
    }
  }

// Panic with fixed message.
void panic(const __FlashStringHelper *s)
  {
  OTV0P2BASE::serialPrintlnAndFlush(); // Start new line to highlight error.  // May fail.
  OTV0P2BASE::serialPrintAndFlush('!'); // Indicate error with leading '!' // May fail.
  OTV0P2BASE::serialPrintlnAndFlush(s); // Print supplied detail text. // May fail.
  panic();
  }

// Rearrange date into sensible most-significant-first order, and make it fully numeric.
// FIXME: would be better to have this in PROGMEM (Flash) rather than RAM, eg as F() constant.
static const char _YYYYMmmDD[] =
  {
  __DATE__[7], __DATE__[8], __DATE__[9], __DATE__[10],
  '/',
  __DATE__[0], __DATE__[1], __DATE__[2],
  '/',
  ((' ' == __DATE__[4]) ? '0' : __DATE__[4]), __DATE__[5],
  '\0'
  };
// Version (code/board) information printed as one line to serial (with line-end, and flushed); machine- and human- parseable.
// Format: "board VX.X REVY YYYY/Mmm/DD HH:MM:SS".
void serialPrintlnBuildVersion()
  {
  OTV0P2BASE::serialPrintAndFlush(F("board V0.2 REV"));
  OTV0P2BASE::serialPrintAndFlush(V0p2_REV);
  OTV0P2BASE::serialPrintAndFlush(' ');
  OTV0P2BASE::serialPrintAndFlush(_YYYYMmmDD);
  OTV0P2BASE::serialPrintlnAndFlush(F(" " __TIME__));
  }


#ifdef ENABLE_AMBLIGHT_SENSOR
// Normal 2 bit shift between raw and externally-presented values.
static const uint8_t shiftRawScaleTo8Bit = 2;
#ifdef ENABLE_AMBIENT_LIGHT_SENSOR_PHOTOTRANS_TEPT4400
// This implementation expects a phototransitor TEPT4400 (50nA dark current, nominal 200uA@100lx@Vce=50V) from IO_POWER_UP to LDR_SENSOR_AIN and 220k to ground.
// Measurement should be taken wrt to internal fixed 1.1V bandgap reference, since light indication is current flow across a fixed resistor.
// Aiming for maximum reading at or above 100--300lx, ie decent domestic internal lighting.
// Note that phototransistor is likely far more directionally-sensitive than LDR and its response nearly linear.
// This extends the dynamic range and switches to measurement vs supply when full-scale against bandgap ref, then scales by Vss/Vbandgap and compresses to fit.
// http://home.wlv.ac.uk/~in6840/Lightinglevels.htm
// http://www.engineeringtoolbox.com/light-level-rooms-d_708.html
// http://www.pocklington-trust.org.uk/Resources/Thomas%20Pocklington/Documents/PDF/Research%20Publications/GPG5.pdf
// http://www.vishay.com/docs/84154/appnotesensors.pdf
static const int LDR_THR_LOW = 270U;
static const int LDR_THR_HIGH = 400U;
#else // LDR (!defined(ENABLE_AMBIENT_LIGHT_SENSOR_PHOTOTRANS_TEPT4400))
// This implementation expects an LDR (1M dark resistance) from IO_POWER_UP to LDR_SENSOR_AIN and 100k to ground.
// Measurement should be taken wrt to supply voltage, since light indication is a fraction of that.
// Values below from PICAXE V0.09 impl approx multiplied by 4+ to allow for scale change.
#ifdef ENABLE_AMBLIGHT_EXTRA_SENSITIVE // Define if LDR not exposed to much light, eg for REV2 cut4 sideways-pointing LDR (TODO-209).
static const int LDR_THR_LOW = 50U;
static const int LDR_THR_HIGH = 70U;
#else // Normal settings.
static const int LDR_THR_LOW = 160U; // Was 30.
static const int LDR_THR_HIGH = 200U; // Was 35.
#endif // ENABLE_AMBLIGHT_EXTRA_SENSITIVE
#endif // ENABLE_AMBIENT_LIGHT_SENSOR_PHOTOTRANS_TEPT4400
// Singleton implementation/instance.
AmbientLight AmbLight(LDR_THR_HIGH >> shiftRawScaleTo8Bit);
#endif // ENABLE_AMBLIGHT_SENSOR

#if defined(ENABLE_MINIMAL_ONEWIRE_SUPPORT)
OTV0P2BASE::MinimalOneWire<> MinOW_DEFAULT;
#endif

#if defined(SENSOR_EXTERNAL_DS18B20_ENABLE_0) // Enable sensor zero.
OTV0P2BASE::TemperatureC16_DS18B20 extDS18B20_0(MinOW_DEFAULT, 0);
#endif

#if defined(ENABLE_PRIMARY_TEMP_SENSOR_SHT21)
// Singleton implementation/instance.
OTV0P2BASE::HumiditySensorSHT21 RelHumidity;
#else
OTV0P2BASE::DummyHumiditySensorSHT21 RelHumidity;
#endif

// Ambient/room temperature sensor, usually on main board.
#if defined(ENABLE_PRIMARY_TEMP_SENSOR_SHT21)
OTV0P2BASE::RoomTemperatureC16_SHT21 TemperatureC16; // SHT21 impl.
#elif defined(ENABLE_PRIMARY_TEMP_SENSOR_DS18B20)
#if defined(ENABLE_MINIMAL_ONEWIRE_SUPPORT)
// DSB18B20 temperature impl, with slightly reduced precision to improve speed.
OTV0P2BASE::TemperatureC16_DS18B20 TemperatureC16(MinOW_DEFAULT, 0, OTV0P2BASE::TemperatureC16_DS18B20::MAX_PRECISION - 1);
#endif
#else // Don't use TMP112 if SHT21 or DS18B20 are selected.
OTV0P2BASE::RoomTemperatureC16_TMP112 TemperatureC16;
#endif

// Singleton FHT8V valve instance (to control remote FHT8V valve by radio).
static const uint8_t _FHT8V_MAX_EXTRA_TRAILER_BYTES = (1 + max(OTV0P2BASE::MESSAGING_TRAILING_MINIMAL_STATS_PAYLOAD_BYTES, OTV0P2BASE::FullStatsMessageCore_MAX_BYTES_ON_WIRE));
OTRadValve::FHT8VRadValve<_FHT8V_MAX_EXTRA_TRAILER_BYTES, OTRadValve::FHT8VRadValveBase::RFM23_PREAMBLE_BYTES, OTRadValve::FHT8VRadValveBase::RFM23_PREAMBLE_BYTE> FHT8V(NULL);
// This unit may control a local TRV.
// Returns TRV if valve/radiator is to be controlled by this unit.
// Usually the case, but may not be for (a) a hub or (b) a not-yet-configured unit.
// Returns false if house code parts are set to invalid or uninitialised values (>99).
#if defined(ENABLE_LOCAL_TRV) || defined(ENABLE_SLAVE_TRV)
inline bool localFHT8VTRVEnabled() { return(!FHT8V.isUnavailable()); }
#else
#define localFHT8VTRVEnabled() (false) // Local FHT8V TRV disabled.
#endif

#if defined(ENABLE_SLAVE_TRV)
#define ENABLE_NOMINAL_RAD_VALVE
// Simply alias directly to FHT8V for REV9 slave.
#define NominalRadValve FHT8V
#endif


#ifdef ALLOW_CC1_SUPPORT_RELAY
// Send a CC1 Alert message with this unit's house code via the RFM23B.
bool sendCC1AlertByRFM23B()
  {
  OTProtocolCC::CC1Alert a = OTProtocolCC::CC1Alert::make(FHT8V.nvGetHC1(), FHT8V.nvGetHC2());
  if(a.isValid()) // Might be invalid if house codes are, eg if house codes not set.
    {
    uint8_t txbuf[OTProtocolCC::CC1Alert::primary_frame_bytes+1]; // More than large enough for preamble + sync + alert message.
    const uint8_t bodylen = a.encodeSimple(txbuf, sizeof(txbuf), true);
#if 0 && defined(DEBUG)
OTRadioLink::printRXMsg(p, txbuf, bodylen);
#endif
    // Send loud since the hub may be relatively far away,
    // there is no 'ACK', and these messages should not be sent very often.
    // Should be consistent with automatically-generated alerts to help with diagnosis.
    return(PrimaryRadio.sendRaw(txbuf, bodylen, 0, OTRadioLink::OTRadioLink::TXmax));
    }
  return(false); // Failed.
  }
#endif

#ifdef ALLOW_CC1_SUPPORT_RELAY_IO // REV9 CC1 relay...
// Do basic static LED setting.
static void setLEDs(const uint8_t lc)
    {
    // Assume primary UI LED is the red one (at least fot REV9 boards)...
    if(lc & 1) { LED_HEATCALL_ON(); } else { LED_HEATCALL_OFF(); }
    // Assume secondary UI LED is the green one (at least fot REV9 boards)...
    if(lc & 2) { LED_UI2_ON(); } else { LED_UI2_OFF(); }
    }

// Logical last-requested light colour (lc).
static uint8_t lcCO;
// Count down in 2s ticks until LEDs go out (derived from lt).
static uint8_t countDownLEDSforCO;
// Requested flash type (lf).
static uint8_t lfCO;

// Handle boost button-press semantics.
// Timeout in minutes before a new boot request will be fully actioned.
// This is kept long enough to ensure that the hub cannot have failed to see the status flip
// unless all contact has in fact been lost.
static const uint8_t MIN_BOOST_INTERVAL_M = 30;
// Count down from last flip of switch-toggle state, minutes.  Cannot toggle unless this is zero.
static uint8_t toggle_blocked_countdown_m;
// True if the button was active on the previous tick.
static bool oldButtonPressed;
// Switch state toggled when user activates boost function.
// Marked volatile to allow safe lock-free read access from an ISR if necessary.
static volatile bool switch_toggle_state;
// True while waiting for poll after a boost request.
// Cleared after a poll which is presumed to notice the request.
static bool waitingForPollAfterBoostRequest;

// Get the switch toggle state.
// The hub should monitor this changing,
// taking the change as indication of a boost request.
// This is allowed to toggle only much slower than the hub should poll,
// thus ensuring that the hub doesn't miss a boost request.
// Safe to call from an ISR (though this would be unexpected).
bool getSwitchToggleStateCO() { return(switch_toggle_state); }

// Call this on even numbered seconds (with current time in seconds) to allow the CO UI to operate.
// Should never be skipped, so as to allow the UI to remain responsive.
//
// The boost button for the CO relay is BUTTON_MODE_L.
// This routine/UI cares about off-to-on active edges of the button, ie the moment of being pressed,
// at which it will:
//    * turn the user-visible LED solid red (for a while)
//    * flip the status flag providing it has been more than 30 minutes since the last one
//      (this 30 minutes being the time at which contact with the hub would be deemed lost if no comms)
//    * send an alert message immediately (with the usual 'likely-to-get-heard' loudness settings)
//      and possibly periodically until a new poll request comes in (as indicated by a call to setLEDsCO())
bool tickUICO(const uint_fast8_t sec)
  {
  // Deal with the countdown timers.
  if((0 == sec) && (toggle_blocked_countdown_m > 0)) { --toggle_blocked_countdown_m; }
  if(countDownLEDSforCO > 0) { --countDownLEDSforCO; }

  // Note whether the button is pressed on this tick.
  const bool buttonPressed = (LOW == fastDigitalRead(BUTTON_MODE_L));
  // Note whether the button has just been pressed.
  const bool buttonJustPressed = (buttonPressed && !oldButtonPressed);
  oldButtonPressed = buttonPressed;
  if(buttonJustPressed)
    {
    // Set the LED to solid red until up to the comms timeout.
    // When the hub poll the LEDs will be set to whatever the poll specifies.
    setLEDsCO(1, MIN_BOOST_INTERVAL_M*2, 3, false);
    // If not still counting down since the last switch-state toggle,
    // toggle it now,
    // and restart the count-down.
    if(0 == toggle_blocked_countdown_m)
        {
        switch_toggle_state = !switch_toggle_state;
        toggle_blocked_countdown_m = MIN_BOOST_INTERVAL_M;
        }
    // Set up to set alerts periodically until polled.
    // Has the effect of allow the hub to know when boost is being requested
    // even if it's not yet time to flip the toggle.
    waitingForPollAfterBoostRequest = true;
    // Send an alert message immediately,
    // AFTER adjusting all relevant state so as to avoid a race,
    // inviting the hub to poll this node ASAP and eg notice the toggle state.
    sendCC1AlertByRFM23B();
    // Do no further UI processing this tick.
    // Note the user interaction to the caller.
    return(true);
    }

  // All LEDs off when their count-down timer is/hits zero.
  if(0 == countDownLEDSforCO) { lcCO = 0; setLEDs(0); }
  // Else force 'correct' requested light colour and deal with any 'flash' state.
  else
    {
    setLEDs(lcCO);

    // Deal with flashing (non-solid) output here.
    // Do some friendly I/O polling while waiting!
    if(lfCO != 3)
      {
      // Make this the first flash.
      mediumPause();
      setLEDs(0); // End of first flash.
      pollIO(); // Poll while LEDs are off.
      if(2 == lfCO)
        {
        offPause();
        pollIO(); // Poll while LEDs are off.
        // Start the second flash.
        setLEDs(lcCO);
        mediumPause();
        setLEDs(0); // End of second flash.
        pollIO(); // Poll while LEDs are off.
        }
      }
    }

  // If still waiting for a poll after a boost request,
  // arrange to send extra alerts about once every two minutes,
  // randomly so as to minimise collisions with other regular traffic.
  if(waitingForPollAfterBoostRequest && (sec == (OTV0P2BASE::randRNG8() & 0x3e)))
    { sendCC1AlertByRFM23B(); }

  return(false); // No human interaction this tick...
  }

// Directly adjust LEDs.
// May be called from a message handler, so minimise blocking.
//   * light-colour         [0,3] bit flags 1==red 2==green (lc) 0 => stop everything
//   * light-on-time        [1,15] (0 not allowed) 30-450s in units of 30s (lt) ???
//   * light-flash          [1,3] (0 not allowed) 1==single 2==double 3==on (lf)
// If fromPollAndCmd is true then this was called from an incoming Poll/Cms message receipt.
// Not ISR- safe.
void setLEDsCO(const uint8_t lc, const uint8_t lt, const uint8_t lf, const bool fromPollAndCmd)
    {
    lcCO = lc;
    countDownLEDSforCO = (lt >= 17) ? 255 : lt * 15; // Units are 30s, ticks are 2s; overflow is avoided.
    lfCO = lf;
    setLEDs(lc); // Set correct colour immediately.
    if(3 != lf)
      {
      // Only a flash of some sort is requested,
      // so just flicker the LED(s),
      // then turn off again until proper flash handler.
      tinyPause();
      setLEDs(0);
      }
    // Assume that the hub will shortly know about any pending request.
    if(fromPollAndCmd) { waitingForPollAfterBoostRequest = false; }
    }
#endif

bool pollIO(const bool force)
  {
  static volatile uint8_t _pO_lastPoll;
  // Poll RX at most about every ~8ms.
  const uint8_t sct = OTV0P2BASE::getSubCycleTime();
  if(force || (sct != _pO_lastPoll))
    {
    _pO_lastPoll = sct;
    // Poll for inbound frames.
    // If RX is not interrupt-driven then
    // there will usually be little time to do this
    // before getting an RX overrun or dropped frame.
    PrimaryRadio.poll();
    }
  return(false);
  }

// Decode and handle inbound raw message (msg[-1] contains the count of bytes received).
// A message may contain trailing garbage at the end; the decoder/router should cope.
// The buffer may be reused when this returns,
// so a copy should be taken of anything that needs to be retained.
// If secure is true then this message arrived over an inherently secure channel.
// This will write any output to the supplied Print object,
// typically the Serial output (which must be running if so).
// This routine is NOT allowed to alter in any way the content of the buffer passed.
static void decodeAndHandleRawRXedMessage(Print *p, const bool secure, const uint8_t * const msg)
  {
  const uint8_t msglen = msg[-1];

  // TODO: consider extracting hash of all message data (good/bad) and injecting into entropy pool.
#if 0 && defined(DEBUG)
  OTRadioLink::printRXMsg(p, msg-1, msglen+1); // Print len+frame.
#endif

  if(msglen < 2) { return; } // Too short to be useful, so ignore.

//   // Length-first OpenTRV secureable-frame format...
//#if defined(ENABLE_OTSECUREFRAME_ENCODING_SUPPORT) // && defined(ENABLE_FAST_FRAMED_CARRIER_SUPPORT)
//  if(decodeAndHandleOTSecureableFrame(p, secure, msg)) { return; }
//#endif // ENABLE_OTSECUREFRAME_ENCODING_SUPPORT

  const uint8_t firstByte = msg[0];

  switch(firstByte)
    {
    default: // Reject unrecognised leading type byte.
    case OTRadioLink::FTp2_NONE: // Reject zero-length with leading length byte.
      break;

#ifdef ALLOW_CC1_SUPPORT_HUB
    // Handle alert message (at hub).
    // Dump onto serial to be seen by the attached host.
    case OTRadioLink::FTp2_CC1Alert:
      {
      OTProtocolCC::CC1Alert a;
      a.OTProtocolCC::CC1Alert::decodeSimple(msg, msglen);
      // After decode instance should be valid and with correct (source) house code.
      if(a.isValid())
        {
        // Pass message to host to deal with as "! hc1 hc2" after prefix indicating relayed (CC1 alert) message.
        p->print(F("+CC1 ! ")); p->print(a.getHC1()); p->print(' '); p->println(a.getHC2());
        }
      return;
      }
#endif

#ifdef ALLOW_CC1_SUPPORT_HUB
    // Handle poll-response message (at hub).
    // Dump onto serial to be seen by the attached host.
    case OTRadioLink::FTp2_CC1PollResponse:
      {
      OTProtocolCC::CC1PollResponse a;
      a.OTProtocolCC::CC1PollResponse::decodeSimple(msg, msglen);
      // After decode instance should be valid and with correct (source) house code.
      if(a.isValid())
        {
        // Pass message to host to deal with as:
        //     * hc1 hc2 rh tp tr al s w sy
        // after prefix indicating relayed (CC1) message.
        // (Parameters in same order as make() factory method, see below.)
//   * House code (hc1, hc2) of valve controller that the poll/command is being sent to.
//   * relative-humidity    [0,50] 0-100 in 2% steps (rh)
//   * temperature-ds18b20  [0,199] 0.000-99.999C in 1/2 C steps, pipe temp (tp)
//   * temperature-opentrv  [0,199] 0.000-49.999C in 1/4 C steps, room temp (tr)
//   * ambient-light        [1,62] no units, dark to light (al)
//   * switch               [false,true] activation toggle, helps async poll detect intermittent use (s)
//   * window               [false,true] false=closed,true=open (w)
//   * syncing              [false,true] if true, (re)syncing to FHT8V (sy)
// Returns instance; check isValid().
//            static CC1PollResponse make(uint8_t hc1, uint8_t hc2,
//                                        uint8_t rh,
//                                        uint8_t tp, uint8_t tr,
//                                        uint8_t al,
//                                        bool s, bool w, bool sy);
        p->print(F("+CC1 * "));
            p->print(a.getHC1()); p->print(' '); p->print(a.getHC2()); p->print(' ');
            p->print(a.getRH()); p->print(' ');
            p->print(a.getTP()); p->print(' '); p->print(a.getTR()); p->print(' ');
            p->print(a.getAL()); p->print(' ');
            p->print(a.getS()); p->print(' '); p->print(a.getW()); p->print(' ');
               p->println(a.getSY());
        }
      return;
      }
#endif

#ifdef ALLOW_CC1_SUPPORT_RELAY
    // Handle poll/cmd message (at relay).
    // IFF this message is addressed to this (target) unit's house code
    // then action the commands and respond (quickly) with a poll response.
    case OTRadioLink::FTp2_CC1PollAndCmd:
      {
      OTProtocolCC::CC1PollAndCommand c;
      c.OTProtocolCC::CC1PollAndCommand::decodeSimple(msg, msglen);
      // After decode instance should be valid and with correct house code.
      if(c.isValid())
        {
        // Process the message only if it is targetted at this node.
        const uint8_t hc1 = FHT8V.nvGetHC1();
        const uint8_t hc2 = FHT8V.nvGetHC2();
        if((c.getHC1() == hc1) && (c.getHC2() == hc2))
          {
          // Act on the incoming command.
          // Set LEDs.
          setLEDsCO(c.getLC(), c.getLT(), c.getLF(), true);
          // Set radiator valve position.
          NominalRadValve.set(c.getRP());

          // Respond to the hub with sensor data.
          // Can use read() for very freshest values at risk of some delay/cost.
#ifdef HUMIDITY_SENSOR_SUPPORT
          const uint8_t rh = RelHumidity.read() >> 1; // Scale from [0,100] to [0,50] for TX.
#else
          const uint8_t rh = 0; // RH% not available.
#endif
          const uint8_t tp = (uint8_t) constrain(extDS18B20_0.read() >> 3, 0, 199); // Scale to to 1/2C [0,100[ for TX.
          const uint8_t tr = (uint8_t) constrain(TemperatureC16.read() >> 2, 0, 199); // Scale from 1/16C to 1/4C [0,50[ for TX.
          const uint8_t al = AmbLight.read() >> 2; // Scale from [0,255] to [1,62] for TX (allow value coercion at extremes).
          const bool s = getSwitchToggleStateCO();
          const bool w = (fastDigitalRead(BUTTON_LEARN2_L) != LOW); // BUTTON_LEARN2_L high means open circuit means door/window open.
          const bool sy = !NominalRadValve.isInNormalRunState(); // Assume only non-normal FHT8V state is 'syncing'.
          OTProtocolCC::CC1PollResponse r =
              OTProtocolCC::CC1PollResponse::make(hc1, hc2, rh, tp, tr, al, s, w, sy);
          // Send message back to hub.
          // Hub can poll again if it does not see the response.
          // TODO: may need to insert a delay to allow hub to be ready if use of read() above is not enough.
          uint8_t txbuf[OTProtocolCC::CC1PollResponse::primary_frame_bytes+1]; // More than large enough for preamble + sync + alert message.
          const uint8_t bodylen = r.encodeSimple(txbuf, sizeof(txbuf), true);
#if 0 && defined(DEBUG)
OTRadioLink::printRXMsg(p, txbuf, bodylen);
#endif
          if(PrimaryRadio.sendRaw(txbuf, bodylen)) // Send at default volume...  One going missing won't hurt that much.
            {
#if 1 && defined(DEBUG)
            p->println(F("polled")); // Done it!
#endif
            }
          }
        }
      return;
      }
#endif // ALLOW_CC1_SUPPORT_RELAY
    }

  // Unparseable frame: drop it; possibly log it as an error.
#if 1 && defined(DEBUG) && !defined(ENABLE_TRIMMED_MEMORY)
  p->print(F("!RX bad msg, len+prefix: ")); OTRadioLink::printRXMsg(p, msg-1, min(msglen+1, 8));
#endif
  return;
  }

// Incrementally process I/O and queued messages, including from the radio link.
// This may mean printing them to Serial (which the passed Print object usually is),
// or adjusting system parameters,
// or relaying them elsewhere, for example.
// This will write any output to the supplied Print object,
// typically the Serial output (which must be running if so).
// This will attempt to process messages in such a way
// as to avoid internal overflows or other resource exhaustion,
// which may mean deferring work at certain times
// such as the end of minor cycle.
// The Print object pointer must not be NULL.
bool handleQueuedMessages(Print *p, bool wakeSerialIfNeeded, OTRadioLink::OTRadioLink *rl)
  {
  // Avoid starting any potentially-slow processing very late in the minor cycle.
  // This is to reduce the risk of loop overruns
  // at the risk of delaying some processing
  // or even dropping some incoming messages if queues fill up.
  // Decoding (and printing to serial) a secure 'O' frame takes ~60 ticks (~0.47s).
  // Allow for up to 0.5s of such processing worst-case,
  // ie don't start processing anything later that 0.5s before the minor cycle end.
  const uint8_t sctStart = OTV0P2BASE::getSubCycleTime();
  if(sctStart >= ((OTV0P2BASE::GSCT_MAX/4)*3)) { return(false); }

  // Deal with any I/O that is queued.
  bool workDone = pollIO(true);

  // Check for activity on the radio link.
  rl->poll();

  bool neededWaking = false; // Set true once this routine wakes Serial.
  const volatile uint8_t *pb;
  if(NULL != (pb = rl->peekRXMsg()))
    {
    if(!neededWaking && wakeSerialIfNeeded && OTV0P2BASE::powerUpSerialIfDisabled<V0P2_UART_BAUD>()) { neededWaking = true; } // FIXME
    // Don't currently regard anything arriving over the air as 'secure'.
    // FIXME: shouldn't have to cast away volatile to process the message content.
    decodeAndHandleRawRXedMessage(p, false, (const uint8_t *)pb);
    rl->removeRXMsg();
    // Note that some work has been done.
    workDone = true;
    }

  // Turn off serial at end, if this routine woke it.
  if(neededWaking) { OTV0P2BASE::flushSerialProductive(); OTV0P2BASE::powerDownSerial(); }

  return(workDone);
  }

// Returns true if continuous background RX has been set up.
static bool setUpContinuousRX()
  {
  // Possible paranoia...
  // Periodically (every few hours) force radio off or at least to be not listening.
  if((30 == TIME_LSD) && (128 == minuteCount)) { PrimaryRadio.listen(false); }

  const bool needsToListen = true; // By default listen if always doing RX.

  // Act on eavesdropping need, setting up or clearing down hooks as required.
  PrimaryRadio.listen(needsToListen);

  if(needsToListen)
    {
#if 1 && defined(DEBUG) // && defined(ENABLE_RADIO_RX) && !defined(ENABLE_TRIMMED_MEMORY)
    for(uint8_t lastErr; 0 != (lastErr = PrimaryRadio.getRXErr()); )
      {
      DEBUG_SERIAL_PRINT_FLASHSTRING("!RX err ");
      DEBUG_SERIAL_PRINT(lastErr);
      DEBUG_SERIAL_PRINTLN();
      }
    const uint8_t dropped = PrimaryRadio.getRXMsgsDroppedRecent();
    static uint8_t oldDropped;
    if(dropped != oldDropped)
      {
      DEBUG_SERIAL_PRINT_FLASHSTRING("!RX DROP ");
      DEBUG_SERIAL_PRINT(dropped);
      DEBUG_SERIAL_PRINTLN();
      oldDropped = dropped;
      }
#endif
#if 0 && defined(DEBUG) && !defined(ENABLE_TRIMMED_MEMORY)
    // Filtered out messages are not an error.
    const uint8_t filtered = PrimaryRadio.getRXMsgsFilteredRecent();
    static uint8_t oldFiltered;
    if(filtered != oldFiltered)
      {
      DEBUG_SERIAL_PRINT_FLASHSTRING("RX filtered ");
      DEBUG_SERIAL_PRINT(filtered);
      DEBUG_SERIAL_PRINTLN();
      oldFiltered = filtered;
      }
#endif
    }
  return(needsToListen);
  }


// Mask for Port B input change interrupts.
#define MASK_PB_BASIC 0b00000000 // Nothing.
#if defined(PIN_RFM_NIRQ) && defined(ENABLE_RADIO_RX) // RFM23B IRQ only used for RX.
  #if (PIN_RFM_NIRQ < 8) || (PIN_RFM_NIRQ > 15)
    #error PIN_RFM_NIRQ expected to be on port B
  #endif
  #define RFM23B_INT_MASK (1 << (PIN_RFM_NIRQ&7))
  #define MASK_PB (MASK_PB_BASIC | RFM23B_INT_MASK)
#else
  #define MASK_PB MASK_PB_BASIC
#endif

// Mask for Port C input change interrupts.
#define MASK_PC_BASIC 0b00000000 // Nothing.

// Mask for Port D input change interrupts.
#define MASK_PD_BASIC 0b00000001 // Serial RX by default.
#if defined(ENABLE_VOICE_SENSOR)
  #if VOICE_NIRQ > 7
    #error VOICE_NIRQ expected to be on port D
  #endif
  #define VOICE_INT_MASK (1 << (VOICE_NIRQ&7))
  #define MASK_PD1 (MASK_PD_BASIC | VOICE_INT_MASK)
#else
  #define MASK_PD1 MASK_PD_BASIC // Just serial RX, no voice.
#endif
#if defined(ENABLE_SIMPLIFIED_MODE_BAKE)
#if BUTTON_MODE_L > 7
  #error BUTTON_MODE_L expected to be on port D
#endif
  #define MODE_INT_MASK (1 << (BUTTON_MODE_L&7))
  #define MASK_PD (MASK_PD1 | MODE_INT_MASK) // MODE button interrupt (et al).
#else
  #define MASK_PD MASK_PD1 // No MODE button interrupt.
#endif

#if defined(MASK_PB) && (MASK_PB != 0) // If PB interrupts required.
// Previous state of port B pins to help detect changes.
static volatile uint8_t prevStatePB;
// Interrupt service routine for PB I/O port transition changes.
ISR(PCINT0_vect)
  {
//  ++intCountPB;
  const uint8_t pins = PINB;
  const uint8_t changes = pins ^ prevStatePB;
  prevStatePB = pins;

#if defined(RFM23B_INT_MASK)
  // RFM23B nIRQ falling edge is of interest.
  // Handler routine not required/expected to 'clear' this interrupt.
  // TODO: try to ensure that OTRFM23BLink.handleInterruptSimple() is inlineable to minimise ISR prologue/epilogue time and space.
  if((changes & RFM23B_INT_MASK) && !(pins & RFM23B_INT_MASK))
    { PrimaryRadio.handleInterruptSimple(); }
#endif
  }
#endif

#if defined(MASK_PC) && (MASK_PC != 0) // If PC interrupts required.
// Previous state of port C pins to help detect changes.
static volatile uint8_t prevStatePC;
// Interrupt service routine for PC I/O port transition changes.
ISR(PCINT1_vect)
  {
//  const uint8_t pins = PINC;
//  const uint8_t changes = pins ^ prevStatePC;
//  prevStatePC = pins;
//
// ...
  }
#endif

#if defined(MASK_PD) && (MASK_PD != 0) // If PD interrupts required.
// Previous state of port D pins to help detect changes.
static volatile uint8_t prevStatePD;
// Interrupt service routine for PD I/O port transition changes (including RX).
ISR(PCINT2_vect)
  {
  const uint8_t pins = PIND;
  const uint8_t changes = pins ^ prevStatePD;
  prevStatePD = pins;

  // If an interrupt arrived from no other masked source then wake the CLI.
  // The will ensure that the CLI is active, eg from RX activity,
  // eg it is possible to wake the CLI subsystem with an extra CR or LF.
  // It is OK to trigger this from other things such as button presses.
  // FIXME: ensure that resetCLIActiveTimer() is inlineable to minimise ISR prologue/epilogue time and space.
  if(!(changes & MASK_PD & ~1)) { resetCLIActiveTimer(); }
  }
#endif

static const uint8_t RFM23B_RX_QUEUE_SIZE = OTRFM23BLink::DEFAULT_RFM23B_RX_QUEUE_CAPACITY;
static const int8_t RFM23B_IRQ_PIN = PIN_RFM_NIRQ;
static const bool RFM23B_allowRX = true;
OTRFM23BLink::OTRFM23BLink<PIN_SPI_nSS, RFM23B_IRQ_PIN, RFM23B_RX_QUEUE_SIZE, RFM23B_allowRX> RFM23B;
// Assigns radio to PrimaryRadio alias.
OTRadioLink::OTRadioLink &PrimaryRadio = RFM23B;

// Quickly filter RX traffic to preserve queue space for stuff likely to be of interest.
#if defined(ALLOW_CC1_SUPPORT_RELAY)
// For a CC1 relay, ignore everything except FTp2_CC1PollAndCmd messages.
// With care (not accessing EEPROM for example) this can also reject anything with wrong house code.
static bool FilterRXISR(const volatile uint8_t *buf, volatile uint8_t &buflen)
  {
#ifndef ENABLE_OTSECUREFRAME_ENCODING_SUPPORT
  if((buflen < 8) || (OTRadioLink::FTp2_CC1PollAndCmd != buf[0])) { return(false); }
  // Filter for only this unit address/housecode as FHT8V.getHC{1,2}() are thread-safe.
  if((FHT8V.getHC1() == buf[1]) || (FHT8V.getHC2() == buf[2])) { return(false); }
#else
<<<<<<< HEAD
  // Expect secure frame with 2-byte ID and 32-byte encrypted body.
  if((buflen < 60) || ((0x80|OTRadioLink::FTp2_CC1PollAndCmd) != buf[0])) { return(false); }
=======
  // Expect secure frame with 2-byte ID and empty body.
  if((buflen < 28) || ((0x80|OTRadioLink::FTp2_CC1PollAndCmd) != buf[0])) { return(false); }
>>>>>>> ae6de9af
  // Filter for only this unit address/housecode as FHT8V.getHC{1,2}() are thread-safe.
  if((buf[1] & 0xf) < 2) { return(false); }
  if((FHT8V.getHC1() == buf[2]) || (FHT8V.getHC2() == buf[3])) { return(false); }
#endif // ENABLE_OTSECUREFRAME_ENCODING_SUPPORT
  return(true); // Accept message.
  }
#elif defined(ALLOW_CC1_SUPPORT_HUB)
// For a CC1 hub, ignore everything except FTp2_CC1Alert and FTp2_CC1PollResponse messages.
static bool FilterRXISR(const volatile uint8_t *buf, volatile uint8_t &buflen)
  {
#ifndef ENABLE_OTSECUREFRAME_ENCODING_SUPPORT
  if(buflen < 8) { return(false); }
  const uint8_t t = buf[0];
  if((OTRadioLink::FTp2_CC1Alert != t) && (OTRadioLink::FTp2_CC1PollResponse != t)) { return(false); }
  // TODO: filter for only associated relay address/housecodes.
#else
  // Expect secure frame with 2-byte ID and empty or 32-byte encrypted body.
  if(buflen < 28) { return(false); }
  const uint8_t t = buf[0];
  if(((0x80|OTRadioLink::FTp2_CC1Alert) != t) && ((0x80|OTRadioLink::FTp2_CC1PollResponse) != t)) { return(false); }
  // TODO: filter for only associated relay address/housecodes.
#endif // ENABLE_OTSECUREFRAME_ENCODING_SUPPORT
  return(true); // Accept message.
  }
#endif

// COHEAT: REV2/REV9 talking on fast GFSK channel 0, REV9 TX to FHT8V on slow OOK.
#define RADIO_CONFIG_NAME "COHEAT DUAL CHANNEL"
static const uint8_t nPrimaryRadioChannels = 2;
static const OTRadioLink::OTRadioChannelConfig RFM23BConfigs[nPrimaryRadioChannels] =
  {
  // GFSK channel 0 full config, RX/TX, not in itself secure.
  OTRadioLink::OTRadioChannelConfig(OTRFM23BLink::StandardRegSettingsGFSK57600, true),
  // FS20/FHT8V compatible channel 1 full config, used for TX only, not secure, unframed.
  OTRadioLink::OTRadioChannelConfig(OTRFM23BLink::StandardRegSettingsOOK5000, true, false, true, false, false, true),
  };

// Sends a short 1-line CRLF-terminated status report on the serial connection (at 'standard' baud).
void serialStatusReport()
  {
#if !defined(ENABLE_FHT8VSIMPLE)
  OTV0P2BASE::serialPrintlnAndFlush(F("="));
#else
  // Force sensor read as not polled in main loop for COHEAT... (And flush any serial before messing with clocks, etc.)
  OTV0P2BASE::flushSerialSCTSensitive();
  TemperatureC16.read();
  const bool neededWaking = OTV0P2BASE::powerUpSerialIfDisabled<V0P2_UART_BAUD>(); // FIXME
  // Stats line starts with distinguished marker character '='.
  Serial.print((char) OTV0P2BASE::SERLINE_START_CHAR_STATS);
  Serial.print(NominalRadValve.get()); Serial.print('%'); // Target valve position.
  const int temp = TemperatureC16.get();
  Serial.print('@'); Serial.print(temp >> 4); Serial.print('C'); // Unrounded whole degrees C.
      Serial.print(temp & 0xf, HEX); // Show 16ths in hex.
  // Print optional house code section if codes set.
  const uint8_t hc1 = FHT8V.nvGetHC1();
  if(hc1 != 255)
    {
    Serial.print(F(";HC"));
    Serial.print(hc1);
    Serial.print(' ');
    Serial.print(FHT8V.nvGetHC2());
    if(!FHT8V.isInNormalRunState())
      {
      Serial.print(' ');
      Serial.print('s'); // Indicate syncing with trailing lower-case 's' in field...
      }
    }
  // Terminate line.
  Serial.println();
  // Ensure that all text is sent before this routine returns, in case any sleep/powerdown follows that kills the UART.
  OTV0P2BASE::flushSerialSCTSensitive();
  if(neededWaking) { OTV0P2BASE::powerDownSerial(); }
#endif 
  }

// Handle CLI extension commands.
// Commands of form:
//   +EXT .....
// where EXT is the name of the extension, usually 3 letters.
//
// It is acceptable for extCLIHandler() to alter the buffer passed,
// eg with strtok_t().
static bool extCLIHandler(Print *const p, char *const buf, const uint8_t n)
  {

#ifdef ALLOW_CC1_SUPPORT_RELAY
  // If CC1 relay then allow +CC1 ! command to send an alert to the hub.
  // Full command is:
  //    +CC1 !
  // This unit's housecode is used in the frame sent.
  const uint8_t CC1_A_PREFIX_LEN = 6;
  // Falling through rather than return(true) indicates failure.
  if((n >= CC1_A_PREFIX_LEN) && (0 == strncmp("+CC1 !", buf, CC1_A_PREFIX_LEN)))
    {
    // Send the alert!
    return(sendCC1AlertByRFM23B());
    }
#endif

#ifdef ALLOW_CC1_SUPPORT_HUB
  // If CC1 hub then allow +CC1 ? command to poll a remote relay.
  // Full command is:
  //    +CC1 ? hc1 hc2 rp lc lt lf
  // ie six numeric arguments, see below, with out-of-range values coerced (other than housecodes):
//            // Factory method to create instance.
//            // Invalid parameters (except house codes) will be coerced into range.
//            //   * House code (hc1, hc2) of valve controller that the poll/command is being sent to.
//            //   * rad-open-percent     [0,100] 0-100 in 1% steps, percent open approx to set rad valve (rp)
//            //   * light-colour         [0,3] bit flags 1==red 2==green (lc) 0 => stop everything
//            //   * light-on-time        [1,15] (0 not allowed) 30-450s in units of 30s (lt) ???
//            //   * light-flash          [1,3] (0 not allowed) 1==single 2==double 3==on (lf)
//            // Returns instance; check isValid().
//            static CC1PollAndCommand make(uint8_t hc1, uint8_t hc2,
//                                          uint8_t rp,
//                                          uint8_t lc, uint8_t lt, uint8_t lf);
  const uint8_t CC1_Q_PREFIX_LEN = 7;
  const uint8_t CC1_Q_PARAMS = 6;
  // Falling through rather than return(true) indicates failure.
  if((n >= CC1_Q_PREFIX_LEN) && (0 == strncmp("+CC1 ? ", buf, CC1_Q_PREFIX_LEN)))
    {
    char *last; // Used by strtok_r().
    char *tok1;
    // Attempt to parse the parameters.
    if((n-CC1_Q_PREFIX_LEN >= CC1_Q_PARAMS*2-1) && (NULL != (tok1 = strtok_r(buf+CC1_Q_PREFIX_LEN, " ", &last))))
      {
      char *tok2 = strtok_r(NULL, " ", &last);
      char *tok3 = (NULL == tok2) ? NULL : strtok_r(NULL, " ", &last);
      char *tok4 = (NULL == tok3) ? NULL : strtok_r(NULL, " ", &last);
      char *tok5 = (NULL == tok4) ? NULL : strtok_r(NULL, " ", &last);
      char *tok6 = (NULL == tok5) ? NULL : strtok_r(NULL, " ", &last);
      if(NULL != tok6)
        {
        OTProtocolCC::CC1PollAndCommand q = OTProtocolCC::CC1PollAndCommand::make(
            atoi(tok1),
            atoi(tok2),
            atoi(tok3),
            atoi(tok4),
            atoi(tok5),
            atoi(tok6));
        if(q.isValid())
          {
          uint8_t txbuf[OTProtocolCC::CC1PollAndCommand::primary_frame_bytes+1]; // More than large enough for preamble + sync + alert message.
          const uint8_t bodylen = q.encodeSimple(txbuf, sizeof(txbuf), true);
#if 0 && defined(DEBUG)
    OTRadioLink::printRXMsg(p, txbuf, bodylen);
#endif
          // TX at normal volume since ACKed and can be repeated if necessary.
          if(PrimaryRadio.sendRaw(txbuf, bodylen))
            { return(true); } // Done it!
#if 1 && defined(DEBUG)
          else { DEBUG_SERIAL_PRINT_FLASHSTRING("!TX failed"); } 
#endif
          }
        }
      }
    return(false); // FAILED if fallen through from above.
    }
#endif

  return(false); // FAILED if not otherwise handled.
  }

// Remaining minutes to keep CLI active; zero implies inactive.
// Starts up with full value to allow easy setting of time, etc, without specially activating CLI.
// Marked volatile for thread-safe lock-free non-read-modify-write access to byte-wide value.
// Compound operations on this value must block interrupts.
#define CLI_DEFAULT_TIMEOUT_M 2
static volatile uint8_t CLITimeoutM = CLI_DEFAULT_TIMEOUT_M;
// Reset CLI active timer to the full whack before it goes inactive again (ie makes CLI active for a while).
// Thread-safe.
void resetCLIActiveTimer() { CLITimeoutM = CLI_DEFAULT_TIMEOUT_M; }
// Returns true if the CLI is active, at least intermittently.
// Thread-safe.
bool isCLIActive() { return(0 != CLITimeoutM); }
#if defined(ENABLE_EXTENDED_CLI) || defined(ENABLE_OTSECUREFRAME_ENCODING_SUPPORT)
static const uint8_t MAXIMUM_CLI_RESPONSE_CHARS = 1 + OTV0P2BASE::CLI::MAX_TYPICAL_CLI_BUFFER;
#else
static const uint8_t MAXIMUM_CLI_RESPONSE_CHARS = 1 + OTV0P2BASE::CLI::MIN_TYPICAL_CLI_BUFFER;
#endif
// Used to poll user side for CLI input until specified sub-cycle time.
// Commands should be sent terminated by CR *or* LF; both may prevent 'E' (exit) from working properly.
// A period of less than (say) 500ms will be difficult for direct human response on a raw terminal.
// A period of less than (say) 100ms is not recommended to avoid possibility of overrun on long interactions.
// Times itself out after at least a minute or two of inactivity. 
// NOT RENTRANT (eg uses static state for speed and code space).
void pollCLI(const uint8_t maxSCT, const bool startOfMinute)
  {
  // Perform any once-per-minute operations.
  if(startOfMinute)
    {
    ATOMIC_BLOCK (ATOMIC_RESTORESTATE)
      {
      // Run down CLI timer if need be.
      if(CLITimeoutM > 0) { --CLITimeoutM; }
      }
    }

  const bool neededWaking = OTV0P2BASE::powerUpSerialIfDisabled<V0P2_UART_BAUD>();

  // Wait for input command line from the user (received characters may already have been queued)...
  // Read a line up to a terminating CR, either on its own or as part of CRLF.
  // (Note that command content and timing may be useful to fold into PRNG entropy pool.)
  static char buf[MAXIMUM_CLI_RESPONSE_CHARS+1]; // Note: static state, efficient for small command lines.  Space for terminating '\0'.
  const uint8_t n = OTV0P2BASE::CLI::promptAndReadCommandLine(maxSCT, buf, sizeof(buf), NULL);

  if(n > 0)
    {
    // Got plausible input so keep the CLI awake a little longer.
    resetCLIActiveTimer();

    // Process the input received, with action based on the first char...
    bool showStatus = true; // Default to showing status.
    switch(buf[0])
      {
      // Explicit request for help, or unrecognised first character.
      // Avoid showing status as may already be rather a lot of output.
      default: case '?': { /* dumpCLIUsage(maxSCT); */ showStatus = false; break; }

      // Exit/deactivate CLI immediately.
      // This should be followed by JUST CR ('\r') OR LF ('\n')
      // else the second will wake the CLI up again.
      case 'E': { CLITimeoutM = 0; break; }

#if defined(ENABLE_FHT8VSIMPLE) && (defined(ENABLE_LOCAL_TRV) || defined(ENABLE_SLAVE_TRV))
      // H [nn nn]
      // Set (non-volatile) HC1 and HC2 for single/primary FHT8V wireless valve under control.
      // Missing values will clear the code entirely (and disable use of the valve).
      case 'H': { showStatus = OTRadValve::FHT8VRadValveBase::SetHouseCode(&FHT8V).doCommand(buf, n); break; }
#endif

      // Status line and optional smart/scheduled warming prediction request.
      case 'S':
        {
        Serial.print(F("Resets/overruns: "));
        const uint8_t resetCount = eeprom_read_byte((uint8_t *)V0P2BASE_EE_START_RESET_COUNT);
        Serial.print(resetCount);
        Serial.print(' ');
        const uint8_t overrunCount = (~eeprom_read_byte((uint8_t *)V0P2BASE_EE_START_OVERRUN_COUNTER)) & 0xff;
        Serial.print(overrunCount);
        Serial.println();
        break; // Note that status is by default printed after processing input line.
        }

#ifdef ENABLE_EXTENDED_CLI
      // Handle CLI extension commands.
      // Command of form:
      //   +EXT .....
      // where EXT is the name of the extension, usually 3 letters.
      //
      // It is acceptable for extCLIHandler() to alter the buffer passed,
      // eg with strtok_t().
      case '+':
        {
        const bool success = extCLIHandler(&Serial, buf, n);
        Serial.println(success ? F("OK") : F("FAILED"));
        break;
        }
#endif 
      }

    // Almost always show status line afterwards as feedback of command received and new state.
    if(showStatus) { serialStatusReport(); }
    // Else show ack of command received.
    else { Serial.println(F("OK")); }
    }
  else { Serial.println(); } // Terminate empty/partial CLI input line after timeout.

  // Force any pending output before return / possible UART power-down.
  OTV0P2BASE::flushSerialSCTSensitive();

  if(neededWaking) { OTV0P2BASE::powerDownSerial(); }
  }


// One-off setup.
void setup()
  {
  // Set appropriate low-power states, interrupts, etc, ASAP.
  OTV0P2BASE::powerSetup();
  // IO setup for safety, and to avoid pins floating.
  OTV0P2BASE::IOSetup();
  // Restore previous RTC state if available.
  OTV0P2BASE::restoreRTC();
#if defined(LED_UI2_EXISTS) && defined(ENABLE_UI_LED_2_IF_AVAILABLE)
  LED_UI2_ON();
#endif
  OTV0P2BASE::serialPrintAndFlush(F("\r\nOpenTRV: ")); // Leading CRLF to clear leading junk, eg from bootloader.
    serialPrintlnBuildVersion();
#if defined(LED_UI2_EXISTS) && defined(ENABLE_UI_LED_2_IF_AVAILABLE)
  OTV0P2BASE::nap(WDTO_120MS); // Sleep to let UI2 LED be seen.
  LED_UI2_OFF();
#endif

  // Count resets to detect unexpected crashes/restarts.
  const uint8_t oldResetCount = eeprom_read_byte((uint8_t *)V0P2BASE_EE_START_RESET_COUNT);
  eeprom_write_byte((uint8_t *)V0P2BASE_EE_START_RESET_COUNT, 1 + oldResetCount);

#if defined(DEBUG) && !defined(ENABLE_MIN_ENERGY_BOOT)
  DEBUG_SERIAL_PRINTLN_FLASHSTRING("DEBUG");
#endif

  DEBUG_SERIAL_PRINT_FLASHSTRING("Resets: ");
  DEBUG_SERIAL_PRINT(oldResetCount);
  DEBUG_SERIAL_PRINTLN();
#if !defined(ALT_MAIN_LOOP) && !defined(UNIT_TESTS)
  const uint8_t overruns = (~eeprom_read_byte((uint8_t *)V0P2BASE_EE_START_OVERRUN_COUNTER)) & 0xff;
  if(0 != overruns)
    {
    DEBUG_SERIAL_PRINT_FLASHSTRING("Overruns: ");
    DEBUG_SERIAL_PRINT(overruns);
    DEBUG_SERIAL_PRINTLN();
    }
#endif

  // Have 32678Hz clock at least running before going any further.
#if defined(ENABLE_WAKEUP_32768HZ_XTAL)
  if(!::OTV0P2BASE::HWTEST::check32768HzOsc()) { panic(F("xtal")); } // Async clock not running correctly.
#else
  DEBUG_SERIAL_PRINTLN_FLASHSTRING("(No xtal.)");
#endif

//  // Signal that xtal is running AND give it time to settle.
//  posPOST(0 /*, F("about to test radio module") */);

  // Initialise the radio, if configured, ASAP because it can suck a lot of power until properly initialised.
  PrimaryRadio.preinit(NULL);
  // Check that the radio is correctly connected; panic if not...
  if(!PrimaryRadio.configure(nPrimaryRadioChannels, RFM23BConfigs) || !PrimaryRadio.begin()) { panic(F("r1")); }
  // Apply filtering, if any, while we're having fun...
#ifndef NO_RX_FILTER
  PrimaryRadio.setFilterRXISR(FilterRXISR);
#endif // NO_RX_FILTER

//  posPOST(1, F("Radio OK, checking buttons/sensors and xtal"));

  // Seed RNGs, after having gathered some sensor values in RAM...
  OTV0P2BASE::seedPRNGs();

  // Ensure that the unique node ID is set up (mainly on first use).
  // Have one attempt (don't want to stress an already failing EEPROM) to force-reset if not good, then panic.
  // Needs to have had entropy gathered, etc.
  if(!OTV0P2BASE::ensureIDCreated())
    {
    if(!OTV0P2BASE::ensureIDCreated(true)) // Force reset.
      { panic(F("ID")); }
    }

  // Initialised: turn main/heatcall UI LED off.
  LED_HEATCALL_OFF();

  // Report initial status.
  serialStatusReport();

  // Radio not listening to start with.
  // Ignore any initial spurious RX interrupts for example.
  PrimaryRadio.listen(false);

  // Set up async edge interrupts.
  ATOMIC_BLOCK (ATOMIC_RESTORESTATE)
    {
    //PCMSK0 = PB; PCINT  0--7    (Radio)
    //PCMSK1 = PC; PCINT  8--15
    //PCMSK2 = PD; PCINT 16--24   (Serial RX)

    PCICR =
#if defined(MASK_PB) && (MASK_PB != 0) // If PB interrupts required.
        1 | // 0x1 enables PB/PCMSK0.
#endif
#if defined(MASK_PC) && (MASK_PC != 0) // If PC interrupts required.
        2 | // 0x2 enables PC/PCMSK1.
#endif
#if defined(MASK_PD) && (MASK_PD != 0) // If PD interrupts required.
        4 | // 0x4 enables PD/PCMSK2.
#endif
        0;

#if defined(MASK_PB) && (MASK_PB != 0) // If PB interrupts required.
    PCMSK0 = MASK_PB;
#endif
#if defined(MASK_PC) && (MASK_PC != 0) // If PC interrupts required.
    PCMSK1 = MASK_PC;
#endif
#if defined(MASK_PD) && (MASK_PD != 0) // If PD interrupts required.
    PCMSK2 = MASK_PD;
#endif
    }

  // Start local counters in randomised positions to help avoid inter-unit collisions,
  // eg for mains-powered units starting up together after a power cut,
  // but without (eg) breaking any of the logic about what order things will be run first time through.
  // Uses some decent noise to try to start the units separated.
  const uint8_t b = OTV0P2BASE::getSecureRandomByte(); // randRNG8();
  // Start within bottom half of minute (or close to); sensor readings happen in second half.
  OTV0P2BASE::setSeconds(b >> 2);
  // Start anywhere in first 4 minute cycle.
  minuteCount = b & 3;

#ifdef ENABLE_FHT8VSIMPLE
  // Set up radio with FHT8V.
  FHT8V.setRadio(&PrimaryRadio);
  // Load EEPROM house codes into primary FHT8V instance at start.
  FHT8V.nvLoadHC();
#ifdef ALLOW_CC1_SUPPORT
  FHT8V.setChannelTX(1);
#endif // ALLOW_CC1_SUPPORT
#endif // ENABLE_FHT8VSIMPLE

  // Set appropriate loop() values just before entering it.
  TIME_LSD = OTV0P2BASE::getSecondsLT();
  }


// Main code here, loops every 2s.
void loop()
  {
  setUpContinuousRX();
  OTV0P2BASE::powerDownSerial(); // Ensure that serial I/O is off.
  // Power down most stuff (except radio for hub RX).
  OTV0P2BASE::minimisePowerWithoutSleep();
  uint_fast8_t newTLSD;
  while(TIME_LSD == (newTLSD = OTV0P2BASE::getSecondsLT()))
    {
    // Poll I/O and process message incrementally (in this otherwise idle time).
    // Come back and have another go immediately until no work remaining.
    if(handleQueuedMessages(&Serial, true, &PrimaryRadio)) { continue; }

    // Normal long minimal-power sleep until wake-up interrupt.
    // Rely on interrupt to force quick loop round to I/O poll.
    OTV0P2BASE::sleepUntilInt();
    }
  TIME_LSD = newTLSD;

  // Use the zeroth second in each minute to force extra deep device sleeps/resets, etc.
  const bool second0 = (0 == TIME_LSD);
  
#ifdef ALLOW_CC1_SUPPORT_RELAY_IO // REV9 CC1 relay...
    // Run the CC1 relay UI.
    if(tickUICO(TIME_LSD))
      {
//      showStatus = true;
      }
#endif

#if defined(ENABLE_FHT8VSIMPLE)
  // Try for double TX for more robust conversation with valve?
  const bool doubleTXForFTH8V = false;
  // FHT8V is highest priority and runs first.
  // ---------- HALF SECOND #0 -----------
  bool useExtraFHT8VTXSlots = localFHT8VTRVEnabled() && FHT8V.FHT8VPollSyncAndTX_First(doubleTXForFTH8V); // Time for extra TX before UI.
  if(useExtraFHT8VTXSlots)
    {
    handleQueuedMessages(&Serial, true, &PrimaryRadio);
    // ---------- HALF SECOND #1 -----------
    useExtraFHT8VTXSlots = localFHT8VTRVEnabled() && FHT8V.FHT8VPollSyncAndTX_Next(doubleTXForFTH8V); 
    }
  if(useExtraFHT8VTXSlots)
    {
    handleQueuedMessages(&Serial, true, &PrimaryRadio);
    // ---------- HALF SECOND #2 -----------
    useExtraFHT8VTXSlots = localFHT8VTRVEnabled() && FHT8V.FHT8VPollSyncAndTX_Next(doubleTXForFTH8V); 
    }
  if(useExtraFHT8VTXSlots)
    {
    handleQueuedMessages(&Serial, true, &PrimaryRadio);
    // ---------- HALF SECOND #3 -----------
    useExtraFHT8VTXSlots = localFHT8VTRVEnabled() && FHT8V.FHT8VPollSyncAndTX_Next(doubleTXForFTH8V); 
    }
#endif

  // Command-Line Interface (CLI) polling, if still active.
  if(isCLIActive())
    {
    const uint8_t sct = OTV0P2BASE::getSubCycleTime();
    const uint8_t listenTime = OTV0P2BASE::CLI::MIN_CLI_POLL_SCT;
    const uint8_t stopBy = nearOverrunThreshold - 1;
    pollCLI(stopBy, 0 == TIME_LSD);
    }

  // Detect and handle (actual or near) overrun, if it happens, though it should not.
  if(TIME_LSD != OTV0P2BASE::getSecondsLT())
    {
    // Increment the overrun counter (stored inverted, so 0xff initialised => 0 overruns).
    const uint8_t orc = 1 + ~eeprom_read_byte((uint8_t *)V0P2BASE_EE_START_OVERRUN_COUNTER);
    OTV0P2BASE::eeprom_smart_update_byte((uint8_t *)V0P2BASE_EE_START_OVERRUN_COUNTER, ~orc);
#if 1 && defined(DEBUG)
    DEBUG_SERIAL_PRINTLN_FLASHSTRING("!loop overrun");
#endif
#if defined(ENABLE_FHT8VSIMPLE)
    FHT8V.resyncWithValve(); // Assume that sync with valve may have been lost, so re-sync.
#endif
    TIME_LSD = OTV0P2BASE::getSecondsLT(); // Prepare to sleep until start of next full minor cycle.
    }
  }
<|MERGE_RESOLUTION|>--- conflicted
+++ resolved
@@ -868,7 +868,8 @@
 // Assigns radio to PrimaryRadio alias.
 OTRadioLink::OTRadioLink &PrimaryRadio = RFM23B;
 
-// Quickly filter RX traffic to preserve queue space for stuff likely to be of interest.
+// Quickly screen/filter RX traffic to preserve queue space for stuff likely to be of interest.
+// If in doubt, accept a frame, ie should not reject incorrectly.
 #if defined(ALLOW_CC1_SUPPORT_RELAY)
 // For a CC1 relay, ignore everything except FTp2_CC1PollAndCmd messages.
 // With care (not accessing EEPROM for example) this can also reject anything with wrong house code.
@@ -879,13 +880,8 @@
   // Filter for only this unit address/housecode as FHT8V.getHC{1,2}() are thread-safe.
   if((FHT8V.getHC1() == buf[1]) || (FHT8V.getHC2() == buf[2])) { return(false); }
 #else
-<<<<<<< HEAD
   // Expect secure frame with 2-byte ID and 32-byte encrypted body.
   if((buflen < 60) || ((0x80|OTRadioLink::FTp2_CC1PollAndCmd) != buf[0])) { return(false); }
-=======
-  // Expect secure frame with 2-byte ID and empty body.
-  if((buflen < 28) || ((0x80|OTRadioLink::FTp2_CC1PollAndCmd) != buf[0])) { return(false); }
->>>>>>> ae6de9af
   // Filter for only this unit address/housecode as FHT8V.getHC{1,2}() are thread-safe.
   if((buf[1] & 0xf) < 2) { return(false); }
   if((FHT8V.getHC1() == buf[2]) || (FHT8V.getHC2() == buf[3])) { return(false); }
@@ -902,7 +898,7 @@
   if((OTRadioLink::FTp2_CC1Alert != t) && (OTRadioLink::FTp2_CC1PollResponse != t)) { return(false); }
   // TODO: filter for only associated relay address/housecodes.
 #else
-  // Expect secure frame with 2-byte ID and empty or 32-byte encrypted body.
+  // Expect secure frame with 2-byte ID and 0- or 32-byte encrypted body.
   if(buflen < 28) { return(false); }
   const uint8_t t = buf[0];
   if(((0x80|OTRadioLink::FTp2_CC1Alert) != t) && ((0x80|OTRadioLink::FTp2_CC1PollResponse) != t)) { return(false); }

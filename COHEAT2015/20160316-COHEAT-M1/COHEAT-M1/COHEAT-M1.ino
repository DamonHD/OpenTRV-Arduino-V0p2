// Uncomment exactly one of the following CONFIG_ lines to select which board is being built for.
#define CONFIG_Trial2013Winter_Round2_CC1HUB // REV2 cut4 as CC1 hub.
//#define CONFIG_REV9 // REV9 as CC1 relay, cut 2 of the board.

//#ifndef BAUD
//#define BAUD 4800 // Ensure that OpenTRV 'standard' UART speed is set unless explicitly overridden.
//#endif

#include <Arduino.h>
#include <Wire.h>
#include <OTV0p2Base.h>
#include <OTRadioLink.h>
#include <OTRFM23BLink.h>
#include <OTRadValve.h>
#include <OTProtocolCC.h>
#include <OTV0p2_CONFIG_REV2.h>
#include <OTV0p2_CONFIG_REV9.h>
//#if defined(ENABLE_OTSECUREFRAME_ENCODING_SUPPORT) || defined(ENABLE_SECURE_RADIO_BEACON)
//#include <OTAESGCM.h>
//#endif
#include <OTV0p2_Board_IO_Config.h> // I/O pin allocation and setup: include ahead of I/O module headers.

// Indicate that the system is broken in an obvious way (distress flashing of the main UI LED).
// DOES NOT RETURN.
// Tries to turn off most stuff safely that will benefit from doing so, but nothing too complex.
// Tries not to use lots of energy so as to keep the distress beacon running for a while.
void panic();
// Panic with fixed message.
void panic(const __FlashStringHelper *s);

// Version (code/board) information printed as one line to serial (with line-end, and flushed); machine- and human- parseable.
// Format: "board VXXXX REVY; code YYYY/Mmm/DD HH:MM:SS".
void serialPrintlnBuildVersion();

// Call this to do an I/O poll if needed; returns true if something useful happened.
// This call should typically take << 1ms at 1MHz CPU.
// Does not change CPU clock speeds, mess with interrupts (other than possible brief blocking), or sleep.
// Should also do nothing that interacts with Serial.
// Limits actual poll rate to something like once every 8ms, unless force is true.
//   * force if true then force full poll on every call (ie do not internally rate-limit)
// Not thread-safe, eg not to be called from within an ISR.
// NOTE: implementation may not be in power-management module.
bool pollIO(bool force = false);

// Call this to productively burn tens to hundreds of CPU cycles, and poll I/O, eg in a busy-wait loop.
// This may churn PRNGs or gather entropy for example.
// This call should typically take << 1ms at 1MHz CPU.
// Does not change CPU clock speeds, mess with interrupts (other than possible brief blocking), or sleep.
// May capture some entropy in secure and non-secure PRNGs.
inline void burnHundredsOfCyclesProductivelyAndPoll()
  {
  if(pollIO()) { OTV0P2BASE::seedRNG8(OTV0P2BASE::getCPUCycleCount(), 37 /* _watchdogFired */, OTV0P2BASE::_getSubCycleTime()); }
  else { OTV0P2BASE::captureEntropy1(); }
  }

extern OTRadioLink::OTRadioLink &PrimaryRadio;

<<<<<<< HEAD
// Controller's view of Least Significant Digits of the current (local) time, in this case whole seconds.
// See PICAXE V0.1/V0.09/DHD201302L0 code.
#define TIME_LSD_IS_BINARY // TIME_LSD is in binary (cf BCD).
#define TIME_CYCLE_S 60 // TIME_LSD ranges from 0 to TIME_CYCLE_S-1, also major cycle length.
static uint_fast8_t TIME_LSD; // Controller's notion of seconds within major cycle.

// 'Elapsed minutes' count of minute/major cycles; cheaper than accessing RTC and not tied to real time.
// Starts at or just above zero (within the first 4-minute cycle) to help avoid collisions between units after mass power-up.
// Wraps at its maximum (0xff) value.
static uint8_t minuteCount;


=======
>>>>>>> 0ffdbfce
#ifndef DEBUG
#define DEBUG_SERIAL_PRINT(s) // Do nothing.
#define DEBUG_SERIAL_PRINTFMT(s, format) // Do nothing.
#define DEBUG_SERIAL_PRINT_FLASHSTRING(fs) // Do nothing.
#define DEBUG_SERIAL_PRINTLN_FLASHSTRING(fs) // Do nothing.
#define DEBUG_SERIAL_PRINTLN() // Do nothing.
#define DEBUG_SERIAL_TIMESTAMP() // Do nothing.
#else
// Send simple string or numeric to serial port and wait for it to have been sent.
// Make sure that Serial.begin() has been invoked, etc.
#define DEBUG_SERIAL_PRINT(s) { OTV0P2BASE::serialPrintAndFlush(s); }
#define DEBUG_SERIAL_PRINTFMT(s, fmt) { OTV0P2BASE::serialPrintAndFlush((s), (fmt)); }
#define DEBUG_SERIAL_PRINT_FLASHSTRING(fs) { OTV0P2BASE::serialPrintAndFlush(F(fs)); }
#define DEBUG_SERIAL_PRINTLN_FLASHSTRING(fs) { OTV0P2BASE::serialPrintlnAndFlush(F(fs)); }
#define DEBUG_SERIAL_PRINTLN() { OTV0P2BASE::serialPrintlnAndFlush(); }
// Print timestamp with no newline in format: MinutesSinceMidnight:Seconds:SubCycleTime
extern void _debug_serial_timestamp();
#define DEBUG_SERIAL_TIMESTAMP() _debug_serial_timestamp()
#endif // DEBUG

// Use WDT-based timer for xxxPause() routines.
// Very tiny low-power sleep to approximately match the PICAXE V0.09 routine of the same name.
#define VERYTINY_PAUSE_MS 5
static void inline veryTinyPause() { OTV0P2BASE::sleepLowPowerMs(VERYTINY_PAUSE_MS); }
// Tiny low-power sleep to approximately match the PICAXE V0.09 routine of the same name.
#define TINY_PAUSE_MS 15
static void inline tinyPause() { OTV0P2BASE::nap(WDTO_15MS); } // 15ms vs 18ms nominal for PICAXE V0.09 impl.
// Small low-power sleep.
#define SMALL_PAUSE_MS 30
static void inline smallPause() { OTV0P2BASE::nap(WDTO_30MS); }
// Medium low-power sleep to approximately match the PICAXE V0.09 routine of the same name.
// Premature wakeups MAY be allowed to avoid blocking I/O polling for too long.
#define MEDIUM_PAUSE_MS 60
static void inline mediumPause() { OTV0P2BASE::nap(WDTO_60MS); } // 60ms vs 144ms nominal for PICAXE V0.09 impl.
// Big low-power sleep to approximately match the PICAXE V0.09 routine of the same name.
// Premature wakeups MAY be allowed to avoid blocking I/O polling for too long.
#define BIG_PAUSE_MS 120
static void inline bigPause() { OTV0P2BASE::nap(WDTO_120MS); } // 120ms vs 288ms nominal for PICAXE V0.09 impl.

#ifdef ALLOW_CC1_SUPPORT_RELAY_IO // REV9 CC1 relay...
// Call this on even numbered seconds (with current time in seconds) to allow the CO UI to operate.
// Should never be skipped, so as to allow the UI to remain responsive.
bool tickUICO(uint_fast8_t sec);
// Directly adjust LEDs.
//   * light-colour         [0,3] bit flags 1==red 2==green (lc) 0 => stop everything
//   * light-on-time        [1,15] (0 not allowed) 30-450s in units of 30s (lt) ???
//   * light-flash          [1,3] (0 not allowed) 1==single 2==double 3==on (lf)
// If fromPollAndCmd is true then this is being called from an incoming Poll/Cms message receipt.
// Not ISR- safe.
void setLEDsCO(uint8_t lc, uint8_t lt, uint8_t lf, bool fromPollAndCmd);

// Get the switch toggle state.
// The hub should monitor this changing,
// taking the change as indication of a boost request.
// This is allowed to toggle only much slower than the hub should poll,
// thus ensuring that the hub doesn't miss a boost request.
// Safe to call from an ISR (though this would be unexpected).
bool getSwitchToggleStateCO();
#endif









// Indicate that the system is broken in an obvious way (distress flashing the main LED).
// DOES NOT RETURN.
// Tries to turn off most stuff safely that will benefit from doing so, but nothing too complex.
// Tries not to use lots of energy so as to keep distress beacon running for a while.
void panic()
  {
#ifdef ENABLE_RADIO_PRIMARY_MODULE
  // Reset radio and go into low-power mode.
  PrimaryRadio.panicShutdown();
#endif
#ifdef ENABLE_RADIO_SECONDARY_MODULE
  // Reset radio and go into low-power mode.
  SecondaryRadio.panicShutdown();
#endif
  // Power down almost everything else...
  OTV0P2BASE::minimisePowerWithoutSleep();
#ifdef LED_HEATCALL
  pinMode(LED_HEATCALL, OUTPUT);
#else
  pinMode(LED_HEATCALL_L, OUTPUT);
#endif
  for( ; ; )
    {
    LED_HEATCALL_ON();
    tinyPause();
    LED_HEATCALL_OFF();
    bigPause();
    }
  }

// Panic with fixed message.
void panic(const __FlashStringHelper *s)
  {
  OTV0P2BASE::serialPrintlnAndFlush(); // Start new line to highlight error.  // May fail.
  OTV0P2BASE::serialPrintAndFlush('!'); // Indicate error with leading '!' // May fail.
  OTV0P2BASE::serialPrintlnAndFlush(s); // Print supplied detail text. // May fail.
  panic();
  }

// Rearrange date into sensible most-significant-first order, and make it fully numeric.
// FIXME: would be better to have this in PROGMEM (Flash) rather than RAM, eg as F() constant.
static const char _YYYYMmmDD[] =
  {
  __DATE__[7], __DATE__[8], __DATE__[9], __DATE__[10],
  '/',
  __DATE__[0], __DATE__[1], __DATE__[2],
  '/',
  ((' ' == __DATE__[4]) ? '0' : __DATE__[4]), __DATE__[5],
  '\0'
  };
// Version (code/board) information printed as one line to serial (with line-end, and flushed); machine- and human- parseable.
// Format: "board VX.X REVY YYYY/Mmm/DD HH:MM:SS".
void serialPrintlnBuildVersion()
  {
  OTV0P2BASE::serialPrintAndFlush(F("board V0.2 REV"));
  OTV0P2BASE::serialPrintAndFlush(V0p2_REV);
  OTV0P2BASE::serialPrintAndFlush(' ');
  OTV0P2BASE::serialPrintAndFlush(_YYYYMmmDD);
  OTV0P2BASE::serialPrintlnAndFlush(F(" " __TIME__));
  }

bool pollIO(const bool force)
  {
#ifdef ENABLE_RADIO_PRIMARY_MODULE
  static volatile uint8_t _pO_lastPoll;
  // Poll RX at most about every ~8ms.
  const uint8_t sct = OTV0P2BASE::getSubCycleTime();
  if(force || (sct != _pO_lastPoll))
    {
    _pO_lastPoll = sct;
    // Poll for inbound frames.
    // If RX is not interrupt-driven then
    // there will usually be little time to do this
    // before getting an RX overrun or dropped frame.
    PrimaryRadio.poll();
    }
#endif
  return(false);
  }

// Decode and handle inbound raw message (msg[-1] contains the count of bytes received).
// A message may contain trailing garbage at the end; the decoder/router should cope.
// The buffer may be reused when this returns,
// so a copy should be taken of anything that needs to be retained.
// If secure is true then this message arrived over an inherently secure channel.
// This will write any output to the supplied Print object,
// typically the Serial output (which must be running if so).
// This routine is NOT allowed to alter in any way the content of the buffer passed.
static void decodeAndHandleRawRXedMessage(Print *p, const bool secure, const uint8_t * const msg)
  {
  const uint8_t msglen = msg[-1];

  // TODO: consider extracting hash of all message data (good/bad) and injecting into entropy pool.
#if 0 && defined(DEBUG)
  OTRadioLink::printRXMsg(p, msg-1, msglen+1); // Print len+frame.
#endif

  if(msglen < 2) { return; } // Too short to be useful, so ignore.

//   // Length-first OpenTRV secureable-frame format...
//#if defined(ENABLE_OTSECUREFRAME_ENCODING_SUPPORT) // && defined(ENABLE_FAST_FRAMED_CARRIER_SUPPORT)
//  if(decodeAndHandleOTSecureableFrame(p, secure, msg)) { return; }
//#endif // ENABLE_OTSECUREFRAME_ENCODING_SUPPORT

  const uint8_t firstByte = msg[0];

#ifdef ENABLE_FS20_ENCODING_SUPPORT
  switch(firstByte)
    {
    default: // Reject unrecognised leading type byte.
    case OTRadioLink::FTp2_NONE: // Reject zero-length with leading length byte.
      break;

#ifdef ALLOW_CC1_SUPPORT_HUB
    // Handle alert message (at hub).
    // Dump onto serial to be seen by the attached host.
    case OTRadioLink::FTp2_CC1Alert:
      {
      OTProtocolCC::CC1Alert a;
      a.OTProtocolCC::CC1Alert::decodeSimple(msg, msglen);
      // After decode instance should be valid and with correct (source) house code.
      if(a.isValid())
        {
        // Pass message to host to deal with as "! hc1 hc2" after prefix indicating relayed (CC1 alert) message.
        p->print(F("+CC1 ! ")); p->print(a.getHC1()); p->print(' '); p->println(a.getHC2());
        }
      return;
      }
#endif

#ifdef ALLOW_CC1_SUPPORT_HUB
    // Handle poll-response message (at hub).
    // Dump onto serial to be seen by the attached host.
    case OTRadioLink::FTp2_CC1PollResponse:
      {
      OTProtocolCC::CC1PollResponse a;
      a.OTProtocolCC::CC1PollResponse::decodeSimple(msg, msglen);
      // After decode instance should be valid and with correct (source) house code.
      if(a.isValid())
        {
        // Pass message to host to deal with as:
        //     * hc1 hc2 rh tp tr al s w sy
        // after prefix indicating relayed (CC1) message.
        // (Parameters in same order as make() factory method, see below.)
//   * House code (hc1, hc2) of valve controller that the poll/command is being sent to.
//   * relative-humidity    [0,50] 0-100 in 2% steps (rh)
//   * temperature-ds18b20  [0,199] 0.000-99.999C in 1/2 C steps, pipe temp (tp)
//   * temperature-opentrv  [0,199] 0.000-49.999C in 1/4 C steps, room temp (tr)
//   * ambient-light        [1,62] no units, dark to light (al)
//   * switch               [false,true] activation toggle, helps async poll detect intermittent use (s)
//   * window               [false,true] false=closed,true=open (w)
//   * syncing              [false,true] if true, (re)syncing to FHT8V (sy)
// Returns instance; check isValid().
//            static CC1PollResponse make(uint8_t hc1, uint8_t hc2,
//                                        uint8_t rh,
//                                        uint8_t tp, uint8_t tr,
//                                        uint8_t al,
//                                        bool s, bool w, bool sy);
        p->print(F("+CC1 * "));
            p->print(a.getHC1()); p->print(' '); p->print(a.getHC2()); p->print(' ');
            p->print(a.getRH()); p->print(' ');
            p->print(a.getTP()); p->print(' '); p->print(a.getTR()); p->print(' ');
            p->print(a.getAL()); p->print(' ');
            p->print(a.getS()); p->print(' '); p->print(a.getW()); p->print(' ');
               p->println(a.getSY());
        }
      return;
      }
#endif

#ifdef ALLOW_CC1_SUPPORT_RELAY
    // Handle poll/cmd message (at relay).
    // IFF this message is addressed to this (target) unit's house code
    // then action the commands and respond (quickly) with a poll response.
    case OTRadioLink::FTp2_CC1PollAndCmd:
      {
      OTProtocolCC::CC1PollAndCommand c;
      c.OTProtocolCC::CC1PollAndCommand::decodeSimple(msg, msglen);
      // After decode instance should be valid and with correct house code.
      if(c.isValid())
        {
//        p->print(F("+CC1 * ")); p->print(a.getHC1()); p->print(' '); p->println(a.getHC2());
        // Process the message only if it is targetted at this node.
        const uint8_t hc1 = FHT8VGetHC1();
        const uint8_t hc2 = FHT8VGetHC2();
        if((c.getHC1() == hc1) && (c.getHC2() == hc2))
          {
          // Act on the incoming command.
          // Set LEDs.
          setLEDsCO(c.getLC(), c.getLT(), c.getLF(), true);
          // Set radiator valve position.
          NominalRadValve.set(c.getRP());

          // Respond to the hub with sensor data.
          // Can use read() for very freshest values at risk of some delay/cost.
#ifdef HUMIDITY_SENSOR_SUPPORT
          const uint8_t rh = RelHumidity.read() >> 1; // Scale from [0,100] to [0,50] for TX.
#else
          const uint8_t rh = 0; // RH% not available.
#endif
          const uint8_t tp = (uint8_t) constrain(extDS18B20_0.read() >> 3, 0, 199); // Scale to to 1/2C [0,100[ for TX.
          const uint8_t tr = (uint8_t) constrain(TemperatureC16.read() >> 2, 0, 199); // Scale from 1/16C to 1/4C [0,50[ for TX.
          const uint8_t al = AmbLight.read() >> 2; // Scale from [0,255] to [1,62] for TX (allow value coercion at extremes).
          const bool s = getSwitchToggleStateCO();
          const bool w = (fastDigitalRead(BUTTON_LEARN2_L) != LOW); // BUTTON_LEARN2_L high means open circuit means door/window open.
          const bool sy = !NominalRadValve.isInNormalRunState(); // Assume only non-normal FHT8V state is 'syncing'.
          OTProtocolCC::CC1PollResponse r =
              OTProtocolCC::CC1PollResponse::make(hc1, hc2, rh, tp, tr, al, s, w, sy);
          // Send message back to hub.
          // Hub can poll again if it does not see the response.
          // TODO: may need to insert a delay to allow hub to be ready if use of read() above is not enough.
          uint8_t txbuf[OTProtocolCC::CC1PollResponse::primary_frame_bytes+1]; // More than large enough for preamble + sync + alert message.
          const uint8_t bodylen = r.encodeSimple(txbuf, sizeof(txbuf), true);
#if 0 && defined(DEBUG)
OTRadioLink::printRXMsg(p, txbuf, bodylen);
#endif
          if(PrimaryRadio.sendRaw(txbuf, bodylen)) // Send at default volume...  One going missing won't hurt that much.
            {
#if 1 && defined(DEBUG)
            p->println(F("polled")); // Done it!
#endif
            }
          }
        }
      return;
      }
#endif // ALLOW_CC1_SUPPORT_RELAY
    }
#endif // ENABLE_FS20_ENCODING_SUPPORT

  // Unparseable frame: drop it; possibly log it as an error.
#if 0 && defined(DEBUG) && !defined(ENABLE_TRIMMED_MEMORY)
  p->print(F("!RX bad msg, len+prefix: ")); OTRadioLink::printRXMsg(p, msg-1, min(msglen+1, 8));
#endif
  return;
  }

// Incrementally process I/O and queued messages, including from the radio link.
// This may mean printing them to Serial (which the passed Print object usually is),
// or adjusting system parameters,
// or relaying them elsewhere, for example.
// This will write any output to the supplied Print object,
// typically the Serial output (which must be running if so).
// This will attempt to process messages in such a way
// as to avoid internal overflows or other resource exhaustion,
// which may mean deferring work at certain times
// such as the end of minor cycle.
// The Print object pointer must not be NULL.
bool handleQueuedMessages(Print *p, bool wakeSerialIfNeeded, OTRadioLink::OTRadioLink *rl)
  {
  // Avoid starting any potentially-slow processing very late in the minor cycle.
  // This is to reduce the risk of loop overruns
  // at the risk of delaying some processing
  // or even dropping some incoming messages if queues fill up.
  // Decoding (and printing to serial) a secure 'O' frame takes ~60 ticks (~0.47s).
  // Allow for up to 0.5s of such processing worst-case,
  // ie don't start processing anything later that 0.5s before the minor cycle end.
  const uint8_t sctStart = OTV0P2BASE::getSubCycleTime();
  if(sctStart >= ((OTV0P2BASE::GSCT_MAX/4)*3)) { return(false); }

  // Deal with any I/O that is queued.
  bool workDone = pollIO(true);

  // Check for activity on the radio link.
  rl->poll();

  bool neededWaking = false; // Set true once this routine wakes Serial.
  const volatile uint8_t *pb;
  if(NULL != (pb = rl->peekRXMsg()))
    {
    if(!neededWaking && wakeSerialIfNeeded && OTV0P2BASE::powerUpSerialIfDisabled<V0P2_UART_BAUD>()) { neededWaking = true; } // FIXME
    // Don't currently regard anything arriving over the air as 'secure'.
    // FIXME: shouldn't have to cast away volatile to process the message content.
    decodeAndHandleRawRXedMessage(p, false, (const uint8_t *)pb);
    rl->removeRXMsg();
    // Note that some work has been done.
    workDone = true;
    }

  // Turn off serial at end, if this routine woke it.
  if(neededWaking) { OTV0P2BASE::flushSerialProductive(); OTV0P2BASE::powerDownSerial(); }

  return(workDone);
  }

// Returns true if continuous background RX has been set up.
static bool setUpContinuousRX()
  {
<<<<<<< HEAD
  // Possible paranoia...
  // Periodically (every few hours) force radio off or at least to be not listening.
  if((30 == TIME_LSD) && (128 == minuteCount)) { PrimaryRadio.listen(false); }
=======
// FIXME FIXME FIXME
//  // Possible paranoia...
//  // Periodically (every few hours) force radio off or at least to be not listening.
//  if((30 == TIME_LSD) && (128 == minuteCount)) { PrimaryRadio.listen(false); }
>>>>>>> 0ffdbfce

  const bool needsToListen = true; // By default listen if always doing RX.

  // Act on eavesdropping need, setting up or clearing down hooks as required.
  PrimaryRadio.listen(needsToListen);
<<<<<<< HEAD
=======

  if(needsToListen)
    {
#if 1 && defined(DEBUG) && defined(ENABLE_RADIO_RX) && !defined(ENABLE_TRIMMED_MEMORY)
    for(uint8_t lastErr; 0 != (lastErr = PrimaryRadio.getRXErr()); )
      {
      DEBUG_SERIAL_PRINT_FLASHSTRING("!RX err ");
      DEBUG_SERIAL_PRINT(lastErr);
      DEBUG_SERIAL_PRINTLN();
      }
    const uint8_t dropped = PrimaryRadio.getRXMsgsDroppedRecent();
    static uint8_t oldDropped;
    if(dropped != oldDropped)
      {
      DEBUG_SERIAL_PRINT_FLASHSTRING("!RX DROP ");
      DEBUG_SERIAL_PRINT(dropped);
      DEBUG_SERIAL_PRINTLN();
      oldDropped = dropped;
      }
#endif
#if 0 && defined(DEBUG) && !defined(ENABLE_TRIMMED_MEMORY)
    // Filtered out messages are not an error.
    const uint8_t filtered = PrimaryRadio.getRXMsgsFilteredRecent();
    static uint8_t oldFiltered;
    if(filtered != oldFiltered)
      {
      DEBUG_SERIAL_PRINT_FLASHSTRING("RX filtered ");
      DEBUG_SERIAL_PRINT(filtered);
      DEBUG_SERIAL_PRINTLN();
      oldFiltered = filtered;
      }
#endif
    }
  return(needsToListen);
  }
>>>>>>> 0ffdbfce

  if(needsToListen)
    {
#if 1 && defined(DEBUG) && defined(ENABLE_RADIO_RX) && !defined(ENABLE_TRIMMED_MEMORY)
    for(uint8_t lastErr; 0 != (lastErr = PrimaryRadio.getRXErr()); )
      {
      DEBUG_SERIAL_PRINT_FLASHSTRING("!RX err ");
      DEBUG_SERIAL_PRINT(lastErr);
      DEBUG_SERIAL_PRINTLN();
      }
    const uint8_t dropped = PrimaryRadio.getRXMsgsDroppedRecent();
    static uint8_t oldDropped;
    if(dropped != oldDropped)
      {
      DEBUG_SERIAL_PRINT_FLASHSTRING("!RX DROP ");
      DEBUG_SERIAL_PRINT(dropped);
      DEBUG_SERIAL_PRINTLN();
      oldDropped = dropped;
      }
#endif
#if 0 && defined(DEBUG) && !defined(ENABLE_TRIMMED_MEMORY)
    // Filtered out messages are not an error.
    const uint8_t filtered = PrimaryRadio.getRXMsgsFilteredRecent();
    static uint8_t oldFiltered;
    if(filtered != oldFiltered)
      {
      DEBUG_SERIAL_PRINT_FLASHSTRING("RX filtered ");
      DEBUG_SERIAL_PRINT(filtered);
      DEBUG_SERIAL_PRINTLN();
      oldFiltered = filtered;
      }
#endif
    }
  return(needsToListen);
  }


// Mask for Port B input change interrupts.
#define MASK_PB_BASIC 0b00000000 // Nothing.
#if defined(PIN_RFM_NIRQ) && defined(ENABLE_RADIO_RX) // RFM23B IRQ only used for RX.
  #if (PIN_RFM_NIRQ < 8) || (PIN_RFM_NIRQ > 15)
    #error PIN_RFM_NIRQ expected to be on port B
  #endif
  #define RFM23B_INT_MASK (1 << (PIN_RFM_NIRQ&7))
  #define MASK_PB (MASK_PB_BASIC | RFM23B_INT_MASK)
#else
  #define MASK_PB MASK_PB_BASIC
#endif

// Mask for Port C input change interrupts.
#define MASK_PC_BASIC 0b00000000 // Nothing.

// Mask for Port D input change interrupts.
#define MASK_PD_BASIC 0b00000001 // Serial RX by default.
#if defined(ENABLE_VOICE_SENSOR)
  #if VOICE_NIRQ > 7
    #error VOICE_NIRQ expected to be on port D
  #endif
  #define VOICE_INT_MASK (1 << (VOICE_NIRQ&7))
  #define MASK_PD1 (MASK_PD_BASIC | VOICE_INT_MASK)
#else
  #define MASK_PD1 MASK_PD_BASIC // Just serial RX, no voice.
#endif
#if defined(ENABLE_SIMPLIFIED_MODE_BAKE)
#if BUTTON_MODE_L > 7
  #error BUTTON_MODE_L expected to be on port D
#endif
  #define MODE_INT_MASK (1 << (BUTTON_MODE_L&7))
  #define MASK_PD (MASK_PD1 | MODE_INT_MASK) // MODE button interrupt (et al).
#else
  #define MASK_PD MASK_PD1 // No MODE button interrupt.
#endif

#if defined(MASK_PB) && (MASK_PB != 0) // If PB interrupts required.
// Previous state of port B pins to help detect changes.
static volatile uint8_t prevStatePB;
// Interrupt service routine for PB I/O port transition changes.
ISR(PCINT0_vect)
  {
//  ++intCountPB;
  const uint8_t pins = PINB;
  const uint8_t changes = pins ^ prevStatePB;
  prevStatePB = pins;

#if defined(RFM23B_INT_MASK)
  // RFM23B nIRQ falling edge is of interest.
  // Handler routine not required/expected to 'clear' this interrupt.
  // TODO: try to ensure that OTRFM23BLink.handleInterruptSimple() is inlineable to minimise ISR prologue/epilogue time and space.
  if((changes & RFM23B_INT_MASK) && !(pins & RFM23B_INT_MASK))
    { PrimaryRadio.handleInterruptSimple(); }
#endif
  }
#endif

#if defined(MASK_PC) && (MASK_PC != 0) // If PC interrupts required.
// Previous state of port C pins to help detect changes.
static volatile uint8_t prevStatePC;
// Interrupt service routine for PC I/O port transition changes.
ISR(PCINT1_vect)
  {
//  const uint8_t pins = PINC;
//  const uint8_t changes = pins ^ prevStatePC;
//  prevStatePC = pins;
//
// ...
  }
#endif

#if defined(MASK_PD) && (MASK_PD != 0) // If PD interrupts required.
// Previous state of port D pins to help detect changes.
static volatile uint8_t prevStatePD;
// Interrupt service routine for PD I/O port transition changes (including RX).
ISR(PCINT2_vect)
  {
  const uint8_t pins = PIND;
  const uint8_t changes = pins ^ prevStatePD;
  prevStatePD = pins;

// FIXME FIXME FIXME
//  // If an interrupt arrived from no other masked source then wake the CLI.
//  // The will ensure that the CLI is active, eg from RX activity,
//  // eg it is possible to wake the CLI subsystem with an extra CR or LF.
//  // It is OK to trigger this from other things such as button presses.
//  // FIXME: ensure that resetCLIActiveTimer() is inlineable to minimise ISR prologue/epilogue time and space.
//  if(!(changes & MASK_PD & ~1)) { resetCLIActiveTimer(); }
  }
#endif

static const uint8_t RFM23B_RX_QUEUE_SIZE = OTRFM23BLink::DEFAULT_RFM23B_RX_QUEUE_CAPACITY;
static const int8_t RFM23B_IRQ_PIN = PIN_RFM_NIRQ;
static const bool RFM23B_allowRX = true;
OTRFM23BLink::OTRFM23BLink<PIN_SPI_nSS, RFM23B_IRQ_PIN, RFM23B_RX_QUEUE_SIZE, RFM23B_allowRX> RFM23B;
// Assigns radio to PrimaryRadio alias.
OTRadioLink::OTRadioLink &PrimaryRadio = RFM23B;

#if defined(ALLOW_CC1_SUPPORT_RELAY)
// For a CC1 relay, ignore everything except FTp2_CC1PollAndCmd messages.
// With care (not accessing EEPROM for example) this could also reject anything with wrong house code.
static bool FilterRXISR(const volatile uint8_t *buf, volatile uint8_t &buflen)
  {
  if((buflen < 8) || (OTRadioLink::FTp2_CC1PollAndCmd != buf[0])) { return(false); }
  buflen = 8; // Truncate message to correct size for efficiency.
  return(true); // Accept message.
  }
#elif defined(ALLOW_CC1_SUPPORT_HUB)
// For a CC1 hub, ignore everything except FTp2_CC1Alert and FTp2_CC1PollResponse messages.
static bool FilterRXISR(const volatile uint8_t *buf, volatile uint8_t &buflen)
  {
  if(buflen < 8) { return(false); }
  const uint8_t t = buf[0];
  if((OTRadioLink::FTp2_CC1Alert != t) && (OTRadioLink::FTp2_CC1PollResponse != t)) { return(false); }
  buflen = 8; // Truncate message to correct size for efficiency.
  return(true); // Accept message.
  }
#endif

#if defined(ALLOW_CC1_SUPPORT)
// COHEAT: REV2/REV9 talking on fast GFSK channel 0, REV9 TX to FHT8V on slow OOK.
#define RADIO_CONFIG_NAME "COHEAT DUAL CHANNEL"
static const uint8_t nPrimaryRadioChannels = 2;
static const OTRadioLink::OTRadioChannelConfig RFM23BConfigs[nPrimaryRadioChannels] =
  {
  // GFSK channel 0 full config, RX/TX, not in itself secure.
  OTRadioLink::OTRadioChannelConfig(OTRFM23BLink::StandardRegSettingsGFSK57600, true),
  // FS20/FHT8V compatible channel 1 full config, used for TX only, not secure, unframed.
  OTRadioLink::OTRadioChannelConfig(OTRFM23BLink::StandardRegSettingsOOK5000, true, false, true, false, false, true),
  };
#elif defined(ENABLE_FAST_FRAMED_CARRIER_SUPPORT)
#define RADIO_CONFIG_NAME "GFSK"
// Nodes talking on fast GFSK channel 0.
static const uint8_t nPrimaryRadioChannels = 1;
static const OTRadioLink::OTRadioChannelConfig RFM23BConfigs[nPrimaryRadioChannels] =
  {
  // GFSK channel 0 full config, RX/TX, not in itself secure.
  OTRadioLink::OTRadioChannelConfig(OTRFM23BLink::StandardRegSettingsGFSK57600, true),
  };
#endif

// One-off setup.
void setup()
  {
  // Set appropriate low-power states, interrupts, etc, ASAP.
  OTV0P2BASE::powerSetup();
  // IO setup for safety, and to avoid pins floating.
  OTV0P2BASE::IOSetup();
  // Restore previous RTC state if available.
  OTV0P2BASE::restoreRTC();
#if defined(LED_UI2_EXISTS) && defined(ENABLE_UI_LED_2_IF_AVAILABLE)
  LED_UI2_ON();
#endif
  OTV0P2BASE::serialPrintAndFlush(F("\r\nOpenTRV: ")); // Leading CRLF to clear leading junk, eg from bootloader.
    serialPrintlnBuildVersion();
#if defined(LED_UI2_EXISTS) && defined(ENABLE_UI_LED_2_IF_AVAILABLE)
  OTV0P2BASE::nap(WDTO_120MS); // Sleep to let UI2 LED be seen.
  LED_UI2_OFF();
#endif

  // Count resets to detect unexpected crashes/restarts.
  const uint8_t oldResetCount = eeprom_read_byte((uint8_t *)V0P2BASE_EE_START_RESET_COUNT);
  eeprom_write_byte((uint8_t *)V0P2BASE_EE_START_RESET_COUNT, 1 + oldResetCount);

#if defined(DEBUG) && !defined(ENABLE_MIN_ENERGY_BOOT)
  DEBUG_SERIAL_PRINTLN_FLASHSTRING("DEBUG");
#endif

  DEBUG_SERIAL_PRINT_FLASHSTRING("Resets: ");
  DEBUG_SERIAL_PRINT(oldResetCount);
  DEBUG_SERIAL_PRINTLN();
#if !defined(ALT_MAIN_LOOP) && !defined(UNIT_TESTS)
  const uint8_t overruns = (~eeprom_read_byte((uint8_t *)V0P2BASE_EE_START_OVERRUN_COUNTER)) & 0xff;
  if(0 != overruns)
    {
    DEBUG_SERIAL_PRINT_FLASHSTRING("Overruns: ");
    DEBUG_SERIAL_PRINT(overruns);
    DEBUG_SERIAL_PRINTLN();
    }
#endif

  // Have 32678Hz clock at least running before going any further.
#if defined(ENABLE_WAKEUP_32768HZ_XTAL)
  if(!::OTV0P2BASE::HWTEST::check32768HzOsc()) { panic(F("xtal")); } // Async clock not running correctly.
#else
  DEBUG_SERIAL_PRINTLN_FLASHSTRING("(No xtal.)");
#endif

//  // Signal that xtal is running AND give it time to settle.
//  posPOST(0 /*, F("about to test radio module") */);

  // Initialise the radio, if configured, ASAP because it can suck a lot of power until properly initialised.
  PrimaryRadio.preinit(NULL);
  // Check that the radio is correctly connected; panic if not...
  if(!PrimaryRadio.configure(nPrimaryRadioChannels, RFM23BConfigs) || !PrimaryRadio.begin()) { panic(F("r1")); }
  // Apply filtering, if any, while we're having fun...
#ifndef NO_RX_FILTER
  PrimaryRadio.setFilterRXISR(FilterRXISR);
#endif // NO_RX_FILTER

//  posPOST(1, F("Radio OK, checking buttons/sensors and xtal"));

// FIXME FIXME FIXME
//  // Collect full set of environmental values before entering loop() in normal mode.
//  // This should also help ensure that sensors are properly initialised.
//  const int heat = TemperatureC16.read();
//#if defined(ENABLE_AMBLIGHT_SENSOR)
//  const int light = AmbLight.read();
//#endif
//#if defined(HUMIDITY_SENSOR_SUPPORT)
//  const uint8_t rh = RelHumidity.read();
//#endif

  // Seed RNGs, after having gathered some sensor values in RAM...
  OTV0P2BASE::seedPRNGs();

//#if defined(ENABLE_NOMINAL_RAD_VALVE)
//  // Update targets, output to TRV and boiler, etc, to be sensible before main loop starts.
//  NominalRadValve.read();
//#endif

  // Ensure that the unique node ID is set up (mainly on first use).
  // Have one attempt (don't want to stress an already failing EEPROM) to force-reset if not good, then panic.
  // Needs to have had entropy gathered, etc.
  if(!OTV0P2BASE::ensureIDCreated())
    {
    if(!OTV0P2BASE::ensureIDCreated(true)) // Force reset.
      { panic(F("ID")); }
    }

  // Initialised: turn main/heatcall UI LED off.
  LED_HEATCALL_OFF();

  // Help user get to CLI.
  OTV0P2BASE::serialPrintlnAndFlush(F("At CLI > prompt enter ? for help"));

// FIXME FIXME FIXME
//  // Report initial status.
//  serialStatusReport();

  // Radio not listening to start with.
  // Ignore any initial spurious RX interrupts for example.
  PrimaryRadio.listen(false);

  // Set up async edge interrupts.
  ATOMIC_BLOCK (ATOMIC_RESTORESTATE)
    {
    //PCMSK0 = PB; PCINT  0--7    (Radio)
    //PCMSK1 = PC; PCINT  8--15
    //PCMSK2 = PD; PCINT 16--24   (Serial RX)

    PCICR =
#if defined(MASK_PB) && (MASK_PB != 0) // If PB interrupts required.
        1 | // 0x1 enables PB/PCMSK0.
#endif
#if defined(MASK_PC) && (MASK_PC != 0) // If PC interrupts required.
        2 | // 0x2 enables PC/PCMSK1.
#endif
#if defined(MASK_PD) && (MASK_PD != 0) // If PD interrupts required.
        4 | // 0x4 enables PD/PCMSK2.
#endif
        0;

#if defined(MASK_PB) && (MASK_PB != 0) // If PB interrupts required.
    PCMSK0 = MASK_PB;
#endif
#if defined(MASK_PC) && (MASK_PC != 0) // If PC interrupts required.
    PCMSK1 = MASK_PC;
#endif
#if defined(MASK_PD) && (MASK_PD != 0) // If PD interrupts required.
    PCMSK2 = MASK_PD;
#endif
    }

  // Start local counters in randomised positions to help avoid inter-unit collisions,
  // eg for mains-powered units starting up together after a power cut,
  // but without (eg) breaking any of the logic about what order things will be run first time through.
  // Uses some decent noise to try to start the units separated.
  const uint8_t b = OTV0P2BASE::getSecureRandomByte(); // randRNG8();
  // Start within bottom half of minute (or close to); sensor readings happen in second half.
  OTV0P2BASE::setSeconds(b >> 2);
  // Start anywhere in first 4 minute cycle.
  minuteCount = b & 3;

  // Set appropriate loop() values just before entering it.
  TIME_LSD = OTV0P2BASE::getSecondsLT();
  }


// Main code here, loops every 2s.
void loop()
  {
  const bool needsToListen = setUpContinuousRX();

  OTV0P2BASE::powerDownSerial(); // Ensure that serial I/O is off.
  // Power down most stuff (except radio for hub RX).
  OTV0P2BASE::minimisePowerWithoutSleep();
  uint_fast8_t newTLSD;
  while(TIME_LSD == (newTLSD = OTV0P2BASE::getSecondsLT()))
    {
    // Poll I/O and process message incrementally (in this otherwise idle time)
    // before sleep and on wakeup in case some IO needs further processing now,
    // eg work was accrued during the previous major slow/outer loop
    // or the in a previous orbit of this loop sleep or nap was terminated by an I/O interrupt.
    // Come back and have another go if work was done, until the next tick at most.
    if(handleQueuedMessages(&Serial, true, &PrimaryRadio)) { continue; }

    // Normal long minimal-power sleep until wake-up interrupt.
    // Rely on interrupt to force fall through to I/O poll() below.
    OTV0P2BASE::sleepUntilInt();
    }
  TIME_LSD = newTLSD;



  }










<|MERGE_RESOLUTION|>--- conflicted
+++ resolved
@@ -1,6 +1,6 @@
 // Uncomment exactly one of the following CONFIG_ lines to select which board is being built for.
-#define CONFIG_Trial2013Winter_Round2_CC1HUB // REV2 cut4 as CC1 hub.
-//#define CONFIG_REV9 // REV9 as CC1 relay, cut 2 of the board.
+//#define CONFIG_Trial2013Winter_Round2_CC1HUB // REV2 cut4 as CC1 hub.
+#define CONFIG_REV9 // REV9 as CC1 relay, cut 2 of the board.
 
 //#ifndef BAUD
 //#define BAUD 4800 // Ensure that OpenTRV 'standard' UART speed is set unless explicitly overridden.
@@ -20,6 +20,35 @@
 //#endif
 #include <OTV0p2_Board_IO_Config.h> // I/O pin allocation and setup: include ahead of I/O module headers.
 
+// If a stats or boiler hub, define ENABLE_HUB_LISTEN.
+#if defined(ENABLE_BOILER_HUB) || defined(ENABLE_STATS_RX)
+#define ENABLE_HUB_LISTEN
+// Force-enable RX if not already so.
+#define ENABLE_RADIO_RX
+#endif
+// If (potentially) needing to run in some sort of continuous RX mode, define a flag.
+#if defined(ENABLE_HUB_LISTEN) || defined(ENABLE_DEFAULT_ALWAYS_RX)
+#define ENABLE_CONTINUOUS_RX // was #define CONFIG_IMPLIES_MAY_NEED_CONTINUOUS_RX true
+#endif
+// By default (up to 2015), use the RFM22/RFM23 module to talk to an FHT8V wireless radiator valve.
+#ifdef ENABLE_FHT8VSIMPLE
+#define ENABLE_RADIO_RFM23B
+#define ENABLE_FS20_CARRIER_SUPPORT
+#define ENABLE_FS20_ENCODING_SUPPORT
+// If this can be a hub, enable extra RX code.
+#if defined(ENABLE_BOILER_HUB) || defined(ENABLE_STATS_RX)
+#define ENABLE_FHT8VSIMPLE_RX
+#define LISTEN_FOR_FTp2_FS20_native
+#endif // defined(ENABLE_BOILER_HUB) || defined(ENABLE_STATS_RX)
+#if defined(ENABLE_STATS_RX)
+#define ENABLE_FS20_NATIVE_AND_BINARY_STATS_RX
+#endif // defined(ENABLE_STATS_RX)
+#endif // ENABLE_FHT8VSIMPLE
+// If in stats or boiler hub mode, and with an FS20 OOK carrier, then apply a trailing-zeros RX filter.
+#if (defined(ENABLE_BOILER_HUB) || defined(ENABLE_STATS_RX)) && defined(LISTEN_FOR_FTp2_FS20_native)
+#define CONFIG_TRAILING_ZEROS_FILTER_RX
+#endif
+
 // Indicate that the system is broken in an obvious way (distress flashing of the main UI LED).
 // DOES NOT RETURN.
 // Tries to turn off most stuff safely that will benefit from doing so, but nothing too complex.
@@ -55,10 +84,7 @@
 
 extern OTRadioLink::OTRadioLink &PrimaryRadio;
 
-<<<<<<< HEAD
 // Controller's view of Least Significant Digits of the current (local) time, in this case whole seconds.
-// See PICAXE V0.1/V0.09/DHD201302L0 code.
-#define TIME_LSD_IS_BINARY // TIME_LSD is in binary (cf BCD).
 #define TIME_CYCLE_S 60 // TIME_LSD ranges from 0 to TIME_CYCLE_S-1, also major cycle length.
 static uint_fast8_t TIME_LSD; // Controller's notion of seconds within major cycle.
 
@@ -68,8 +94,6 @@
 static uint8_t minuteCount;
 
 
-=======
->>>>>>> 0ffdbfce
 #ifndef DEBUG
 #define DEBUG_SERIAL_PRINT(s) // Do nothing.
 #define DEBUG_SERIAL_PRINTFMT(s, format) // Do nothing.
@@ -108,6 +132,12 @@
 // Premature wakeups MAY be allowed to avoid blocking I/O polling for too long.
 #define BIG_PAUSE_MS 120
 static void inline bigPause() { OTV0P2BASE::nap(WDTO_120MS); } // 120ms vs 288ms nominal for PICAXE V0.09 impl.
+// Pause between flashes to allow them to be distinguished (>100ms); was mediumPause() for PICAXE V0.09 impl.
+static void inline offPause()
+  {
+  bigPause(); // 120ms, was V0.09 144ms mediumPause() for PICAXE V0.09 impl.
+  pollIO(); // Slip in an I/O poll.
+  }
 
 #ifdef ALLOW_CC1_SUPPORT_RELAY_IO // REV9 CC1 relay...
 // Call this on even numbered seconds (with current time in seconds) to allow the CO UI to operate.
@@ -131,13 +161,6 @@
 #endif
 
 
-
-
-
-
-
-
-
 // Indicate that the system is broken in an obvious way (distress flashing the main LED).
 // DOES NOT RETURN.
 // Tries to turn off most stuff safely that will benefit from doing so, but nothing too complex.
@@ -199,9 +222,277 @@
   OTV0P2BASE::serialPrintlnAndFlush(F(" " __TIME__));
   }
 
+// FHT8V radio-controlled actuator.
+// Singleton FHT8V valve instance (to control remote FHT8V valve by radio).
+static const uint8_t _FHT8V_MAX_EXTRA_TRAILER_BYTES = (1 + max(OTV0P2BASE::MESSAGING_TRAILING_MINIMAL_STATS_PAYLOAD_BYTES, OTV0P2BASE::FullStatsMessageCore_MAX_BYTES_ON_WIRE));
+extern OTRadValve::FHT8VRadValve<_FHT8V_MAX_EXTRA_TRAILER_BYTES, OTRadValve::FHT8VRadValveBase::RFM23_PREAMBLE_BYTES, OTRadValve::FHT8VRadValveBase::RFM23_PREAMBLE_BYTE> FHT8V;
+// This unit may control a local TRV.
+// Returns TRV if valve/radiator is to be controlled by this unit.
+// Usually the case, but may not be for (a) a hub or (b) a not-yet-configured unit.
+// Returns false if house code parts are set to invalid or uninitialised values (>99).
+#if defined(ENABLE_LOCAL_TRV) || defined(ENABLE_SLAVE_TRV)
+inline bool localFHT8VTRVEnabled() { return(!FHT8V.isUnavailable()); }
+#else
+#define localFHT8VTRVEnabled() (false) // Local FHT8V TRV disabled.
+#endif
+//// Clear both housecode parts (and thus disable local valve).
+//void FHT8VClearHC();
+//// Set (non-volatile) HC1 and HC2 for single/primary FHT8V wireless valve under control.
+//// Will cache in FHT8V instance for speed.
+//void FHT8VSetHC1(uint8_t hc);
+//void FHT8VSetHC2(uint8_t hc);
+//// Get (non-volatile) HC1 and HC2 for single/primary FHT8V wireless valve under control (will be 0xff until set).
+//// Used FHT8V instance as a transparent cache of the values for speed.
+//uint8_t FHT8VGetHC1();
+//uint8_t FHT8VGetHC2();
+//inline uint16_t FHT8VGetHC() { return(FHT8VGetHC2() | (((uint16_t) FHT8VGetHC1()) << 8)); }
+//// Load EEPROM house codes into primary FHT8V instance at start-up or once cleared in FHT8V instance.
+//void FHT8VLoadHCFromEEPROM();
+
+OTRadValve::FHT8VRadValve<_FHT8V_MAX_EXTRA_TRAILER_BYTES, OTRadValve::FHT8VRadValveBase::RFM23_PREAMBLE_BYTES, OTRadValve::FHT8VRadValveBase::RFM23_PREAMBLE_BYTE> FHT8V(NULL);
+
+// Clear both housecode parts (and thus disable local valve).
+// Does nothing if FHT8V not in use.
+void FHT8VClearHC()
+{
+  FHT8V.clearHC();
+  OTV0P2BASE::eeprom_smart_erase_byte((uint8_t*)V0P2BASE_EE_START_FHT8V_HC1);
+  OTV0P2BASE::eeprom_smart_erase_byte((uint8_t*)V0P2BASE_EE_START_FHT8V_HC2);
+}
+
+// Set (non-volatile) HC1 and HC2 for single/primary FHT8V wireless valve under control.
+// Also set value in FHT8V rad valve model.
+// Does nothing if FHT8V not in use.
+void FHT8VSetHC1(uint8_t hc)
+{
+  FHT8V.setHC1(hc);
+  OTV0P2BASE::eeprom_smart_update_byte((uint8_t*)V0P2BASE_EE_START_FHT8V_HC1, hc);
+}
+void FHT8VSetHC2(uint8_t hc)
+{
+  FHT8V.setHC2(hc);
+  OTV0P2BASE::eeprom_smart_update_byte((uint8_t*)V0P2BASE_EE_START_FHT8V_HC2, hc);
+}
+
+// Get (non-volatile) HC1 and HC2 for single/primary FHT8V wireless valve under control (will be 0xff until set).
+// FHT8V instance values are used as a cache.
+// Does nothing if FHT8V not in use.
+uint8_t FHT8VGetHC1()
+{
+  const uint8_t vv = FHT8V.getHC1();
+  // If cached value in FHT8V instance is valid, return it.
+  if (OTRadValve::FHT8VRadValveBase::isValidFHTV8HouseCode(vv))
+  {
+    return (vv);
+  }
+  // Else if EEPROM value is valid, then cache it in the FHT8V instance and return it.
+  const uint8_t ev = eeprom_read_byte((uint8_t*)V0P2BASE_EE_START_FHT8V_HC1);
+  if (OTRadValve::FHT8VRadValveBase::isValidFHTV8HouseCode(ev))
+  {
+    FHT8V.setHC1(ev);
+  }
+  return (ev);
+}
+uint8_t FHT8VGetHC2()
+{
+  const uint8_t vv = FHT8V.getHC2();
+  // If cached value in FHT8V instance is valid, return it.
+  if (OTRadValve::FHT8VRadValveBase::isValidFHTV8HouseCode(vv))
+  {
+    return (vv);
+  }
+  // Else if EEPROM value is valid, then cache it in the FHT8V instance and return it.
+  const uint8_t ev = eeprom_read_byte((uint8_t*)V0P2BASE_EE_START_FHT8V_HC2);
+  if (OTRadValve::FHT8VRadValveBase::isValidFHTV8HouseCode(ev))
+  {
+    FHT8V.setHC2(ev);
+  }
+  return (ev);
+}
+
+// Load EEPROM house codes into primary FHT8V instance at start-up or once cleared in FHT8V instance.
+void FHT8VLoadHCFromEEPROM()
+{
+  // Uses side-effect to cache/save in FHT8V instance.
+  FHT8VGetHC1();
+  FHT8VGetHC2();
+}
+
+#ifdef ALLOW_CC1_SUPPORT_RELAY
+// Send a CC1 Alert message with this unit's house code via the RFM23B.
+bool sendCC1AlertByRFM23B()
+  {
+  OTProtocolCC::CC1Alert a = OTProtocolCC::CC1Alert::make(FHT8VGetHC1(), FHT8VGetHC2());
+  if(a.isValid()) // Might be invalid if house codes are, eg if house codes not set.
+    {
+    uint8_t txbuf[OTProtocolCC::CC1Alert::primary_frame_bytes+1]; // More than large enough for preamble + sync + alert message.
+    const uint8_t bodylen = a.encodeSimple(txbuf, sizeof(txbuf), true);
+#if 0 && defined(DEBUG)
+OTRadioLink::printRXMsg(p, txbuf, bodylen);
+#endif
+    // Send loud since the hub may be relatively far away,
+    // there is no 'ACK', and these messages should not be sent very often.
+    // Should be consistent with automatically-generated alerts to help with diagnosis.
+    return(PrimaryRadio.sendRaw(txbuf, bodylen, 0, OTRadioLink::OTRadioLink::TXmax));
+    }
+  return(false); // Failed.
+  }
+#endif
+
+#ifdef ALLOW_CC1_SUPPORT_RELAY_IO // REV9 CC1 relay...
+// Do basic static LED setting.
+static void setLEDs(const uint8_t lc)
+    {
+    // Assume primary UI LED is the red one (at least fot REV9 boards)...
+    if(lc & 1) { LED_HEATCALL_ON(); } else { LED_HEATCALL_OFF(); }
+    // Assume secondary UI LED is the green one (at least fot REV9 boards)...
+    if(lc & 2) { LED_UI2_ON(); } else { LED_UI2_OFF(); }
+    }
+
+// Logical last-requested light colour (lc).
+static uint8_t lcCO;
+// Count down in 2s ticks until LEDs go out (derived from lt).
+static uint8_t countDownLEDSforCO;
+// Requested flash type (lf).
+static uint8_t lfCO;
+
+// Handle boost button-press semantics.
+// Timeout in minutes before a new boot request will be fully actioned.
+// This is kept long enough to ensure that the hub cannot have failed to see the status flip
+// unless all contact has in fact been lost.
+static const uint8_t MIN_BOOST_INTERVAL_M = 30;
+// Count down from last flip of switch-toggle state, minutes.  Cannot toggle unless this is zero.
+static uint8_t toggle_blocked_countdown_m;
+// True if the button was active on the previous tick.
+static bool oldButtonPressed;
+// Switch state toggled when user activates boost function.
+// Marked volatile to allow safe lock-free read access from an ISR if necessary.
+static volatile bool switch_toggle_state;
+// True while waiting for poll after a boost request.
+// Cleared after a poll which is presumed to notice the request.
+static bool waitingForPollAfterBoostRequest;
+
+// Get the switch toggle state.
+// The hub should monitor this changing,
+// taking the change as indication of a boost request.
+// This is allowed to toggle only much slower than the hub should poll,
+// thus ensuring that the hub doesn't miss a boost request.
+// Safe to call from an ISR (though this would be unexpected).
+bool getSwitchToggleStateCO() { return(switch_toggle_state); }
+
+// Call this on even numbered seconds (with current time in seconds) to allow the CO UI to operate.
+// Should never be skipped, so as to allow the UI to remain responsive.
+//
+// The boost button for the CO relay is BUTTON_MODE_L.
+// This routine/UI cares about off-to-on active edges of the button, ie the moment of being pressed,
+// at which it will:
+//    * turn the user-visible LED solid red (for a while)
+//    * flip the status flag providing it has been more than 30 minutes since the last one
+//      (this 30 minutes being the time at which contact with the hub would be deemed lost if no comms)
+//    * send an alert message immediately (with the usual 'likely-to-get-heard' loudness settings)
+//      and possibly periodically until a new poll request comes in (as indicated by a call to setLEDsCO())
+bool tickUICO(const uint_fast8_t sec)
+  {
+  // Deal with the countdown timers.
+  if((0 == sec) && (toggle_blocked_countdown_m > 0)) { --toggle_blocked_countdown_m; }
+  if(countDownLEDSforCO > 0) { --countDownLEDSforCO; }
+
+  // Note whether the button is pressed on this tick.
+  const bool buttonPressed = (LOW == fastDigitalRead(BUTTON_MODE_L));
+  // Note whether the button has just been pressed.
+  const bool buttonJustPressed = (buttonPressed && !oldButtonPressed);
+  oldButtonPressed = buttonPressed;
+  if(buttonJustPressed)
+    {
+    // Set the LED to solid red until up to the comms timeout.
+    // When the hub poll the LEDs will be set to whatever the poll specifies.
+    setLEDsCO(1, MIN_BOOST_INTERVAL_M*2, 3, false);
+    // If not still counting down since the last switch-state toggle,
+    // toggle it now,
+    // and restart the count-down.
+    if(0 == toggle_blocked_countdown_m)
+        {
+        switch_toggle_state = !switch_toggle_state;
+        toggle_blocked_countdown_m = MIN_BOOST_INTERVAL_M;
+        }
+    // Set up to set alerts periodically until polled.
+    // Has the effect of allow the hub to know when boost is being requested
+    // even if it's not yet time to flip the toggle.
+    waitingForPollAfterBoostRequest = true;
+    // Send an alert message immediately,
+    // AFTER adjusting all relevant state so as to avoid a race,
+    // inviting the hub to poll this node ASAP and eg notice the toggle state.
+    sendCC1AlertByRFM23B();
+    // Do no further UI processing this tick.
+    // Note the user interaction to the caller.
+    return(true);
+    }
+
+  // All LEDs off when their count-down timer is/hits zero.
+  if(0 == countDownLEDSforCO) { lcCO = 0; setLEDs(0); }
+  // Else force 'correct' requested light colour and deal with any 'flash' state.
+  else
+    {
+    setLEDs(lcCO);
+
+    // Deal with flashing (non-solid) output here.
+    // Do some friendly I/O polling while waiting!
+    if(lfCO != 3)
+      {
+      // Make this the first flash.
+      mediumPause();
+      setLEDs(0); // End of first flash.
+      pollIO(); // Poll while LEDs are off.
+      if(2 == lfCO)
+        {
+        offPause();
+        pollIO(); // Poll while LEDs are off.
+        // Start the second flash.
+        setLEDs(lcCO);
+        mediumPause();
+        setLEDs(0); // End of second flash.
+        pollIO(); // Poll while LEDs are off.
+        }
+      }
+    }
+
+  // If still waiting for a poll after a boost request,
+  // arrange to send extra alerts about once every two minutes,
+  // randomly so as to minimise collisions with other regular traffic.
+  if(waitingForPollAfterBoostRequest && (sec == (OTV0P2BASE::randRNG8() & 0x3e)))
+    { sendCC1AlertByRFM23B(); }
+
+  return(false); // No human interaction this tick...
+  }
+
+// Directly adjust LEDs.
+// May be called from a message handler, so minimise blocking.
+//   * light-colour         [0,3] bit flags 1==red 2==green (lc) 0 => stop everything
+//   * light-on-time        [1,15] (0 not allowed) 30-450s in units of 30s (lt) ???
+//   * light-flash          [1,3] (0 not allowed) 1==single 2==double 3==on (lf)
+// If fromPollAndCmd is true then this was called from an incoming Poll/Cms message receipt.
+// Not ISR- safe.
+void setLEDsCO(const uint8_t lc, const uint8_t lt, const uint8_t lf, const bool fromPollAndCmd)
+    {
+    lcCO = lc;
+    countDownLEDSforCO = (lt >= 17) ? 255 : lt * 15; // Units are 30s, ticks are 2s; overflow is avoided.
+    lfCO = lf;
+    setLEDs(lc); // Set correct colour immediately.
+    if(3 != lf)
+      {
+      // Only a flash of some sort is requested,
+      // so just flicker the LED(s),
+      // then turn off again until proper flash handler.
+      tinyPause();
+      setLEDs(0);
+      }
+    // Assume that the hub will shortly know about any pending request.
+    if(fromPollAndCmd) { waitingForPollAfterBoostRequest = false; }
+    }
+#endif
+
 bool pollIO(const bool force)
   {
-#ifdef ENABLE_RADIO_PRIMARY_MODULE
   static volatile uint8_t _pO_lastPoll;
   // Poll RX at most about every ~8ms.
   const uint8_t sct = OTV0P2BASE::getSubCycleTime();
@@ -214,7 +505,6 @@
     // before getting an RX overrun or dropped frame.
     PrimaryRadio.poll();
     }
-#endif
   return(false);
   }
 
@@ -426,23 +716,14 @@
 // Returns true if continuous background RX has been set up.
 static bool setUpContinuousRX()
   {
-<<<<<<< HEAD
   // Possible paranoia...
   // Periodically (every few hours) force radio off or at least to be not listening.
   if((30 == TIME_LSD) && (128 == minuteCount)) { PrimaryRadio.listen(false); }
-=======
-// FIXME FIXME FIXME
-//  // Possible paranoia...
-//  // Periodically (every few hours) force radio off or at least to be not listening.
-//  if((30 == TIME_LSD) && (128 == minuteCount)) { PrimaryRadio.listen(false); }
->>>>>>> 0ffdbfce
 
   const bool needsToListen = true; // By default listen if always doing RX.
 
   // Act on eavesdropping need, setting up or clearing down hooks as required.
   PrimaryRadio.listen(needsToListen);
-<<<<<<< HEAD
-=======
 
   if(needsToListen)
     {
@@ -478,42 +759,6 @@
     }
   return(needsToListen);
   }
->>>>>>> 0ffdbfce
-
-  if(needsToListen)
-    {
-#if 1 && defined(DEBUG) && defined(ENABLE_RADIO_RX) && !defined(ENABLE_TRIMMED_MEMORY)
-    for(uint8_t lastErr; 0 != (lastErr = PrimaryRadio.getRXErr()); )
-      {
-      DEBUG_SERIAL_PRINT_FLASHSTRING("!RX err ");
-      DEBUG_SERIAL_PRINT(lastErr);
-      DEBUG_SERIAL_PRINTLN();
-      }
-    const uint8_t dropped = PrimaryRadio.getRXMsgsDroppedRecent();
-    static uint8_t oldDropped;
-    if(dropped != oldDropped)
-      {
-      DEBUG_SERIAL_PRINT_FLASHSTRING("!RX DROP ");
-      DEBUG_SERIAL_PRINT(dropped);
-      DEBUG_SERIAL_PRINTLN();
-      oldDropped = dropped;
-      }
-#endif
-#if 0 && defined(DEBUG) && !defined(ENABLE_TRIMMED_MEMORY)
-    // Filtered out messages are not an error.
-    const uint8_t filtered = PrimaryRadio.getRXMsgsFilteredRecent();
-    static uint8_t oldFiltered;
-    if(filtered != oldFiltered)
-      {
-      DEBUG_SERIAL_PRINT_FLASHSTRING("RX filtered ");
-      DEBUG_SERIAL_PRINT(filtered);
-      DEBUG_SERIAL_PRINTLN();
-      oldFiltered = filtered;
-      }
-#endif
-    }
-  return(needsToListen);
-  }
 
 
 // Mask for Port B input change interrupts.
@@ -829,16 +1074,26 @@
     }
   TIME_LSD = newTLSD;
 
-
-
-  }
-
-
-
-
-
-
-
-
-
-
+  // Use the zeroth second in each minute to force extra deep device sleeps/resets, etc.
+  const bool second0 = (0 == TIME_LSD);
+  
+#ifdef ALLOW_CC1_SUPPORT_RELAY_IO // REV9 CC1 relay...
+    // Run the CC1 relay UI.
+    if(tickUICO(TIME_LSD))
+      {
+//      showStatus = true;
+      }
+#endif
+
+
+  }
+
+
+
+
+
+
+
+
+
+

--- conflicted
+++ resolved
@@ -608,7 +608,7 @@
 // Only intended as a transitional measure!
 //#define ALLOW_RAW_JSON_RX
 
-// Extract/adjust raw RXed putative JSON message up to MSG_JSON_MAX_LENGTH chars.
+// Extract/adjust raw RXed putative JSON message up to MSG_JSON_ABS_MAX_LENGTH chars.
 // Returns length including bounding '{' and '}' iff message superficially valid
 // (essentially as checked by quickValidateRawSimpleJSONMessage() for an in-memory message)
 // and that the CRC matches as computed by adjustJSONMsgForTXAndComputeCRC(),
@@ -628,7 +628,7 @@
 #endif
   uint8_t crc = '{';
   // Scan up to maximum length for terminating '}'-with-high-bit.
-  const uint8_t ml = min(MSG_JSON_MAX_LENGTH, bufLen);
+  const uint8_t ml = min(MSG_JSON_ABS_MAX_LENGTH, bufLen);
   char *p = bptr + 1;
   for(int i = 1; i < ml; ++i)
     {
@@ -1016,11 +1016,25 @@
 // If secure is true then this message arrived over a secure channel.
 // This will write any output to the supplied Print object,
 // typically the Serial output (which must be running if so).
-static void decodeAndHandleRawRXedMessage(Print *p, const bool secure, const uint8_t * const msg, const uint8_t msglen)
+// This routine is allowed to alter the contents of the buffer passed
+// to help avoid extra copies, etc.
+static void decodeAndHandleRawRXedMessage(Print *p, const bool secure, uint8_t * const msg, const uint8_t msglen)
   {
 #if 1 && defined(DEBUG)
   OTRadioLink::printRXMsg(p, msg, msglen);
 #endif
+  if(msglen < 2) { return; } // Too short to be useful, so ignore.
+  switch(msg[0])
+    {
+    case OTRADIOLINK_V0P2_FRAME_TYPE_JSON_RAW:
+      {
+      if(-1 != adjustJSONMsgForRXAndCheckCRC((char *)msg, msglen))
+        { recordJSONStats(secure, (const char *)msg); }
+      break;
+      }
+
+    // TODO
+    }
   }
 
 // Incrementally process I/O and queued messages, including from the radio link.
@@ -1031,7 +1045,6 @@
 // typically the Serial output (which must be running if so).
 // This will attempt to process messages in such a way
 // as to avoid internal overflows or other resource exhaustion.
-<<<<<<< HEAD
 bool handleQueuedMessages(Print *p, bool wakeSerialIfNeeded, OTRadioLink::OTRadioLink *rl)
   {
   bool workDone = false;
@@ -1103,26 +1116,4 @@
   // Turn off serial at end, if this routine woke it.
   if(neededWaking) { flushSerialProductive(); powerDownSerial(); }
   return(workDone);
-=======
-void handleQueuedMessages(Print *p, bool wakeSerialIfNeeded, OTRadioLink::OTRadioLink *rl)
-  {
-  bool neededWaking = false; // Set true once this routine wakes Serial.
-
-  // Deal with any I/O that is queued.
-  pollIO(true);
-
-  // Check for activity on the radio link.
-  rl->poll();
-  if(0 != rl->getRXMsgsQueued())
-    {
-    if(!neededWaking && wakeSerialIfNeeded && powerUpSerialIfDisabled()) { neededWaking = true; }
-    uint8_t buf[64]; // FIXME: get correct size of buffer. // FIXME: move this large stack burden elsewhere?
-    const uint8_t msglen = rl->getRXMsg(buf, sizeof(buf));
-    // Don't currently regard anything arriving over the air as 'secure'.
-    decodeAndHandleRawRXedMessage(p, false, buf, msglen);
-    }
-
-  // Turn off serial at end, if this routine woke it.
-  if(neededWaking) { flushSerialProductive(); powerDownSerial(); }
->>>>>>> refs/remotes/origin/master
-  }
+  }

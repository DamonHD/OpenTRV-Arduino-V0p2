--- conflicted
+++ resolved
@@ -1031,14 +1031,9 @@
 // typically the Serial output (which must be running if so).
 // This will attempt to process messages in such a way
 // as to avoid internal overflows or other resource exhaustion.
-<<<<<<< HEAD
 bool handleQueuedMessages(Print *p, bool wakeSerialIfNeeded, OTRadioLink::OTRadioLink *rl)
   {
   bool workDone = false;
-=======
-void handleQueuedMessages(Print *p, bool wakeSerialIfNeeded, OTRadioLink::OTRadioLink *rl)
-  {
->>>>>>> 46b9061a
   bool neededWaking = false; // Set true once this routine wakes Serial.
 
   // Deal with any I/O that is queued.
@@ -1053,17 +1048,58 @@
     const uint8_t msglen = rl->getRXMsg(buf, sizeof(buf));
     // Don't currently regard anything arriving over the air as 'secure'.
     decodeAndHandleRawRXedMessage(p, false, buf, msglen);
-<<<<<<< HEAD
     // Note that some work has been done.
     workDone = true;
-=======
->>>>>>> 46b9061a
+    }
+
+  // Look for binary-format message.
+  FullStatsMessageCore_t stats;
+  getLastCoreStats(&stats);
+  if(stats.containsID)
+    {
+    if(!neededWaking && wakeSerialIfNeeded && powerUpSerialIfDisabled()) { neededWaking = true; }
+    // Dump (remote) stats field '@<hexnodeID>;TnnCh[P;]'
+    // where the T field shows temperature in C with a hex digit after the binary point indicated by C
+    // and the optional P field indicates low power.
+    p->print(LINE_START_CHAR_RSTATS);
+    p->print((((uint16_t)stats.id0) << 8) | stats.id1, HEX);
+    if(stats.containsTempAndPower)
+      {
+      p->print(F(";T"));
+      p->print(stats.tempAndPower.tempC16 >> 4, DEC);
+      p->print('C');
+      p->print(stats.tempAndPower.tempC16 & 0xf, HEX);
+      if(stats.tempAndPower.powerLow) { p->print(F(";P")); } // Insert power-low field if needed.
+      }
+    if(stats.containsAmbL)
+      {
+      p->print(F(";L"));
+      p->print(stats.ambL);
+      }
+    if(0 != stats.occ)
+      {
+      p->print(F(";O"));
+      p->print(stats.occ);
+      }
+    p->println();
+
+    // Note that some work has been done.
+    workDone = true;
+    }
+
+  // Check for JSON/text-format message if no binary message waiting.
+  char buf[MSG_JSON_MAX_LENGTH+1]; // FIXME: move this large stack burden elsewhere?
+  getLastJSONStats(buf);
+  if('\0' != *buf)
+    {
+    if(!neededWaking && wakeSerialIfNeeded && powerUpSerialIfDisabled()) { neededWaking = true; }
+    // Dump contained JSON message as-is at start of line.
+    p->println(buf);
+    // Note that some work has been done.
+    workDone = true;
     }
 
   // Turn off serial at end, if this routine woke it.
   if(neededWaking) { flushSerialProductive(); powerDownSerial(); }
-<<<<<<< HEAD
   return(workDone);
-=======
->>>>>>> 46b9061a
-  }
+  }

--- conflicted
+++ resolved
@@ -779,7 +779,7 @@
     // Restart the CLI timer on receipt of plausible (ASCII) input (cf noise from UART floating or starting up),
     // Else print a very brief low-CPU-cost help message and give up as efficiently and safely and quickly as possible.
     const char firstChar = buf[0];
-    const bool plausibleCommand = ((firstChar >= '?') && (firstChar <= 'z'));
+    const bool plausibleCommand = ((firstChar > ' ') && (firstChar <= 'z'));
     if(plausibleCommand) { resetCLIActiveTimer(); }
     else
       {
@@ -873,7 +873,6 @@
       case 'V':
         {
         serialPrintlnBuildVersion();
-<<<<<<< HEAD
 #ifdef ENABLE_EXTENDED_CLI // Allow for much longer input commands for extended CLI.
         Serial.print(F("Ext CLI max chars: ")); Serial.println(MAXIMUM_CLI_RESPONSE_CHARS);
 #endif
@@ -881,15 +880,17 @@
         }
 
 
-#ifdef ENABLE_EXTENDED_CLI // Handle CLI extensions.
+#ifdef ENABLE_EXTENDED_CLI
+      // Handle CLI extensions.
+      // Command of form:
+      //   +EXT .....
+      // where EXT is the name of the extension, usually 3 letters.
+      //
+      // It is acceptable for extCLIHandler() to alter the buffer passed,
+      // eg with strtok_t().
       case '+':
         {
         // const bool success = extCLIHandler(&Serial, buf, n);
-=======
-#ifdef ENABLE_EXTENDED_CLI // Allow for much longer input commands.
-        Serial.print(F("Input max chars: ")); Serial.println(MAXIMUM_CLI_RESPONSE_CHARS);
-#endif
->>>>>>> 8462f2fc
         break;
         }
 #endif  

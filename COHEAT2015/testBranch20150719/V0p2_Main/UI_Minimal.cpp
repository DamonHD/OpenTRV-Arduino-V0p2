--- conflicted
+++ resolved
@@ -1329,12 +1329,8 @@
 //    * turn the user0visible LED solid red (for a while)
 //    * flip the status flag providing it has been more than 30 minutes since the last one
 //      (this 30 minutes being the time at which contact with the hub would be deemed lost if no comms)
-<<<<<<< HEAD
-//    * send an alert message immeiately
+//    * send an alert message immediately (with the usual 'likely-to-get-heard loudness settings)
 //      and possibly periodically until a new poll request comes in (as indicated by a call to setLEDsCO())
-=======
-//    * send an alert message until a new poll request comes in (as indicated by a call to setLEDsCO())
->>>>>>> aa4e5acf
 bool tickUICO(const uint_fast8_t sec)
   {
   // Note whether the button is pressed on this tick.
@@ -1342,7 +1338,6 @@
   // Note whether the button has just been pressed.
   const bool buttonJustPressed = (buttonPressed && !oldButtonPressed);
   oldButtonPressed = buttonPressed;
-<<<<<<< HEAD
   if(buttonJustPressed)
     {
     // Send an alert message immediately, inviting the hub to poll this node ASAP.
@@ -1354,8 +1349,6 @@
     // Note the user interaction to the caller.
     return(true);
     }
-=======
->>>>>>> aa4e5acf
 
   // All LEDs off when count-down timer is/hits zero.
   if((0 == countDownLEDSforCO) || (0 == --countDownLEDSforCO)) { lcCO = 0; setLEDs(0); }

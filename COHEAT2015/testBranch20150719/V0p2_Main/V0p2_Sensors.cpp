/*
The OpenTRV project licenses this file to you
under the Apache Licence, Version 2.0 (the "Licence");
you may not use this file except in compliance
with the Licence. You may obtain a copy of the Licence at

http://www.apache.org/licenses/LICENSE-2.0

Unless required by applicable law or agreed to in writing,
software distributed under the Licence is distributed on an
"AS IS" BASIS, WITHOUT WARRANTIES OR CONDITIONS OF ANY
KIND, either express or implied. See the Licence for the
specific language governing permissions and limitations
under the Licence.

Author(s) / Copyright (s): Damon Hart-Davis 2014--2015,
                           John Harvey 2014 (DS18B20 code)
*/

/*
 V0p2 boards physical sensor support.
 */
#include <stdint.h>
#include <limits.h>
#include <util/atomic.h>

#include <Wire.h> // Arduino I2C library.
//#ifdef REQUIRES_ONEWIRE22_LIB
//#include <OneWire.h>
//#endif
#include <OTV0p2Base.h>

#include "Sensor.h"

#include "V0p2_Main.h"
#include "V0p2_Board_IO_Config.h" // I/O pin allocation: include ahead of I/O module headers.
#include "V0p2_Sensors.h" // I/O code access.

#include "Control.h"
#include "Serial_IO.h"
#include "Power_Management.h"
#include "UI_Minimal.h"






// Create bare-bones OneWire(TM) support if a pin has been allocated to it.
#if defined(SUPPORTS_MINIMAL_ONEWIRE)
// Create very light-weight standard-speed OneWire(TM) support if a pin has been allocated to it.
// Meant to be similar to use to OneWire library V2.2.
// Supports search but not necessarily CRC.
// Designed to work with 1MHz/1MIPS CPU clock.

// See: http://www.pjrc.com/teensy/td_libs_OneWire.html
// See: http://www.tweaking4all.com/hardware/arduino/arduino-ds18b20-temperature-sensor/
//
// Note also that the 1MHz CPU clock causes timing problems in the OneWire library with delayMicroseconds().
// See: http://forum.arduino.cc/index.php?topic=217004.0
// See: http://forum.arduino.cc/index.php?topic=46696.0

// Reset interface; returns false if no slave device present.
// Reset the 1-Wire bus slave devices and ready them for a command.
// Delay G (0); drive bus low, delay H (48); release bus, delay I (70); sample bus, 0 = device(s) present, 1 = no device present; delay J (410).
// Timing intervals quite long so slightly slower impl here in base class is OK.
bool MinimalOneWireBase::reset()
  {
  bool result = false;

  // Locks out all interrupts until the final recovery delay to keep timing as accurate as possible,
  // restoring them to their original state when done.
  ATOMIC_BLOCK(ATOMIC_RESTORESTATE)
    {
    // Delay G (0).
    delayG();
    // Drive bus/DQ low.
    bitWriteLow(inputReg, regMask);
    bitModeOutput(inputReg, regMask);
    // Delay H.
    delayH();
    // Release the bus (ie let it float).
    bitModeInput(inputReg, regMask);
    // Delay I.
    delayI();
    // Sample for presence pulse from slave; low signal means slave present.
    result = !bitReadIn(inputReg, regMask);
    }
  // Delay J.
  // Complete the reset sequence recovery.
  // Timing is not critical here so interrupts are allowed in again...
  delayJ();

#if 0 && defined(DEBUG)
  DEBUG_SERIAL_PRINT_FLASHSTRING("OW reset");
  if(result) { DEBUG_SERIAL_PRINT_FLASHSTRING(" found slave(s)"); }
  DEBUG_SERIAL_PRINTLN();
#endif

  return(result);
  }

// Read a byte.
// Read least-significant-bit first.
uint8_t MinimalOneWireBase::read()
  {
  uint8_t result = 0;
  for(uint8_t i = 0; i < 8; ++i)
    {
    result >>= 1;
    if(read_bit()) { result |= 0x80; } else { result &= 0x7f; }
    }
  return(result);
  }

// Write a byte leaving the bus unpowered at the end.
// Write least-significant-bit first.
void MinimalOneWireBase::write(uint8_t v)
  {
  for(uint8_t i = 0; i < 8; ++i)
    {
    write_bit(0 != (v & 1));
    v >>= 1;
    }
  }

void MinimalOneWireBase::reset_search()
  {
  lastDeviceFlag = false;
  lastDiscrepancy = 0;
  for(int i = sizeof(addr); --i >= 0; ) { addr[i] = 0; }
  }

// Search for the next device.
// Returns true if a new address has been found;
// false means no devices or all devices already found or bus shorted.
// This does not check the CRC.
// Follows the broad algorithm shown in http://www.maximintegrated.com/en/app-notes/index.mvp/id/187
bool MinimalOneWireBase::search(uint8_t newAddr[])
  {
  bool result = false;

  // If not at last device, reset and start again.
  if(!lastDeviceFlag)
    {
    uint8_t addrByteNumber = 0;
    uint8_t addrByteMask = 1;
    uint8_t idBitNumber = 1;
    uint8_t lastZero = 0;

    // 1-Wire reset
    if(!reset())
      {
      // Reset search state other than addr.
      lastDeviceFlag = false;
      lastDiscrepancy = 0;
      return(false); // No slave devices on bus...
      }

    // Send search command.
    write(0xf0);

    // Start the search loop.
    do
      {
      // Read bit and the complement.
      const bool idBit = read_bit();
      const bool cmplIDBit = read_bit();
#if 0 && defined(DEBUG)
      DEBUG_SERIAL_PRINT_FLASHSTRING("Search read bit&compl: ");
      DEBUG_SERIAL_PRINT(idBit);
      DEBUG_SERIAL_PRINT(cmplIDBit);
      DEBUG_SERIAL_PRINTLN();
#endif

      // Stop if no slave devices on the bus.
      if(idBit && cmplIDBit) { break; }

      bool searchDirection;

      // If all active (non-waiting) slaves have the same next address bit
      // then that bit becomes the search direction.
      if(idBit != cmplIDBit) { searchDirection = idBit; }
      else
        {
        if(idBitNumber < lastDiscrepancy)
          { searchDirection = (0 != (addr[addrByteNumber] & addrByteMask)); }
        else
          { searchDirection = (idBitNumber == lastDiscrepancy); }

        // If direction is false/0 then remember its position in lastZero.
        if(false == searchDirection) { lastZero = idBitNumber; }
        }

      // Set/clear addr bit as appropriate.
      if(searchDirection) { addr[addrByteNumber] |= addrByteMask; }
      else { addr[addrByteNumber] &= ~addrByteMask; }

      // Adjust the mask, etc.
      ++idBitNumber;
      if(0 == (addrByteMask <<= 1))
        {
#if 0 && defined(DEBUG)
        DEBUG_SERIAL_PRINT_FLASHSTRING("Addr byte: ");
        DEBUG_SERIAL_PRINTFMT(addr[addrByteNumber], HEX);
        DEBUG_SERIAL_PRINTLN();
#endif
        addrByteMask = 1;
        ++addrByteNumber;
        }

      // Send the next search bit...
#if 0 && defined(DEBUG)
      DEBUG_SERIAL_PRINT_FLASHSTRING("Search write: ");
      DEBUG_SERIAL_PRINT(searchDirection);
      DEBUG_SERIAL_PRINTLN();
#endif
      write_bit(searchDirection);
      } while(addrByteNumber < 8); // Collect all address bytes!

    if(idBitNumber == 65)
      {
      // Success!
      lastDiscrepancy = lastZero;
      if(0 == lastZero) { lastDeviceFlag = true; }
      result = true;
      } 
    }

  if(!result || (0 == addr[0]))
    {
    // No device found, so reset to be like first!
    lastDeviceFlag = false;
    lastDiscrepancy = 0;
    result = false;
    }

  for(uint8_t i = 0; i < 8; ++i) { newAddr[i] = addr[i]; }
  return(result);  
  }


// Select a particular device on the bus.
void MinimalOneWireBase::select(const uint8_t addr[8])
  {
  write(0x55);
  for(uint8_t i = 0; i < 8; ++i) { write(addr[i]); }
  }

MinimalOneWire<PIN_OW_DQ_DATA> MinOW;
#endif















#ifndef OMIT_MODULE_LDROCCUPANCYDETECTION

// Note on: phototransistor variant.
// Note that if AMBIENT_LIGHT_SENSOR_PHOTOTRANS_TEPT4400 is defined
// This expects a current-response phototransistor in place of the LDR
// with roughly full-scale value in full light against internal 1.1V reference
// not against supply voltage as usual.

#ifdef AMBIENT_LIGHT_SENSOR_PHOTOTRANS_TEPT4400
#define ALREFERENCE INTERNAL // Internal 1.1V reference.
#ifdef AMBIENT_LIGHT_SENSOR_PHOTOTRANS_TEPT4400_WRONG_WAY
#define ALREFERENCE DEFAULT // Supply voltage as reference for REV9 first cut.  HACK HACK!
#endif
// If defined, then allow adaptive compression of top part of range when would otherwise max out.
// This may be somewhat supply-voltage dependent, eg capped by the supply voltage.
// Supply voltage is expected to be 2--3 times the bandgap reference, typically.
#define ADAPTIVE_THRESHOLD 896U // (1024-128) Top ~10%, companding by 8x.

// This implementation expects a phototransitor TEPT4400 (50nA dark current, nominal 200uA@100lx@Vce=50V) from IO_POWER_UP to LDR_SENSOR_AIN and 220k to ground.
// Measurement should be taken wrt to internal fixed 1.1V bandgap reference, since light indication is current flow across a fixed resistor.
// Aiming for maximum reading at or above 100--300lx, ie decent domestic internal lighting.
// Note that phototransistor is likely far more directionally-sensitive than LDR and its response nearly linear.
// This extends the dynamic range and switches to measurement vs supply when full-scale against bandgap ref, then scales by Vss/Vbandgap and compresses to fit.
// http://home.wlv.ac.uk/~in6840/Lightinglevels.htm
// http://www.engineeringtoolbox.com/light-level-rooms-d_708.html
// http://www.pocklington-trust.org.uk/Resources/Thomas%20Pocklington/Documents/PDF/Research%20Publications/GPG5.pdf
// http://www.vishay.com/docs/84154/appnotesensors.pdf

#if (7 == V0p2_REV) // REV7 board uses slightly different phototransistor to TEPT4400.
static const int LDR_THR_LOW = 180U;
static const int LDR_THR_HIGH = 250U;
#else // REV4 default values.
static const int LDR_THR_LOW = 270U;
static const int LDR_THR_HIGH = 400U;
#endif

#else // LDR

// This implementation expects an LDR (1M dark resistance) from IO_POWER_UP to LDR_SENSOR_AIN and 100k to ground.
// Measurement should be taken wrt to supply voltage, since light indication is a fraction of that.
// Values below from PICAXE V0.09 impl approx multiplied by 4+ to allow for scale change.
#define ALREFERENCE DEFAULT // Supply voltage as reference.

#ifdef LDR_EXTRA_SENSITIVE // Define if LDR not exposed to much light, eg for REV2 cut4 sideways-pointing LDR (TODO-209).
static const int LDR_THR_LOW = 50U;
static const int LDR_THR_HIGH = 70U; 
#else // Normal settings.
static const int LDR_THR_LOW = 160U; // Was 30.
static const int LDR_THR_HIGH = 200U; // Was 35.
#endif

#endif

// Measure/store/return the current room ambient light levels in range [0,255].
// This may consume significant power and time.
// Probably no need to do this more than (say) once per minute.
// This implementation expects LDR (1M dark resistance) from IO_POWER_UP to LDR_SENSOR_AIN and 100k to ground.
// (Not intended to be called from ISR.)
uint8_t AmbientLight::read()
  {
  power_intermittent_peripherals_enable(false); // No need to wait for anything to stablise as direct of IO_POWER_UP.
  const uint16_t al0 = analogueNoiseReducedRead(LDR_SENSOR_AIN, ALREFERENCE);
#if defined(ADAPTIVE_THRESHOLD)
  uint16_t al;
  if(al0 >= ADAPTIVE_THRESHOLD)
    {
    const uint16_t al1 = analogueNoiseReducedRead(LDR_SENSOR_AIN, DEFAULT); // Vsupply reference.
    Supply_mV.read();
    const uint16_t vbg = Supply_mV.getRawInv(); // Vbandgap wrt Vsupply.
    // Compute value in extended range up to ~1024 * Vsupply/Vbandgap.
    const uint16_t ale = ((al1 << 5) / ((vbg+16) >> 5)); // Faster int-only approximation to (int)((al1 * 1024L) / vbg)).
    // Assuming typical V supply of 2--3 times Vbandgap,
    // compress above threshold to extend top of range by a factor of two.
    // Ensure that scale stays monotonic in face of calculation lumpiness, etc...
    // Scale all remaining space above threshold to new top value into remaining space.
    // TODO: ensure scaleFactor is a power of two for speed.
    const uint16_t scaleFactor = (2048 - ADAPTIVE_THRESHOLD) / (1024 - ADAPTIVE_THRESHOLD);
    al = fnmin(1023U,
        ADAPTIVE_THRESHOLD + fnmax(0U, ((ale - ADAPTIVE_THRESHOLD) / scaleFactor)));
#if 0 && defined(DEBUG)
    DEBUG_SERIAL_PRINT_FLASHSTRING("Ambient raw: ");
    DEBUG_SERIAL_PRINT(al0);
    DEBUG_SERIAL_PRINT_FLASHSTRING(", against Vcc: ");
    DEBUG_SERIAL_PRINT(al1);
    DEBUG_SERIAL_PRINT_FLASHSTRING(", Vref against Vcc: ");
    DEBUG_SERIAL_PRINT(vbg);
    DEBUG_SERIAL_PRINT_FLASHSTRING(", extended scale value: ");
    DEBUG_SERIAL_PRINT(ale);
    DEBUG_SERIAL_PRINT_FLASHSTRING(", compressed value: ");
    DEBUG_SERIAL_PRINT(al);
    DEBUG_SERIAL_PRINTLN();
#endif
    }
  else { al = al0; }
#else
  const uint16_t al = al0;
#endif
  power_intermittent_peripherals_disable();

  // Capture entropy from changed LS bits.
  if((uint8_t)al != (uint8_t)rawValue) { addEntropyToPool((uint8_t)al ^ (uint8_t)rawValue, 0); } // Claim zero entropy as may be forced by Eve.

  // Adjust room-lit flag, with hysteresis.
  if(al <= LDR_THR_LOW)
    {
    isRoomLitFlag = false;
    // If dark enough to isRoomLitFlag false then increment counter.
    if(darkTicks < 255) { ++darkTicks; }
    }
  else if(al > LDR_THR_HIGH)
    {
    // Treat a sharp transition from dark to light as a possible/weak indication of occupancy, eg light flicked on.
    // Ignore trigger at start-up.
    static bool ignoreFirst;
    if(!ignoreFirst) { ignoreFirst = true; }
    else if((!isRoomLitFlag) && (rawValue < LDR_THR_LOW)) { Occupancy.markAsPossiblyOccupied(); }
    isRoomLitFlag = true;
    // If light enough to isRoomLitFlag true then reset counter.
    darkTicks = 0;
    }

  // Store new value, raw and normalised.
  // Unconditionbally store raw value.
  rawValue = al;
  // Apply a little bit of noise reduction (hysteresis) to the normalised version.
  const uint8_t newValue = (uint8_t)(al >> 2);
  if(newValue != value)
    {
    const uint16_t oldRawImplied = ((uint16_t)value) << 2;
    const uint16_t absDiff = (oldRawImplied > al) ? (oldRawImplied - al) : (al - oldRawImplied);
    if(absDiff > 2) { value = newValue; }
    }

#if 0 && defined(DEBUG)
  DEBUG_SERIAL_PRINT_FLASHSTRING("Ambient light: ");
  DEBUG_SERIAL_PRINT(al);
  DEBUG_SERIAL_PRINTLN();
#endif

#if 0 && defined(DEBUG)
  DEBUG_SERIAL_PRINT_FLASHSTRING("isRoomLit: ");
  DEBUG_SERIAL_PRINT(isRoomLitFlag);
  DEBUG_SERIAL_PRINTLN();
#endif

  return(value);
  }

// Singleton implementation/instance.
AmbientLight AmbLight;
#endif











// TMP102 and TMP112 should be interchangeable: latter has better guaranteed accuracy.
#define TMP102_I2C_ADDR 72
#define TMP102_REG_TEMP 0 // Temperature register.
#define TMP102_REG_CTRL 1 // Control register.
#define TMP102_CTRL_B1 0x31 // Byte 1 for control register: 12-bit resolution and shutdown mode (SD).
#define TMP102_CTRL_B1_OS 0x80 // Control register: one-shot flag in byte 1.
#define TMP102_CTRL_B2 0x0 // Byte 2 for control register: 0.25Hz conversion rate and not extended mode (EM).

//// Last temperature read with readTemperatureC16(); initially 0 and set to 0 on error.
//static int temp16;

#if !defined(SENSOR_SHT21_ENABLE) && !defined(SENSOR_DS18B20_ENABLE) // Don't use TMP112 if SHT21 or DS18B20 are available.
// Measure/store/return the current room ambient temperature in units of 1/16th C.
// This may contain up to 4 bits of information to the right of the fixed binary point.
// This may consume significant power and time.
// Probably no need to do this more than (say) once per minute.
// The first read will initialise the device as necessary and leave it in a low-power mode afterwards.
// This will simulate a zero temperature in case of detected error talking to the sensor as fail-safe for this use.
// Check for errors at certain critical places, not everywhere.
static int TMP112_readTemperatureC16()
  {
  const bool neededPowerUp = powerUpTWIIfDisabled();
  
#if 0 && defined(DEBUG)
  DEBUG_SERIAL_PRINT_FLASHSTRING("TMP102 needed power-up: ");
  DEBUG_SERIAL_PRINT(neededPowerUp);
  DEBUG_SERIAL_PRINTLN();
#endif

  // Force start of new one-shot temperature measurement/conversion to complete.
  Wire.beginTransmission(TMP102_I2C_ADDR);
  Wire.write((byte) TMP102_REG_CTRL); // Select control register.
  Wire.write((byte) TMP102_CTRL_B1); // Clear OS bit.
  //Wire.write((byte) TMP102_CTRL_B2);
  Wire.endTransmission();
  Wire.beginTransmission(TMP102_I2C_ADDR);
  Wire.write((byte) TMP102_REG_CTRL); // Select control register.
  Wire.write((byte) TMP102_CTRL_B1 | TMP102_CTRL_B1_OS); // Start one-shot conversion.
  //Wire.write((byte) TMP102_CTRL_B2);
  if(Wire.endTransmission()) { return(0); } // Exit if error.


  // Wait for temperature measurement/conversion to complete, in low-power sleep mode for the bulk of the time.
#if 0 && defined(DEBUG)
  DEBUG_SERIAL_PRINTLN_FLASHSTRING("TMP102 waiting for conversion...");
#endif
  Wire.beginTransmission(TMP102_I2C_ADDR);
  Wire.write((byte) TMP102_REG_CTRL); // Select control register.
  if(Wire.endTransmission()) { return(0); } // Exit if error.
  for(int i = 8; --i; ) // 2 orbits should generally be plenty.
    {
    if(i <= 0) { return(0); } // Exit if error.
    if(Wire.requestFrom(TMP102_I2C_ADDR, 1) != 1) { return(0); } // Exit if error.
    const byte b1 = Wire.read();
    if(b1 & TMP102_CTRL_B1_OS) { break; } // Conversion completed.
    nap(WDTO_15MS); // One or two of these naps should allow typical ~26ms conversion to complete...
    }

  // Fetch temperature.
#if 0 && defined(DEBUG)
  DEBUG_SERIAL_PRINTLN_FLASHSTRING("TMP102 fetching temperature...");
#endif
  Wire.beginTransmission(TMP102_I2C_ADDR);
  Wire.write((byte) TMP102_REG_TEMP); // Select temperature register (set ptr to 0).
  if(Wire.endTransmission()) { return(0); } // Exit if error.
  if(Wire.requestFrom(TMP102_I2C_ADDR, 2) != 2)  { return(0); }
  if(Wire.endTransmission()) { return(0); } // Exit if error.

  const byte b1 = Wire.read(); // MSByte, should be signed whole degrees C.
  const uint8_t b2 = Wire.read(); // Avoid sign extension...

  // Builds 12-bit value (assumes not in extended mode) and sign-extends if necessary for sub-zero temps.
  const int t16 = (b1 << 4) | (b2 >> 4) | ((b1 & 0x80) ? 0xf000 : 0);

//  // Store the result for access at any time.
//  temp16 = t16;

#if 0 && defined(DEBUG)
  DEBUG_SERIAL_PRINT_FLASHSTRING("TMP102 temp: ");
  DEBUG_SERIAL_PRINT(b1);
  DEBUG_SERIAL_PRINT_FLASHSTRING("C / ");
  DEBUG_SERIAL_PRINT(temp16);
  DEBUG_SERIAL_PRINTLN();
#endif

  if(neededPowerUp) { powerDownTWI(); }

  return(t16);
  }
#endif

//// Return previously-read (with readTemperatureC16()) temperature; very fast.
//int getTemperatureC16() { return(temp16); }





// Functionality and code only enabled if SENSOR_SHT21_ENABLE is defined.
#if defined(SENSOR_SHT21_ENABLE)

#define SHT21_I2C_ADDR 0x40
#define SHT21_I2C_CMD_TEMP_HOLD	0xe3
#define SHT21_I2C_CMD_TEMP_NOHOLD 0xf3
#define SHT21_I2C_CMD_RH_HOLD	0xe5
#define SHT21_I2C_CMD_RH_NOHOLD 0xf5
#define SHT21_I2C_CMD_USERREG 0xe7 // User register...

// If defined, sample 8-bit RH (for for 1%) and 12-bit temp (for 1/16C).
// This should save time and energy.
#define SHT21_USE_REDUCED_PRECISION 1

// Set true once SHT21 has been initialised.
static volatile bool SHT21_initialised;

// Initialise/configure SHT21, once only generally.
// TWI must already be powered up.
static void SHT21_init()
  {
#if defined(SHT21_USE_REDUCED_PRECISION)
  // Soft reset in order to sample at reduced precision.
  Wire.beginTransmission(SHT21_I2C_ADDR);
  Wire.write((byte) SHT21_I2C_CMD_USERREG); // Select control register.
  Wire.endTransmission();
  Wire.requestFrom(SHT21_I2C_ADDR, 1);
  while(Wire.available() < 1)
    {
    // Wait for data, but avoid rolling over the end of a minor cycle...
    if(getSubCycleTime() >= GSCT_MAX-2)
      {
      return; // Failed, and not initialised.
      }
    }
  const uint8_t curUR = Wire.read();
//  DEBUG_SERIAL_PRINT_FLASHSTRING("UR: ");
//  DEBUG_SERIAL_PRINTFMT(curUR, HEX);
//  DEBUG_SERIAL_PRINTLN();

  // Preserve reserved bits (3, 4, 5) and sample 8-bit RH (for for 1%) and 12-bit temp (for 1/16C).
  const uint8_t newUR = (curUR & 0x38) | 3;
  Wire.beginTransmission(SHT21_I2C_ADDR);
  Wire.write((byte) SHT21_I2C_CMD_USERREG); // Select control register.
  Wire.write((byte) newUR);
  Wire.endTransmission();

#endif
  SHT21_initialised = true;
  }

// Measure and return the current ambient temperature in units of 1/16th C.
// This may contain up to 4 bits of information to the right of the fixed binary point.
// This may consume significant power and time.
// Probably no need to do this more than (say) once per minute.
// The first read will initialise the device as necessary and leave it in a low-power mode afterwards.
static int Sensor_SHT21_readTemperatureC16()
  {
  const bool neededPowerUp = powerUpTWIIfDisabled();

  // Initialise/config if necessary.
  if(!SHT21_initialised) { SHT21_init(); }

  // Max RH measurement time:
  //   * 14-bit: 85ms
  //   * 12-bit: 22ms
  //   * 11-bit: 11ms
  // Use blocking data fetch for now.
  Wire.beginTransmission(SHT21_I2C_ADDR);
  Wire.write((byte) SHT21_I2C_CMD_TEMP_HOLD); // Select control register.
#if defined(SHT21_USE_REDUCED_PRECISION)
  nap(WDTO_30MS); // Should cover 12-bit conversion (22ms).
#else
  sleepLowPowerMs(90); // Should be plenty for slowest (14-bit) conversion (85ms).
#endif
  //delay(100);
  Wire.endTransmission();
  Wire.requestFrom(SHT21_I2C_ADDR, 3);
  while(Wire.available() < 3)
    {
    // Wait for data, but avoid rolling over the end of a minor cycle...
    if(getSubCycleTime() >= GSCT_MAX-2)
      {
      return(0); // Failure value: may be able to to better.
      }
    }
  uint16_t rawTemp = (Wire.read() << 8);
  rawTemp |= (Wire.read() & 0xfc); // Clear status ls bits.

  // Power down TWI ASAP.
  if(neededPowerUp) { powerDownTWI(); }

  // TODO: capture entropy if (transformed) value has changed.

  // Nominal formula: C = -46.85 + ((175.72*raw) / (1L << 16));
  const int c16 = -750 + ((5623L * rawTemp) >> 17); // FIXME: find a faster approximation...

  return(c16);
  }

// Measure and return the current relative humidity in %; range [0,100] and 255 for error.
// This may consume significant power and time.
// Probably no need to do this more than (say) once per minute.
// The first read will initialise the device as necessary and leave it in a low-power mode afterwards.
// Returns 255 (~0) in case of error.
uint8_t HumiditySensorSHT21::read()
  {
  const bool neededPowerUp = powerUpTWIIfDisabled();

  // Initialise/config if necessary.
  if(!SHT21_initialised) { SHT21_init(); }

  // Get RH%...
  // Max RH measurement time:
  //   * 12-bit: 29ms
  //   *  8-bit:  4ms
  // Use blocking data fetch for now.
  Wire.beginTransmission(SHT21_I2C_ADDR);
  Wire.write((byte) SHT21_I2C_CMD_RH_HOLD); // Select control register.
#if defined(SHT21_USE_REDUCED_PRECISION)
  sleepLowPowerMs(5); // Should cover 8-bit conversion (4ms).
#else
  nap(WDTO_30MS); // Should cover even 12-bit conversion (29ms).
#endif
  Wire.endTransmission();
  Wire.requestFrom(SHT21_I2C_ADDR, 3);
  while(Wire.available() < 3)
    {
    // Wait for data, but avoid rolling over the end of a minor cycle...
    if(getSubCycleTime() >= GSCT_MAX)
      {
//      DEBUG_SERIAL_PRINTLN_FLASHSTRING("giving up");
      return(~0);
      }
    }
  const uint8_t rawRH = Wire.read();
  const uint8_t rawRL = Wire.read();

  // Power down TWI ASAP.
  if(neededPowerUp) { powerDownTWI(); }

  const uint16_t raw = (((uint16_t)rawRH) << 8) | (rawRL & 0xfc); // Clear status ls bits.
  const uint8_t result = -6 + ((125L * raw) >> 16);

  // Capture entropy from raw status bits
  // iff (transformed) reading has changed.
  if(value != result) { addEntropyToPool(rawRL ^ rawRH, 1); }

  value = result;
  if(result > (HUMIDTY_HIGH_RHPC+HUMIDITY_EPSILON_RHPC)) { highWithHyst = true; }
  else if(result < (HUMIDTY_HIGH_RHPC-HUMIDITY_EPSILON_RHPC)) { highWithHyst = false; }
  return(result);
  }
// Singleton implementation/instance.
HumiditySensorSHT21 RelHumidity;
#endif




// Functionality and code only enabled if SENSOR_DS18B20_ENABLE is defined.
#if defined(SENSOR_DS18B20_ENABLE)

#define DS1820_PRECISION_MASK 0x60
#define DS1820_PRECISION_9 0x00
#define DS1820_PRECISION_10 0x20
#define DS1820_PRECISION_11 0x40 // 1/8C @ 375ms.
#define DS1820_PRECISION_12 0x60 // 1/16C @ 750ms.

// Run reduced precision (11 bit, 1/8C) for acceptable conversion time (375ms).
#define DS1820_PRECISION DS1820_PRECISION_11 // 1/8C @ 375ms.

//// Handle on device.
//static OneWire ds18b20(DS1820_ONEWIRE_PIN);  

// Set true once DS18B20 has been searched for and initialised.
static bool sensor_DS18B10_initialised;
// Address of (first) DS18B20 found, else [0] == 0 if none found.
static uint8_t first_DS18B20_address[8];

// Initialise the device (if any) before first use.
// Returns true iff successful.
// Uses first DS18B20 found on bus.
static bool Sensor_DS18B10_init()
  {
  DEBUG_SERIAL_PRINTLN_FLASHSTRING("DS18B20 init...");
  bool found = false;

  // Ensure no bad search state.
  MinOW.reset_search();

  for( ; ; )
    {
    if(!MinOW.search(first_DS18B20_address))
      {
      MinOW.reset_search(); // Be kind to any other OW search user.
      break;
      }

#if 0 && defined(DEBUG)
    // Found a device.
    DEBUG_SERIAL_PRINT_FLASHSTRING("addr:");
    for(int i = 0; i < 8; ++i)
      {
      DEBUG_SERIAL_PRINT(' ');
      DEBUG_SERIAL_PRINTFMT(first_DS18B20_address[i], HEX);
      }
    DEBUG_SERIAL_PRINTLN();
#endif

    if(0x28 != first_DS18B20_address[0])
      {
#if 0 && defined(DEBUG)
      DEBUG_SERIAL_PRINTLN_FLASHSTRING("Not a DS18B20, skipping...");
#endif
      continue;
      }

#if 0 && defined(DEBUG)
    DEBUG_SERIAL_PRINTLN_FLASHSTRING("Setting precision...");
#endif
    MinOW.reset();
    // Write scratchpad/config
    MinOW.select(first_DS18B20_address);
    MinOW.write(0x4e);
    MinOW.write(0); // Th: not used.
    MinOW.write(0); // Tl: not used.
    MinOW.write(DS1820_PRECISION | 0x1f); // Config register; lsbs all 1.

    // Found one and configured it!
    found = true;
    }

  // Search has been run (whether DS18B20 was found or not).
  sensor_DS18B10_initialised = true;

  if(!found)
    {
    DEBUG_SERIAL_PRINTLN_FLASHSTRING("DS18B20 not found");
    first_DS18B20_address[0] = 0; // Indicate no DS18B20 found.
    }
  return(found);
  }

// Returns temperature in C*16.
// Returns <= 0 for some sorts of error as failsafe (-1 if failed to initialise).
static int Sensor_DS18B10_readTemperatureC16()
  {
  if(!sensor_DS18B10_initialised) { Sensor_DS18B10_init(); }
  if(0 == first_DS18B20_address[0]) { return(-1); }

  // Start a temperature reading.
  MinOW.reset();
  MinOW.select(first_DS18B20_address);
  MinOW.write(0x44); // Start conversion without parasite power.
  //delay(750); // 750ms should be enough.
  // Poll for conversion complete (bus released)...
  while(MinOW.read_bit() == 0) { nap(WDTO_30MS); }

  // Fetch temperature (scratchpad read).
  MinOW.reset();
  MinOW.select(first_DS18B20_address);    
  MinOW.write(0xbe);
  // Read first two bytes of 9 available.  (No CRC config or check.)
  const uint8_t d0 = MinOW.read();
  const uint8_t d1 = MinOW.read();
  // Terminate read and let DS18B20 go back to sleep.
  MinOW.reset();

  // Extract raw temperature, masking any undefined lsbit.
  const int16_t rawC16 = (d1 << 8) | (d0 & ~1);

  return(rawC16);
  }
#endif


//// Median filter.
//// Find mean of interquatile range of group of ints where sum can be computed in an int without loss.
//// FIXME: needs a unit test or three.
//template<uint8_t N> int smallIntIQMean(const int data[N])
//  {
//  // Copy array content.
//  int copy[N];
//  for(int8_t i = N; --i >= 0; ) { copy[i] = data[i]; }
//  // Sort in place with a bubble sort (yeuck) assuming the array to be small.
//  // FIXME: replace with insertion sort for efficiency.
//  // FIXME: break out sort as separate subroutine.
//  uint8_t n = N;
//  do
//    {
//    uint8_t newn = 0;
//    for(uint8_t i = 0; ++i < n; )
//      {
//      const int c0 = copy[i-1];
//      const int c1 = copy[i];
//      if(c0 > c1)
//         {
//         copy[i] = c0;
//         copy[i-1] = c1;
//         newn = i;
//         }
//      }
//    n = newn;
//    } while(0 != n);
//#if 0 && defined(DEBUG)
//DEBUG_SERIAL_PRINT_FLASHSTRING("sorted: ");
//for(uint8_t i = 0; i < N; ++i) { DEBUG_SERIAL_PRINT(copy[i]); DEBUG_SERIAL_PRINT(' '); }
//DEBUG_SERIAL_PRINTLN();
//#endif
//  // Extract mean of interquartile range.
//  const size_t sampleSize = N/2;
//  const size_t start = N/4;
//  // Assume values will be nowhere near the extremes.
//  int sum = 0;
//  for(uint8_t i = start; i < start + sampleSize; ++i) { sum += copy[i]; }
//  // Compute rounded-up mean.
//  return((sum + sampleSize/2) / sampleSize);
//  }



// Singleton implementation/instance.
RoomTemperatureC16 TemperatureC16;

// Temperature read uses/selects one of the implementations/sensors.
int RoomTemperatureC16::read()
  {
#if defined(SENSOR_DS18B20_ENABLE)
  const int raw = Sensor_DS18B10_readTemperatureC16();
#elif defined(SENSOR_SHT21_ENABLE)
  const int raw = Sensor_SHT21_readTemperatureC16();
#else
  const int raw = TMP112_readTemperatureC16();
#endif

  value = raw;
  return(value);
  }


#if defined(SENSOR_EXTERNAL_DS18B20_ENABLE)
    // Force a read/poll of room temperature and return the value sensed in units of 1/16 C.
    // Should be called at regular intervals (1/60s) if isJittery() is true.
    // Expensive/slow.
    // Not thread-safe nor usable within ISRs (Interrupt Service Routines).
<<<<<<< HEAD
int ExtTemperatureDS18B20C16::read()
=======
int ExtTemperatureDS18B20::read()
>>>>>>> bada0cb2
  {
    // TODO
  }
#endif

#if defined(SENSOR_EXTERNAL_DS18B20_ENABLE_0) // Enable sensor zero.
<<<<<<< HEAD
extern ExtTemperatureDS18B20C16 eds0(0);
=======
extern ExtTemperatureDS18B20 eds0(0);
>>>>>>> bada0cb2
#endif





#ifdef TEMP_POT_AVAILABLE
// Minimum change (hysteresis) enforced in 'reduced noise' version value; must be greater than 1.
// Aim to provide reasonable noise immunity, even from an ageing carbon-track pot.
// Allow reasonable remaining granularity of response, at least 10s of distinct positions (>=5 bits).
#define RN_HYST 8

// Bottom and top parts of reduced noise range reserved for forcing FROST or BOOST.
// Should be big enough to hit easily (and must be larger than RN_HYST)
// but not so big as to really constrain the temperature range or cause confusion.
#define RN_FRBO (max(8, 2*RN_HYST))

// Force a read/poll of the temperature pot and return the value sensed [0,255] (cold to hot).
// Potentially expensive/slow.
// This value has some hysteresis applied to reduce noise.
// Not thread-safe nor usable within ISRs (Interrupt Service Routines).
uint8_t TemperaturePot::read()
  {
  // No need to wait for voltage to stablise as pot top end directly driven by IO_POWER_UP.
  power_intermittent_peripherals_enable(false);
  const uint16_t tpRaw = analogueNoiseReducedRead(TEMP_POT_AIN, DEFAULT); // Vcc reference.
  power_intermittent_peripherals_disable();

#if defined(TEMP_POT_REVERSE)
  const uint16_t tp = TEMP_POT_RAW_MAX - tpRaw; // Travel is in opposite direction to natural!
#else
  const uint16_t tp = tpRaw;
#endif

  // TODO: capture entropy from changed LS bits esp if reduced-noise version doesn't change.

  // Store new raw value.
  raw = tp;

  // Capture reduced-noise value with a little hysteresis.
  const uint8_t oldValue = value;
  const uint8_t shifted = tp >> 2;
  if(((shifted > oldValue) && (shifted - oldValue >= RN_HYST)) ||
     ((shifted < oldValue) && (oldValue - shifted >= RN_HYST)))
    {
    const uint8_t rn = (uint8_t) shifted;
    // Atomically store reduced-noise normalised value.
    value = rn;

    // Smart responses to adjustment/movement of temperature pot.
    // Possible to get reasonable functionality without using MODE button.
    //
    // NOTE: without ignoredFirst this will also respond to the initial position of the pot
    //   as the first reading is taken, ie may force to WARM or BAKE.
    static bool ignoredFirst;
    if(!ignoredFirst) { ignoredFirst = true; }
    else
      {
      // Force FROST mode when right at bottom of dial.
      if(rn < RN_FRBO) { setWarmModeDebounced(false); }
#ifdef SUPPORT_BAKE // IF DEFINED: this unit supports BAKE mode.
      // Start BAKE mode when dial turned up to top.
      else if(rn > (255-RN_FRBO)) { startBakeDebounced(); }
#endif
      // Force WARM mode if pot/temperature turned up.
      else if(rn > oldValue) { setWarmModeDebounced(true); }

      // Note user operation of pot.
      markUIControlUsed(); 
      }
    }

#if 0 && defined(DEBUG)
  DEBUG_SERIAL_PRINT_FLASHSTRING("Temp pot: ");
  DEBUG_SERIAL_PRINT(tp);
  DEBUG_SERIAL_PRINT_FLASHSTRING(", rn: ");
  DEBUG_SERIAL_PRINT(tempPotReducedNoise);
  DEBUG_SERIAL_PRINTLN();
#endif

  return(value);
  }

// Singleton implementation/instance.
TemperaturePot TempPot;
#endif











#ifdef ENABLE_VOICE_SENSOR
// If count meets or exceeds this threshold in one poll period then
// the room is deemed to be occupied.
// Strictly positive.
#define VOICE_DETECTION_THRESHOLD 2

// Force a read/poll of the voice level and return the value sensed.
// Thread-safe and ISR-safe.
uint8_t VoiceDetection::read()
  {
  ATOMIC_BLOCK(ATOMIC_RESTORESTATE)
    {
    isDetected = ((value = count) >= VOICE_DETECTION_THRESHOLD);
    count = 0;
    }
#if 1 && defined(DEBUG)
  DEBUG_SERIAL_PRINT_FLASHSTRING("Voice count: ");
  DEBUG_SERIAL_PRINT(value);
  DEBUG_SERIAL_PRINTLN();
#endif
  }

// Handle simple interrupt.
// Fast and ISR (Interrupt Service Routines) safe.
// Returns true if interrupt was successfully handled and cleared
// else another interrupt handler in the chain may be called
// to attempt to clear the interrupt.
bool VoiceDetection::handleInterruptSimple()
  {
  ATOMIC_BLOCK(ATOMIC_RESTORESTATE)
    {
    // Count of voice activations since last poll, avoiding overflow.
    if((count < 255) && (++count >= VOICE_DETECTION_THRESHOLD))
      {
      // Act as soon as voice is detected.
      isDetected = true;
      // Don't regard this as a very srong indication,
      // as it could be a TV or radio on in the room.
      Occupancy.markAsPossiblyOccupied();
      }
    }
    // No further work to be done to 'clear' interrupt.
    return(true);
  }

// Singleton implementation/instance.
VoiceDetection Voice;
#endif
<|MERGE_RESOLUTION|>--- conflicted
+++ resolved
@@ -865,27 +865,20 @@
   }
 
 
+
 #if defined(SENSOR_EXTERNAL_DS18B20_ENABLE)
     // Force a read/poll of room temperature and return the value sensed in units of 1/16 C.
     // Should be called at regular intervals (1/60s) if isJittery() is true.
     // Expensive/slow.
     // Not thread-safe nor usable within ISRs (Interrupt Service Routines).
-<<<<<<< HEAD
 int ExtTemperatureDS18B20C16::read()
-=======
-int ExtTemperatureDS18B20::read()
->>>>>>> bada0cb2
   {
     // TODO
   }
 #endif
 
 #if defined(SENSOR_EXTERNAL_DS18B20_ENABLE_0) // Enable sensor zero.
-<<<<<<< HEAD
 extern ExtTemperatureDS18B20C16 eds0(0);
-=======
-extern ExtTemperatureDS18B20 eds0(0);
->>>>>>> bada0cb2
 #endif
 
 

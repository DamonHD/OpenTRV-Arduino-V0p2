--- conflicted
+++ resolved
@@ -1394,7 +1394,6 @@
     int8_t wrote;
 
     // Managed JSON stats.
-//    static SimpleStatsRotation<8> ss1; // Configured for maximum different stats.
     const bool maximise = true; // Make best use of available bandwidth...
     if(ss1.isEmpty())
       {
@@ -1943,12 +1942,8 @@
     // before sleep and on wakeup in case some IO needs further processing now,
     // eg work was accrued during the previous major slow/outer loop
     // or the in a previous orbit of this loop sleep or nap was terminated by an I/O interrupt.
-<<<<<<< HEAD
     // Come back and have another go if work was done, until the next tick at most.
     if(handleQueuedMessages(&Serial, true, &RFM23B)) { continue; }
-=======
-    handleQueuedMessages(&Serial, true, &RFM23B);
->>>>>>> refs/remotes/origin/master
 
 //#if defined(USE_MODULE_RFM22RADIOSIMPLE) // Force radio to power-saving standby state if appropriate.
 //    // Force radio to known-low-power state from time to time (not every time to avoid unnecessary SPI work, LED flicker, etc.)

--- conflicted
+++ resolved
@@ -1342,8 +1342,6 @@
 // Output should be filtered for items appropriate
 // to current channel security and sensitivity level.
 // This may be binary or JSON format.
-//   * resumeRX  if true and unit capable of running in hub/RX mode,
-//       the unit will resume RX after sending the stats
 //   * allowDoubleTX  allow double TX to increase chance of successful reception
 //   * doBinary  send binary form, else JSON form if supported
 static void bareStatsTX(const bool allowDoubleTX, const bool doBinary)
@@ -1394,7 +1392,6 @@
     int8_t wrote;
 
     // Managed JSON stats.
-//    static SimpleStatsRotation<8> ss1; // Configured for maximum different stats.
     const bool maximise = true; // Make best use of available bandwidth...
     if(ss1.isEmpty())
       {
@@ -1943,12 +1940,8 @@
     // before sleep and on wakeup in case some IO needs further processing now,
     // eg work was accrued during the previous major slow/outer loop
     // or the in a previous orbit of this loop sleep or nap was terminated by an I/O interrupt.
-<<<<<<< HEAD
     // Come back and have another go if work was done, until the next tick at most.
     if(handleQueuedMessages(&Serial, true, &RFM23B)) { continue; }
-=======
-    handleQueuedMessages(&Serial, true, &RFM23B);
->>>>>>> refs/remotes/origin/master
 
 //#if defined(USE_MODULE_RFM22RADIOSIMPLE) // Force radio to power-saving standby state if appropriate.
 //    // Force radio to known-low-power state from time to time (not every time to avoid unnecessary SPI work, LED flicker, etc.)

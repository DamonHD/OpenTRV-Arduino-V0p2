/*
The OpenTRV project licenses this file to you
under the Apache Licence, Version 2.0 (the "Licence");
you may not use this file except in compliance
with the Licence. You may obtain a copy of the Licence at

http://www.apache.org/licenses/LICENSE-2.0

Unless required by applicable law or agreed to in writing,
software distributed under the Licence is distributed on an
"AS IS" BASIS, WITHOUT WARRANTIES OR CONDITIONS OF ANY
KIND, either express or implied. See the Licence for the
specific language governing permissions and limitations
under the Licence.

Author(s) / Copyright (s): Damon Hart-Davis 2013--2015
*/

/*
 Control/model for TRV and boiler.
 */
#include <util/atomic.h>

#include "V0p2_Main.h"

#include "Control.h"

#include "EEPROM_Utils.h"
#include "FHT8V_Wireless_Rad_Valve.h"
#include "PRNG.h"
#include "Power_Management.h"
#include "RFM22_Radio.h"
#include "RTC_Support.h"
#include "Security.h"
#include "Serial_IO.h"
#include "Schedule.h"
#include "UI_Minimal.h"


// If true then is in WARM (or BAKE) mode; defaults to (starts as) false/FROST.
// Should be only be set when 'debounced'.
// Defaults to (starts as) false/FROST.
static bool isWarmMode;
// If true then the unit is in 'warm' (heating) mode, else 'frost' protection mode.
bool inWarmMode() { return(isWarmMode); }
// Has the effect of forcing the warm mode to the specified state immediately.
// Should be only be called once 'debounced' if coming from a button press for example.
// If forcing to FROST mode then any pending BAKE time is cancelled.
void setWarmModeDebounced(const bool warm)
  {
#if 0 && defined(DEBUG)
  DEBUG_SERIAL_PRINT_FLASHSTRING("Call to setWarmModeDebounced(");
  DEBUG_SERIAL_PRINT(warm);
  DEBUG_SERIAL_PRINT_FLASHSTRING(")");
  DEBUG_SERIAL_PRINTLN();
#endif
  isWarmMode = warm;
#ifdef SUPPORT_BAKE
  if(!warm) { cancelBakeDebounced(); }
#endif
  }


#ifdef SUPPORT_BAKE // IF DEFINED: this unit supports BAKE mode.
// Only relevant if isWarmMode is true,
static uint_least8_t bakeCountdownM;
// If true then the unit is in 'BAKE' mode, a subset of 'WARM' mode which boosts the temperature target temporarily.
bool inBakeMode() { return(isWarmMode && (0 != bakeCountdownM)); }
// Should be only be called once 'debounced' if coming from a button press for example.
// Cancel 'bake' mode if active; does not force to FROST mode.
void cancelBakeDebounced() { bakeCountdownM = 0; }
// Start/restart 'BAKE' mode and timeout.
// Should be only be called once 'debounced' if coming from a button press for example.
void startBakeDebounced() { isWarmMode = true; bakeCountdownM = BAKE_MAX_M; }
#endif





#if defined(UNIT_TESTS)
// Support for unit tests to force particular apparent WARM setting (without EEPROM writes).
//enum _TEST_basetemp_override
//  {
//    _btoUT_normal = 0, // No override
//    _btoUT_min, // Minimum settable/reasonable temperature.
//    _btoUT_mid, // Medium settable/reasonable temperature.
//    _btoUT_max, // Minimum settable/reasonable temperature.
//  };
// Current override state; 0 (default) means no override.
static _TEST_basetemp_override _btoUT_override;
// Set the override value (or remove the override).
void _TEST_set_basetemp_override(const _TEST_basetemp_override override)
  { _btoUT_override = override; }
#endif


#define TEMP_SCALE_MIN (BIASECO_WARM-1) // Bottom of range for adjustable-base-temperature systems.
#define TEMP_SCALE_MID ((BIASECO_WARM + BIASCOM_WARM + 1)/2) // Middle of range for adjustable-base-temperature systems; should be 'eco' baised.
#define TEMP_SCALE_MAX (BIASCOM_WARM+1) // Top of range for adjustable-base-temperature systems.

// If true (the default) then the system has an 'Eco' energy-saving bias, else it has a 'comfort' bias.
// Several system parameters are adjusted depending on the bias,
// with 'eco' slanted toward saving energy, eg with lower target temperatures and shorter on-times.
#ifndef hasEcoBias // If not a macro...
// True if WARM temperature at/below halfway mark between eco and comfort levels.
// Midpoint should be just in eco part to provide a system bias toward eco.
bool hasEcoBias() { return(getWARMTargetC() <= TEMP_SCALE_MID); }
//#endif
#endif

// Get 'FROST' protection target in C; no higher than getWARMTargetC() returns, strictly positive, in range [MIN_TARGET_C,MAX_TARGET_C].
#if defined(TEMP_POT_AVAILABLE)
// Derived from temperature pot position.
uint8_t getFROSTTargetC()
  {
  // Prevent falling to lowest frost temperature if relative humidity is high (eg to avoid mould).
  const uint8_t result = (!hasEcoBias() || (RelHumidity.isAvailable() && RelHumidity.isRHHighWithHyst())) ? BIASCOM_FROST : BIASECO_FROST;
#if defined(SETTABLE_TARGET_TEMPERATURES)
  const uint8_t stored = eeprom_read_byte((uint8_t *)EE_START_FROST_C);
  // If stored value is set and in bounds and higher than computed value then use stored value instead.
  if((stored >= MIN_TARGET_C) && (stored <= MAX_TARGET_C) && (stored > result)) { return(stored); }
#endif
  return(result);
  }
#elif defined(SETTABLE_TARGET_TEMPERATURES)
// Note that this value is non-volatile (stored in EEPROM).
uint8_t getFROSTTargetC()
  {
  // Get persisted value, if any.
  const uint8_t stored = eeprom_read_byte((uint8_t *)EE_START_FROST_C);
  // If out of bounds or no stored value then use default.
  if((stored < MIN_TARGET_C) || (stored > MAX_TARGET_C)) { return(FROST); }
  // TODO-403: cannot use hasEcoBias() with RH% as that would cause infinite recursion!
  // Return valid persisted value.
  return(stored);
  }
#else
#define getFROSTTargetC() (FROST) // Fixed value.
#endif

// Get 'WARM' target in C; no lower than getFROSTTargetC() returns, strictly positive, in range [MIN_TARGET_C,MAX_TARGET_C].
#if defined(TEMP_POT_AVAILABLE)
// Derived from temperature pot position, 0 for coldest (most eco), 255 for hottest (comfort).
// Temp ranges from eco-1C to comfort+1C levels across full (reduced jitter) [0,255] pot range.
// May be fastest computing values at the extreme ends of the range.
// Exposed for unit testing.
uint8_t computeWARMTargetC(const uint8_t pot)
  {
#if defined(V0p2_REV)
#if 7 == V0p2_REV // Must match DORM1 scale 7 position scale 16|17|18|19|20|21|22 with frost/boost at extremes.
#if (16 != TEMP_SCALE_MIN) || (22 != TEMP_SCALE_MAX)
#error Temperature scale must run from 16 to 22 inclusive for REV7 / DORM1 unit.
#endif
#endif
#endif
  const uint8_t range = TEMP_SCALE_MAX - TEMP_SCALE_MIN + 1;
  const uint8_t band = 256 / range; // Width of band for each degree C...

  // If there are is relatively small number of distinct temperature values
  // then compute result iteratively...
  if(pot >= 256 - band) { return(TEMP_SCALE_MAX); } // At top... (optimisation / robustness)
  if(pot < band) { return(TEMP_SCALE_MIN); } // At bottom... (optimisation / robustness)
  if(range < 10)
    {
    uint8_t result = TEMP_SCALE_MIN+1;
    for(uint8_t ppot = band<<1; ppot < pot; ++result) { ppot += band; }
    return(result);
    }
  // ...else do it in one step with a division.
  return((pot / band) + TEMP_SCALE_MIN); // Intermediate (requires expensive run-time division).
  }

// Exposed implementation.
// Uses cache to avoid expensive recomputation.
// NOT safe in face of interrupts.
uint8_t getWARMTargetC()
  {
#if defined(UNIT_TESTS)
  // Special behaviour for unit tests.
  switch(_btoUT_override)
    {
    case _btoUT_min: return(TEMP_SCALE_MIN);
    case _btoUT_mid: return(TEMP_SCALE_MID);
    case _btoUT_max: return(TEMP_SCALE_MAX);
    }
#endif

  const uint8_t pot = TempPot.get();

  // Cached input and result values; initially zero.
  static uint8_t potLast;
  static uint8_t resultLast;
  // Force recomputation if pot value changed
  // or apparently no calc done yet (unlikely/impossible zero cached result).
  if((potLast != pot) || (0 == resultLast))
    {
    const uint8_t result = computeWARMTargetC(pot);
    // Cache input/result.
    resultLast = result;
    potLast = pot;
    return(result);
    }

  // Return cached result.
  return(resultLast);
  }
#elif defined(SETTABLE_TARGET_TEMPERATURES)
// Note that this value is non-volatile (stored in EEPROM).
uint8_t getWARMTargetC()
  {
#if defined(UNIT_TESTS)
  // Special behaviour for unit tests.
  switch(_btoUT_override)
    {
    case _btoUT_min: return(TEMP_SCALE_MIN);
    case _btoUT_mid: return(TEMP_SCALE_MID);
    case _btoUT_max: return(TEMP_SCALE_MAX);
    }
#endif

  // Get persisted value, if any.
  const uint8_t stored = eeprom_read_byte((uint8_t *)EE_START_WARM_C);
  // If out of bounds or no stored value then use default (or frost value if set and higher).
  if((stored < MIN_TARGET_C) || (stored > MAX_TARGET_C)) { return(fnmax((uint8_t)WARM, getFROSTTargetC())); }
  // Return valid persisted value (or frost value if set and higher).
  return(fnmax(stored, getFROSTTargetC()));
  }
#else
#define getWARMTargetC() ((uint8_t) (WARM)) // Fixed value.
#endif

#if defined(SETTABLE_TARGET_TEMPERATURES)
// Set (non-volatile) 'FROST' protection target in C; no higher than getWARMTargetC() returns, strictly positive, in range [MIN_TARGET_C,MAX_TARGET_C].
// Can also be used, even when a temperature pot is present, to set a floor setback temperature.
// Returns false if not set, eg because outside range [MIN_TARGET_C,MAX_TARGET_C], else returns true.
bool setFROSTTargetC(uint8_t tempC)
  {
  if((tempC < MIN_TARGET_C) || (tempC > MAX_TARGET_C)) { return(false); } // Invalid temperature.
  if(tempC > getWARMTargetC()) { return(false); } // Cannot set above WARM target.
  eeprom_smart_update_byte((uint8_t *)EE_START_FROST_C, tempC); // Update in EEPROM if necessary.
  return(true); // Assume value correctly written.
  }
#endif
#if defined(SETTABLE_TARGET_TEMPERATURES) && !defined(TEMP_POT_AVAILABLE)
// Set 'WARM' target in C; no lower than getFROSTTargetC() returns, strictly positive, in range [MIN_TARGET_C,MAX_TARGET_C].
// Returns false if not set, eg because below FROST setting or outside range [MIN_TARGET_C,MAX_TARGET_C], else returns true.
bool setWARMTargetC(uint8_t tempC)
  {
  if((tempC < MIN_TARGET_C) || (tempC > MAX_TARGET_C)) { return(false); } // Invalid temperature.
  if(tempC < getFROSTTargetC()) { return(false); } // Cannot set below FROST target.
  eeprom_smart_update_byte((uint8_t *)EE_START_WARM_C, tempC); // Update in EEPROM if necessary.
  return(true); // Assume value correctly written.
  }
#endif


#ifndef getMinBoilerOnMinutes
// Get minimum on (and off) time for pointer (minutes); zero if not in hub mode.
uint8_t getMinBoilerOnMinutes() { return(~eeprom_read_byte((uint8_t *)EE_START_MIN_BOILER_ON_MINS_INV)); }
#endif

#ifndef setMinBoilerOnMinutes
// Set minimum on (and off) time for pointer (minutes); zero to disable hub mode.
// Suggested minimum of 4 minutes for gas combi; much longer for heat pumps for example.
void setMinBoilerOnMinutes(uint8_t mins) { eeprom_smart_update_byte((uint8_t *)EE_START_MIN_BOILER_ON_MINS_INV, ~(mins)); }
#endif

// Minimum slew/error % distance in central range; should be larger than smallest temperature-sensor-driven step (6) to be effective; [1,100].
// Note: keeping TRV_MIN_SLEW_PC sufficiently high largely avoids spurious hunting back and forth from single-ulp noise.
#ifndef TRV_MIN_SLEW_PC
#define TRV_MIN_SLEW_PC 7
#endif
// Set maximum valve slew rate (percent/minute) when close to target temperture.
// Note: keeping TRV_MAX_SLEW_PC_PER_MIN small reduces noise and overshoot and surges of water
// (eg for when additionally charged by the m^3 of flow in district heating systems)
// and will likely work better with high-thermal-mass / slow-response systems such as UFH.
// Should be << 100%/min, and probably << 30%/min, given that 30% may be the effective control range of many rad valves.
#ifndef TRV_MAX_SLEW_PC_PER_MIN
#define TRV_MIN_SLEW_PC_PER_MIN 1 // Minimal slew rate (%/min) to keep flow rates as low as possible.
#ifndef TRV_SLEW_GLACIAL
#define TRV_MAX_SLEW_PC_PER_MIN 5 // Maximum normal slew rate (%/min), eg to fully open from off when well under target; [1,100].
#else
#define TRV_MAX_SLEW_PC_PER_MIN TRV_MIN_SLEW_PC_PER_MIN
#endif
#endif

// Derived from basic slew values.
#ifndef TRV_SLEW_GLACIAL
#define TRV_SLEW_PC_PER_MIN_VFAST (min(34,(4*TRV_MAX_SLEW_PC_PER_MIN))) // Takes >= 3 minutes for full travel.
#define TRV_SLEW_PC_PER_MIN_FAST (min(20,(2*TRV_MAX_SLEW_PC_PER_MIN))) // Takes >= 5 minutes for full travel.
#else
#define TRV_SLEW_PC_PER_MIN_FAST TRV_MAX_SLEW_PC_PER_MIN
#define TRV_SLEW_PC_PER_MIN_VFAST TRV_MAX_SLEW_PC_PER_MIN
#endif




#ifdef OCCUPANCY_SUPPORT
// Singleton implementation for entire node.
OccupancyTracker Occupancy;

// Crude percentage occupancy confidence [0,100].
// Returns 0 if unknown or known unoccupied.
#if (OCCUPATION_TIMEOUT_M < 25) || (OCCUPATION_TIMEOUT_M > 100)
#error needs support for different occupancy timeout
#elif OCCUPATION_TIMEOUT_M <= 25
#define OCCCP_SHIFT 2
#elif OCCUPATION_TIMEOUT_M <= 50
#define OCCCP_SHIFT 1
#elif OCCUPATION_TIMEOUT_M <= 100
#define OCCCP_SHIFT 0
#endif

// Update notion of occupancy confidence.
uint8_t OccupancyTracker::read()
  {
  ATOMIC_BLOCK (ATOMIC_RESTORESTATE)
    {
    // Compute as percentage.
    const uint8_t newValue = (0 == occupationCountdownM) ? 0 :
        fnmin((uint8_t)((uint8_t)100 - (uint8_t)((((uint8_t)OCCUPATION_TIMEOUT_M) - occupationCountdownM) << OCCCP_SHIFT)), (uint8_t)100);
    value = newValue;
    // Run down occupation timer (or run up vacancy time) if need be.
    if(occupationCountdownM > 0) { --occupationCountdownM; vacancyM = 0; vacancyH = 0; }
    else if(vacancyH < 0xffU) { if(++vacancyM >= 60) { vacancyM = 0; ++vacancyH; } }
    // Run down 'recent activity' timer.
    if(activityCountdownM > 0) { --activityCountdownM; }
    return(value);
    }
  }

// Call when some/weak evidence of room occupation, such as a light being turned on, or voice heard.
// Do not call based on internal/synthetic events.
// Doesn't force the room to appear recently occupied.
// If the hardware allows this may immediately turn on the main GUI LED until normal GUI reverts it,
// at least periodically.
// Probably do not call on manual control operation to avoid interfering with UI operation.
// Thread-safe.
void OccupancyTracker::markAsPossiblyOccupied()
  {
//  if(0 == activityCountdownM) // Only flash the UI at start of external activity to limit flashing.
    { LED_HEATCALL_ON_ISR_SAFE(); }
  ATOMIC_BLOCK (ATOMIC_RESTORESTATE)
    {
    occupationCountdownM = fnmax((uint8_t)occupationCountdownM, (uint8_t)(OCCUPATION_TIMEOUT_1_M));
    }
  activityCountdownM = 2;
  }
#endif




// Returns true iff there is a full set of stats (none unset) and this 3/4s of the values are higher than the supplied sample.
// Always returns false if all samples are the same.
//   * s is start of (24) sample set in EEPROM
//   * sample to be tested for being in lower quartile
bool inBottomQuartile(const uint8_t *sE, const uint8_t sample)
  {
  uint8_t valuesHigher = 0;
  for(int8_t hh = 24; --hh >= 0; ++sE)
    {
    const uint8_t v = eeprom_read_byte(sE); 
    if(STATS_UNSET_INT == v) { return(false); } // Abort if not a full set of stats (eg at least one full day's worth). 
    if(v > sample) { if(++valuesHigher >= 18) { return(true); } } // Stop as soon as known to be in lower quartile.
    }
  return(false); // Not in lower quartile.
  }

// Returns true iff there is a full set of stats (none unset) and this 3/4s of the values are lower than the supplied sample.
// Always returns false if all samples are the same.
//   * s is start of (24) sample set in EEPROM
//   * sample to be tested for being in lower quartile
bool inTopQuartile(const uint8_t *sE, const uint8_t sample)
  {
  uint8_t valuesLower = 0;
  for(int8_t hh = 24; --hh >= 0; ++sE)
    {
    const uint8_t v = eeprom_read_byte(sE); 
    if(STATS_UNSET_INT == v) { return(false); } // Abort if not a full set of stats (eg at least one full day's worth). 
    if(v < sample) { if(++valuesLower >= 18) { return(true); } } // Stop as soon as known to be in upper quartile.
    }
  return(false); // Not in upper quartile.
  }

// Returns true if specified hour is (conservatively) in the specifed outlier quartile for the specified stats set.
// Returns false if a full set of stats not available, eg including the specified hour.
// Always returns false if all samples are the same.
//   * inTop  test for membership of the top quartile if true, bottom quartile if false
//   * statsSet  stats set number to use.
//   * hour  hour of day to use or ~0 for current hour.
bool inOutlierQuartile(const uint8_t inTop, const uint8_t statsSet, const uint8_t hour)
  {
  if(statsSet >= EE_STATS_SETS) { return(false); } // Bad stats set number, ie unsafe.
  const uint8_t hh = (hour > 23) ? getHoursLT() : hour;
  const uint8_t *ss = (uint8_t *)(EE_STATS_START_ADDR(statsSet));
  const uint8_t sample = eeprom_read_byte(ss + hh);
  if(STATS_UNSET_INT == sample) { return(false); }
  if(inTop) { return(inTopQuartile(ss, sample)); }
  return(inBottomQuartile(ss, sample));
  }

#ifdef ENABLE_ANTICIPATION
// Returns true iff room likely to be occupied and need warming at the specified hour's sample point based on collected stats.
// Used for predictively warming a room in smart mode and for choosing setback depths.
// Returns false if no good evidence to warm the room at the given time based on past history over about one week.
//   * hh hour to check for predictive warming [0,23]
bool shouldBeWarmedAtHour(const uint_least8_t hh)
  {
#ifndef OMIT_MODULE_LDROCCUPANCYDETECTION
  // Return false immediately if the sample hour's historic ambient light level falls in the bottom quartile (or is zero).
  // Thus aim to shave off 'smart' warming for at least 25% of the daily cycle.
  if(inOutlierQuartile(false, EE_STATS_SET_AMBLIGHT_BY_HOUR_SMOOTHED, hh)) { return(false); }
#endif

#ifdef OCCUPANCY_SUPPORT
  // Return false immediately if the sample hour's historic occupancy level falls in the bottom quartile (or is zero).
  // Thus aim to shave off 'smart' warming for at least 25% of the daily cycle.
  if(inOutlierQuartile(false, EE_STATS_SET_OCCPC_BY_HOUR_SMOOTHED, hh)) { return(false); }
#endif

  const uint8_t warmHistory = eeprom_read_byte((uint8_t *)(EE_STATS_START_ADDR(EE_STATS_SET_WARMMODE_BY_HOUR_OF_WK) + hh));
  if(0 == (0x80 & warmHistory)) // This hour has a history.
    {
//    // Return false immediately if no WARM mode this hour for the last week (ie the unit needs reminding at least once per week).
//    if(0 == warmHistory) // No explicit WARM for a week at this hour, prevents 'smart' warming.
//      { return(false); }
    // Return true immediately if this hour was in WARM mode yesterday or a week ago, and at least one other day.
    if((0 != (0x41 & warmHistory)) && (0 != (0x3e & warmHistory)))
      { return(true); }
    }

  // Return true if immediately the sample hour is usually warm, ie at or above WARM target.
  const int smoothedTempHHNext = expandTempC16(eeprom_read_byte((uint8_t *)(EE_STATS_START_ADDR(EE_STATS_SET_TEMP_BY_HOUR_SMOOTHED) + hh)));
#if 0 && defined(DEBUG)
  DEBUG_SERIAL_PRINT_FLASHSTRING("Smoothed C for ");
  DEBUG_SERIAL_PRINT(hh);
  DEBUG_SERIAL_PRINT_FLASHSTRING("h is ");
  DEBUG_SERIAL_PRINT(smoothedTempHHNext >> 4);
  DEBUG_SERIAL_PRINTLN();
#endif
  if((STATS_UNSET_INT != smoothedTempHHNext) && (((smoothedTempHHNext+8)>>4) >= getWARMTargetC()))
    { return(true); }

  // No good evidence for room to be warmed for specified hour.
  return(false);
  }
#endif




// Internal model of controlled radidator valve position.
ModelledRadValve NominalRadValve;

// Cache initially unset.
uint8_t ModelledRadValve::mVPRO_cache = 0;

// Return minimum valve percentage open to be considered actually/significantly open; [1,100].
// At the boiler hub this is also the threshold percentage-open on eavesdropped requests that will call for heat.
// If no override is set then DEFAULT_MIN_VALVE_PC_REALLY_OPEN is used.
// NOTE: raising this value temporarily (and shutting down the boiler immediately if possible) is one way to implement dynamic demand.
uint8_t ModelledRadValve::getMinValvePcReallyOpen()
  {
  if(0 != mVPRO_cache) { return(mVPRO_cache); } // Return cached value if possible.
  const uint8_t stored = eeprom_read_byte((uint8_t *)EE_START_MIN_VALVE_PC_REALLY_OPEN);
  const uint8_t result = ((stored > 0) && (stored <= 100)) ? stored : DEFAULT_MIN_VALVE_PC_REALLY_OPEN;
  mVPRO_cache = result; // Cache it.
  return(result);
  }

// Set and cache minimum valve percentage open to be considered really open.
// Applies to local valve and, at hub, to calls for remote calls for heat.
// Any out-of-range value (eg >100) clears the override and DEFAULT_MIN_VALVE_PC_REALLY_OPEN will be used.
void ModelledRadValve::setMinValvePcReallyOpen(const uint8_t percent)
  {
  if((percent > 100) || (percent == 0) || (percent == DEFAULT_MIN_VALVE_PC_REALLY_OPEN))
    {
    // Bad / out-of-range / default value so erase stored value if not already so.
    eeprom_smart_erase_byte((uint8_t *)EE_START_MIN_VALVE_PC_REALLY_OPEN);
    // Cache logical default value.
    mVPRO_cache = DEFAULT_MIN_VALVE_PC_REALLY_OPEN;
    return;
    }
  // Store specified value with as low wear as possible.
  eeprom_smart_update_byte((uint8_t *)EE_START_MIN_VALVE_PC_REALLY_OPEN, percent);
  // Cache it.
  mVPRO_cache = percent;
  }

// True if the controlled physical valve is thought to be at least partially open right now.
// If multiple valves are controlled then is this true only if all are at least partially open.
// Used to help avoid running boiler pump against closed valves.
// The default is to use the check the current computed position
// against the minimum open percentage.
bool ModelledRadValve::isControlledValveReallyOpen() const
  {
  if(isRecalibrating()) { return(false); }
#ifdef USE_MODULE_FHT8VSIMPLE
  if(!FHT8VisControlledValveOpen()) { return(false); }
#endif
  return(value >= getMinPercentOpen());
  }
  
// Returns true if (re)calibrating/(re)initialising/(re)syncing.
// The target valve position is not lost while this is true.
// By default there is no recalibration step.
bool ModelledRadValve::isRecalibrating() const
  {
#ifdef USE_MODULE_FHT8VSIMPLE
  if(!isSyncedWithFHT8V()) { return(true); }
#endif
  return(false);
  }

// If possible exercise the valve to avoid pin sticking and recalibrate valve travel.
// Default does nothing.
void ModelledRadValve::recalibrate()
  {
#ifdef USE_MODULE_FHT8VSIMPLE
  FHT8VSyncAndTXReset(); // Should this be decalcinate instead/also/first?
#endif
  }

// Offset from raw temperature to get reference temperature in C/16.
static const int8_t refTempOffsetC16 = 8;

//// Maximum raw temperature overshoot allowed before taking drastic action, eg simulating glacial mode.
//static const int maxRawOvershootC16 = 8 + refTempOffsetC16; // 0.5C max raw overshoot.

// Calculate reference temperature from real temperature.
// Proportional temperature regulation is in a 1C band.
// By default, for a given target XC the rad is off at (X+1)C so temperature oscillates around that point.
// This routine shifts the reference point at which the rad is off to (X+0.5C)
// ie to the middle of the specified degree, which is more intuitive,
// and which may save a little energy if users target the specified temperatures.
// Suggestion c/o GG ~2014/10 code, and generally less misleading anyway!
void ModelledRadValveInputState::setReferenceTemperatures(const int currentTempC16)
  {
  const int referenceTempC16 = currentTempC16 + refTempOffsetC16; // TODO-386: push targeted temperature down by 0.5C to middle of degree.
  refTempC16 = referenceTempC16;
  }

// Compute target temperature (stateless).
// Can be called as often as required though may be slow/expensive.
// Will be called by computeCallForHeat().
// One aim is to allow reasonable energy savings (10--30%)
// even if the device is left in WARM mode all the time,
// using occupancy/light/etc to determine when temperature can be set back
// without annoying users.
uint8_t ModelledRadValve::computeTargetTemp()
  {
  // In FROST mode.
  if(!inWarmMode())
    {
    const uint8_t frostC = getFROSTTargetC();

    // If scheduled WARM is due soon then ensure that room is at least at setback temperature
    // to give room a chance to hit the target, and for furniture and surfaces to be warm, etc.
    // Don't do this if the room has been vacant for a long time (eg so as to avoid pre-warm being higher than WARM ever).
    // Don't do this if there has been recent manual intervention, eg to allow manual 'cancellation' of pre-heat (TODO-464).
    // Only do this if the target WARM temperature is NOT an 'eco' temperature (ie very near the bottom of the scale).
    if(!Occupancy.longVacant() && isAnyScheduleOnWARMSoon() && !recentUIControlUse())
      {
      const uint8_t warmTarget = getWARMTargetC();
      // Compute putative pre-warm temperature...
      const uint8_t preWarmTempC = fnmax((uint8_t)(warmTarget - (hasEcoBias() ? SETBACK_ECO : SETBACK_DEFAULT)), frostC);
      if((frostC < preWarmTempC) && (!isEcoTemperature(warmTarget)))
        { return(preWarmTempC); }
      }

    // Apply FROST safety target temperature by default in FROST mode.
    return(frostC);
    }

#ifdef SUPPORT_BAKE
  else if(inBakeMode()) // If in BAKE mode then use elevated target.
    {
    return(fnmin((uint8_t)(getWARMTargetC() + BAKE_UPLIFT), (uint8_t)MAX_TARGET_C)); // No setbacks apply in BAKE mode.
    }
#endif

  else // In 'WARM' mode with possible setback.
    {
    const uint8_t wt = getWARMTargetC();

    // Set back target the temperature a little if the room seems to have been vacant for a long time (TODO-107)
    // or it is too dark for anyone to be active or the room is not likely occupied at this time
    //   AND no WARM schedule is active now (TODO-111)
    //   AND no recent manual interaction with the unit's local UI (TODO-464) indicating local settings override.
    // Note that this mainly has to work in domestic settings in winter (with ~8h of daylight)
    // but should also work in artificially-lit offices (maybe ~12h continuous lighting).
    // No 'lights-on' signal for a whole day is a fairly strong indication that the heat can be turned down.
    // TODO-451: TODO-453: ignore a short lights-off, eg from someone briefly leaving room or a transient shadow.
    // TODO: consider bottom quartile of amblient light as alternative setback trigger for near-continuously-lit spaces (aiming to spot daylight signature).
    const bool longLongVacant = Occupancy.longLongVacant();
    const bool longVacant = longLongVacant || Occupancy.longVacant();
    const bool notLikelyOccupiedSoon = longLongVacant || (Occupancy.isLikelyUnoccupied() && inOutlierQuartile(false, EE_STATS_SET_OCCPC_BY_HOUR_SMOOTHED));
    if(longVacant ||
       ((notLikelyOccupiedSoon || (AmbLight.getDarkMinutes() > 10)) && !isAnyScheduleOnWARMNow() && !recentUIControlUse()))
      {
      // Use a default minimal non-annoying setback if in comfort mode
      //   or if the room is likely occupied now
      //   or if the room is lit and hasn't been vacant for a very long time (TODO-107)
      //   or if the room is commonly occupied at this time and hasn't been vacant for a very long time
      //   or if a scheduled WARM period is due soon and the room hasn't been vacant for a moderately long time,
      // else a bigger 'eco' setback
      // unless an even bigger 'full' setback if the room has been vacant for a very long time
      //   or is unlikely to be unoccupied at this time of day and the target WARM temperature is at the 'eco' end.
      const uint8_t setback = (!hasEcoBias() ||
                               Occupancy.isLikelyOccupied() ||
                               (!longLongVacant && AmbLight.isRoomLit()) ||
                               (!longLongVacant && inOutlierQuartile(true, EE_STATS_SET_OCCPC_BY_HOUR_SMOOTHED)) ||
                               (!longVacant && isAnyScheduleOnWARMSoon())) ?
              SETBACK_DEFAULT :
          ((longLongVacant || (notLikelyOccupiedSoon && isEcoTemperature(wt))) ?
              SETBACK_FULL : SETBACK_ECO);

      return(fnmax((uint8_t)(wt - setback), getFROSTTargetC())); // Target must never be set low enough to create a frost/freeze hazard.
      }
    // Else use WARM target as-is.
    return(wt);
    }
  }

// TODO-467: if defined then slow to glacial on when wide deadband has been specified implying reduced heating effort.
#define GLACIAL_ON_WITH_WIDE_DEADBAND

// Computes optimal valve position given supplied input state including current position; [0,100].
// Uses no state other than that passed as the arguments (thus unit testable).
// This supplied 'retained' state may be updated.
// Uses hysteresis and a proportional control and some other cleverness.
// Is always willing to turn off quickly, but on slowly (AKA "slow start" algorithm),
// and tries to eliminate unnecessary 'hunting' which makes noise and uses actuator energy.
// Nominally called at a regular rate, once per minute.
// All inputState values should be set to sensible values before starting.
// Usually called by tick() which does required state updates afterwards.
uint8_t ModelledRadValve::computeRequiredTRVPercentOpen(const uint8_t valvePCOpen, const struct ModelledRadValveInputState &inputState, struct ModelledRadValveState &retainedState)
  {
#if 0 && defined(DEBUG)
DEBUG_SERIAL_PRINT_FLASHSTRING("targ=");
DEBUG_SERIAL_PRINT(inputState.targetTempC);
DEBUG_SERIAL_PRINT_FLASHSTRING(" room=");
DEBUG_SERIAL_PRINT(inputState.refTempC);
DEBUG_SERIAL_PRINTLN();
#endif

  // Possibly-adjusted and.or smoothed temperature to use for targetting.
  const int adjustedTempC16 = retainedState.isFiltering ? (retainedState.getSmoothedRecent() + refTempOffsetC16) : inputState.refTempC16;
  const int8_t adjustedTempC = (adjustedTempC16 >> 4);

  // (Well) under temp target: open valve up.
  if(adjustedTempC < inputState.targetTempC)
    {
//DEBUG_SERIAL_PRINTLN_FLASHSTRING("under temp");
    // Limit valve open slew to help minimise overshoot and actuator noise.
    // This should also reduce nugatory setting changes when occupancy (etc) is fluctuating.
    // Thus it may take several minutes to turn the radiator fully on,
    // though probably opening the first ~33% will allow near-maximum heat output in practice.
    if(valvePCOpen < inputState.maxPCOpen)
      {
#if defined(SUPPORT_BAKE)
      // If room is well below target and in BAKE mode then immediately open to maximum.
      // Need debounced bake mode value to avoid spurious slamming open of the valve as the user cycles through modes.
      if(inputState.inBakeMode) { return(inputState.maxPCOpen); }
#endif

      // Reduce valve hunting: defer re-opening if recently closed.
      if(retainedState.dontTurnup()) { return(valvePCOpen); }

      // Open glacially if explicitly requested or if temperature overshoot has happened or is a danger,
      // or if there's likely no one going to care about getting on target particularly quickly (or would prefer reduced noise).
      //
      // If already at least the expected minimum % open for significant flow,
      //   and wide deadband (eg in FROST mode or dark) to avoid over-eager pre-warm / anticipation for example (TODO-467)
      // OR
      //   filtering is on indicating rapid recent changes or jitter,
      //   and the last raw change was upwards,
      // then force glacial mode to try to damp oscillations and avoid overshoot and excessive valve movement (TODO-453).
      const bool beGlacial = inputState.glacial ||
          ((valvePCOpen >= inputState.minPCOpen) &&
              (
#if defined(GLACIAL_ON_WITH_WIDE_DEADBAND)
               // Don't work so hard to reach and hold target temp with wide deadband
               // (widened eg because room is dark, or this is a pre-warm in FROST mode, or temperature is gyrating)
               // and not comfort mode nor massively below target temp.
               (inputState.widenDeadband && inputState.hasEcoBias && (adjustedTempC >= (uint8_t)fnmax(inputState.targetTempC-(int)SETBACK_FULL, (int)MIN_TARGET_C))) ||
#endif
               (retainedState.isFiltering && (retainedState.getRawDelta() > 0)))); // FIXME: maybe redundant w/ GLACIAL_ON_WITH_WIDE_DEADBAND and widenDeadband set when isFiltering is true 
      if(beGlacial) { return(valvePCOpen + 1); }

      // Ensure that the valve opens quickly from cold for acceptable response.
      // Less fast if already moderately open or in the degree below target.
      const uint8_t slewRate =
          ((valvePCOpen >= DEFAULT_VALVE_PC_MODERATELY_OPEN) || (adjustedTempC == inputState.targetTempC-1)) ?
              TRV_MAX_SLEW_PC_PER_MIN : TRV_SLEW_PC_PER_MIN_FAST;
      const uint8_t minOpenFromCold = fnmax(slewRate, inputState.minPCOpen);
      // Open to 'minimum' likely open state immediately if less open currently.
      if(valvePCOpen < minOpenFromCold) { return(minOpenFromCold); }
      // Slew open relatively gently...
      return(fnmin((uint8_t)(valvePCOpen + slewRate), inputState.maxPCOpen)); // Capped at maximum.
      }
    // Keep open at maximum allowed.
    return(inputState.maxPCOpen);
    }

  // (Well) over temp target: close valve down.
  if(adjustedTempC > inputState.targetTempC)
    {
//DEBUG_SERIAL_PRINTLN_FLASHSTRING("over temp");

    if(0 != valvePCOpen)
      {
      // Reduce valve hunting: defer re-closing if recently opened.
      if(retainedState.dontTurndown()) { return(valvePCOpen); }

      // True if just above the the proportional range.
      const bool justOverTemp = (adjustedTempC == inputState.targetTempC+1);

      // TODO-453: avoid closing the valve at all when the temperature error is small and falling, and there is a widened deadband.
      if(justOverTemp && inputState.widenDeadband && (retainedState.getRawDelta() < 0)) { return(valvePCOpen); }

      // TODO-482: glacial close if temperature is jittery and not too far above target.
      if(justOverTemp && retainedState.isFiltering) { return(valvePCOpen - 1); }

      // Continue shutting valve slowly as not yet fully closed.
      // TODO-117: allow very slow final turn off to help systems with poor bypass, ~1% per minute.
      // Special slow-turn-off rules for final part of travel at/below "min % really open" floor.
      const uint8_t minReallyOpen = inputState.minPCOpen;
      const uint8_t lingerThreshold = (minReallyOpen > 0) ? (minReallyOpen-1) : 0;
      if(valvePCOpen < minReallyOpen)
        {
        // If lingered long enough then do final chunk in one burst to help avoid valve hiss and temperature overshoot.
        if((DEFAULT_MAX_RUN_ON_TIME_M < minReallyOpen) && (valvePCOpen < minReallyOpen - DEFAULT_MAX_RUN_ON_TIME_M))
          { return(0); } // Shut valve completely.
        return(valvePCOpen - 1); // Turn down as slowly as reasonably possible to help boiler cool.
        }

      // TODO-109: with comfort bias close relatively slowly to reduce wasted effort from minor overshoots.
      // TODO-453: close relatively slowly when temperature error is small (<1C) to reduce wasted effort from minor overshoots.
      if(((!inputState.hasEcoBias) || justOverTemp || retainedState.isFiltering) &&
         (valvePCOpen > constrain(((int)lingerThreshold) + TRV_SLEW_PC_PER_MIN_FAST, TRV_SLEW_PC_PER_MIN_FAST, inputState.maxPCOpen)))
        { return(valvePCOpen - TRV_SLEW_PC_PER_MIN_FAST); }

      // Else (by default) force to (nearly) off immediately when requested, ie eagerly stop heating to conserve energy.
      // In any case percentage open should now be low enough to stop calling for heat immediately.
      return(lingerThreshold);
      }

    // Ensure that the valve is/remains fully shut.
    return(0);
    }

  // Close to (or at) temp target: set valve partly open to try to tightly regulate.
  //
  // Use currentTempC16 lsbits to set valve percentage for proportional feedback
  // to provide more efficient and quieter TRV drive and probably more stable room temperature.
  const uint8_t lsbits = (uint8_t) (adjustedTempC16 & 0xf); // LSbits of temperature above base of proportional adjustment range.
//    uint8_t tmp = (uint8_t) (refTempC16 & 0xf); // Only interested in lsbits.
  const uint8_t tmp = 16 - lsbits; // Now in range 1 (at warmest end of 'correct' temperature) to 16 (coolest).
  const uint8_t ulpStep = 6;
  // Get to nominal range 6 to 96, eg valve nearly shut just below top of 'correct' temperature window.
  const uint8_t targetPORaw = tmp * ulpStep;
  // Constrain from below to likely minimum-open value, in part to deal with TODO-117 'linger open' in lieu of boiler bypass.
  // Constrain from above by maximum percentage open allowed, eg for pay-by-volume systems.
  const uint8_t targetPO = constrain(targetPORaw, inputState.minPCOpen, inputState.maxPCOpen);

  // Reduce spurious valve/boiler adjustment by avoiding movement at all unless current temperature error is significant.
  if(targetPO != valvePCOpen)
    {
    // True iff valve needs to be closed somewhat.
    const bool tooOpen = (targetPO < valvePCOpen);
    // Compute the minimum/epsilon slew adjustment allowed (the deadband).
    // Also increase effective deadband if temperature resolution is lower than 1/16th, eg 8ths => 1+2*ulpStep minimum.
// FIXME //    const uint8_t realMinUlp = 1 + (inputState.isLowPrecision ? 2*ulpStep : ulpStep); // Assume precision no coarser than 1/8C.
    const uint8_t realMinUlp = 1 + ulpStep;
    const uint8_t minAbsSlew = fnmax(realMinUlp, (uint8_t)(inputState.widenDeadband ? max(min(DEFAULT_VALVE_PC_MODERATELY_OPEN/2,max(TRV_MAX_SLEW_PC_PER_MIN,2*TRV_MIN_SLEW_PC)), 2+TRV_MIN_SLEW_PC) : TRV_MIN_SLEW_PC));
    if(tooOpen) // Currently open more than required.  Still below target at top of proportional range.
      {
//DEBUG_SERIAL_PRINTLN_FLASHSTRING("slightly too open");
      const uint8_t slew = valvePCOpen - targetPO;
      // Ensure no hunting for ~1ulp temperature wobble.
      if(slew < minAbsSlew) { return(valvePCOpen); }

      // Reduce valve hunting: defer re-closing if recently opened.
      if(retainedState.dontTurndown()) { return(valvePCOpen); }

      // TODO-453: avoid closing the valve at all when the (raw) temperature is not rising, so as to minimise valve movement.
      // Since the target is the top of the proportional range than nothing within it requires the temperature to be *forced* down.
      // Possibly don't apply this rule at the very top of the range in case filtering is on and the filtered value moves differently to the raw.
      if(retainedState.getRawDelta() <= 0) { return(valvePCOpen); }

      // Close glacially if explicitly requested or if temperature undershoot has happened or is a danger.
      // Also be glacial if in soft setback which aims to allow temperatures to drift passively down a little.
      //   (TODO-451, TODO-467: have darkness only immediately trigger a 'soft setback' using wide deadband)
      // This assumes that most valves more than about 1/3rd open can deliver significant power, esp if not statically balanced.
      // TODO-482: try to deal better with jittery temperature readings.
      const bool beGlacial = inputState.glacial ||
#if defined(GLACIAL_ON_WITH_WIDE_DEADBAND)
          ((inputState.widenDeadband || retainedState.isFiltering) && (valvePCOpen <= DEFAULT_VALVE_PC_MODERATELY_OPEN)) ||
#endif
          (lsbits < 8);
      if(beGlacial) { return(valvePCOpen - 1); }

      if(slew > TRV_SLEW_PC_PER_MIN_FAST)
          { return(valvePCOpen - TRV_SLEW_PC_PER_MIN_FAST); } // Cap slew rate.
      // Adjust directly to target.
      return(targetPO);
      }

    // if(targetPO > TRVPercentOpen) // Currently open less than required.  Still below target at top of proportional range.
//DEBUG_SERIAL_PRINTLN_FLASHSTRING("slightly too closed");
#if defined(SUPPORT_BAKE)
    // If room is well below target and in BAKE mode then immediately open to maximum.
    // Needs debounced bake mode value to avoid spuriously slamming open the valve as the user cycles through modes.
    if(inputState.inBakeMode) { return(inputState.maxPCOpen); }
#endif

    const uint8_t slew = targetPO - valvePCOpen;
    // To to avoid hunting around boundaries of a ~1ulp temperature step.
    if(slew < minAbsSlew) { return(valvePCOpen); }

    // Reduce valve hunting: defer re-opening if recently closed.
    if(retainedState.dontTurnup()) { return(valvePCOpen); }

    // TODO-453: minimise valve movement (and thus noise and battery use).
    // Keeping the temperature steady anywhere in the target proportional range
    // while minimising valve moment/noise/etc is a good goal,
    // so if raw temperatures are rising at the moment then leave the valve as-is.
    // If fairly near the final target then also leave the valve as-is (TODO-453 & TODO-451).
    const int rise = retainedState.getRawDelta();
    if(rise > 0) { return(valvePCOpen); }
    if( /* (0 == rise) && */ (lsbits >= (inputState.widenDeadband ? 8 : 12))) { return(valvePCOpen); }

    // Open glacially if explicitly requested or if temperature overshoot has happened or is a danger.
    // Also be glacial if in soft setback which aims to allow temperatures to drift passively down a little.
    //   (TODO-451, TODO-467: have darkness only immediately trigger a 'soft setback' using wide deadband)
    // This assumes that most valves more than about 1/3rd open can deliver significant power, esp if not statically balanced.
    const bool beGlacial = inputState.glacial ||
#if defined(GLACIAL_ON_WITH_WIDE_DEADBAND)
        inputState.widenDeadband ||
#endif
        (lsbits >= 8) || ((lsbits >= 4) && (valvePCOpen >= DEFAULT_VALVE_PC_MODERATELY_OPEN));
    if(beGlacial) { return(valvePCOpen + 1); }

    // Slew open faster with comfort bias.
    const uint8_t maxSlew = (!inputState.hasEcoBias) ? TRV_SLEW_PC_PER_MIN_FAST : TRV_MAX_SLEW_PC_PER_MIN;
    if(slew > maxSlew)
        { return(valvePCOpen + maxSlew); } // Cap slew rate open.
    // Adjust directly to target.
    return(targetPO);
    }

  // Leave value position as was...
  return(valvePCOpen);
  }

// Compute/update target temperature and set up state for tick()/computeRequiredTRVPercentOpen().
void ModelledRadValve::computeTargetTemperature()
  {
  // Compute basic target temperature.
  const uint8_t newTarget = computeTargetTemp();

  // Set up state for computeRequiredTRVPercentOpen().
  inputState.targetTempC = newTarget;
  inputState.minPCOpen = getMinPercentOpen();
  inputState.maxPCOpen = getMaxPercentageOpenAllowed();
  inputState.glacial = glacial;
  inputState.inBakeMode = inBakeMode();
  inputState.hasEcoBias = hasEcoBias();
  // Widen the allowed deadband significantly in a dark/quiet/vacant room (TODO-383)
  // (or in FROST mode, or if temperature is jittery eg changing fast and filtering has been engaged)
  // to attempt to reduce the total number and size of adjustments and thus reduce noise/disturbance (and battery drain).
  // The wider deadband (less good temperature regulation) might be noticeable/annoying to sensitive occupants.
  // FIXME: With a wider deadband may also simply suppress any movement/noise on some/most minutes while close to target temperature.
  inputState.widenDeadband = AmbLight.isRoomDark() || Occupancy.longVacant() || (!inWarmMode()) || retainedState.isFiltering;
  // Capture adjusted reference/room temperatures
  // and set callingForHeat flag also using same outline logic as computeRequiredTRVPercentOpen() will use.
  inputState.setReferenceTemperatures(TemperatureC16.get());
  callingForHeat = (newTarget >= (inputState.refTempC16 >> 4));
  }

// Get smoothed raw/unadjusted temperature from the most recent samples.
int ModelledRadValveState::getSmoothedRecent()
  { return(smallIntMean<filterLength>(prevRawTempC16)); }

//// Compute an estimate of rate/velocity of temperature change in C/16 per minute/tick.
//// A positive value indicates that temperature is rising.
//// Based on comparing the most recent smoothed value with an older smoothed value.
//int ModelledRadValveState::getVelocityC16PerTick()
//  {
//  const int oldSmoothed = smallIntMean<filterLength/2>(prevRawTempC16 + (filterLength/2));
//  const int newSmoothed = getSmoothedRecent();
//  const int velocity = (newSmoothed - oldSmoothed + (int)(filterLength/4)) / (int)(filterLength/2); // Avoid going unsigned by accident.
////DEBUG_SERIAL_PRINT_FLASHSTRING("old&new sm, velocity: ");
////DEBUG_SERIAL_PRINT(oldSmoothed);
////DEBUG_SERIAL_PRINT('&');
////DEBUG_SERIAL_PRINT(newSmoothed);
////DEBUG_SERIAL_PRINT(',');
////DEBUG_SERIAL_PRINT(velocity);
////DEBUG_SERIAL_PRINTLN();
//  return(velocity);
//  }

// Maximum jump between adjacent readings before forcing filtering.
// Too small a value may in some circumstances cap room rate rise to this per minute.
// Too large a value may fail to sufficiently help damp oscillations and overshoot.
// As to be at least as large as the minimum temperature sensor precision to avoid false triggering of the filter.
// Typical values range from 2 (for 1/8C precision temperature sensor) up to 4.
static const int MAX_TEMP_JUMP_C16 = 3; // 3/16C.

// Perform per-minute tasks such as counter and filter updates then recompute valve position.
// The input state must be complete including target and reference temperatures
// before calling this including the first time whereupon some further lazy initialisation is done.
//   * valvePCOpenRef  current valve position UPDATED BY THIS ROUTINE, in range [0,100]
void ModelledRadValveState::tick(volatile uint8_t &valvePCOpenRef, const ModelledRadValveInputState &inputState)
  {
  const int rawTempC16 = inputState.refTempC16 - refTempOffsetC16; // Remove adjustment for target centre.
  if(!initialised)
    {
    // Fill the filter memory with the current room temperature.
    for(int i = filterLength; --i >= 0; ) { prevRawTempC16[i] = rawTempC16; }
    initialised = true;
    }

  // Shift in the latest (raw) temperature.
  for(int i = filterLength; --i > 0; ) { prevRawTempC16[i] = prevRawTempC16[i-1]; }
  prevRawTempC16[0] = rawTempC16;

  // Disable/enable filtering.
  // Allow possible exit from filtering for next time
  // if the raw value is close enough to the current filtered value
  // so that reverting to unfiltered will not of itself cause a big jump.
  if(isFiltering)
    {
    if(abs(getSmoothedRecent() - rawTempC16) <= MAX_TEMP_JUMP_C16) { isFiltering = false; }  
    }
  // Force filtering (back) on if any adjacent past readings are wildly different.
  if(!isFiltering)
    {
    for(int i = 1; i < filterLength; ++i) { if(abs(prevRawTempC16[i] - prevRawTempC16[i-1]) > MAX_TEMP_JUMP_C16) { isFiltering = true; break; } }
    }

  // Tick count down timers.
  if(valveTurndownCountdownM > 0) { --valveTurndownCountdownM; }
  if(valveTurnupCountdownM > 0) { --valveTurnupCountdownM; }

  // Update the modelled state including the valve position passed by reference.
  const uint8_t newValvePC = ModelledRadValve::computeRequiredTRVPercentOpen(valvePCOpenRef, inputState, *this);
  const bool changed = (newValvePC != valvePCOpenRef);
  if(changed)
    {
    if(newValvePC > valvePCOpenRef)
      {
      // Defer reclosing valve to avoid excessive hunting.
      valveTurnup();
      cumulativeMovementPC += (newValvePC - valvePCOpenRef);
      }
    else
      {
      // Defer opening valve to avoid excessive hunting.
      valveTurndown();
      cumulativeMovementPC += (valvePCOpenRef - newValvePC);
      }
    valvePCOpenRef = newValvePC;
    }
  valveMoved = changed;
  }

// Compute target temperature and set heat demand for TRV and boiler; update state.
// CALL REGULARLY APPROXIMATELY ONCE PER MINUTE TO ALLOW SIMPLE TIME-BASED CONTROLS.
// Inputs are inWarmMode(), isRoomLit().
// The inputs must be valid (and recent).
// Values set are targetTempC, value (TRVPercentOpen).
// This may also prepare data such as TX command sequences for the TRV, boiler, etc.
// This routine may take significant CPU time; no I/O is done, only internal state is updated.
// Returns true if valve target changed and thus messages may need to be recomputed/sent/etc.
void ModelledRadValve::computeCallForHeat()
  {
  ATOMIC_BLOCK (ATOMIC_RESTORESTATE)
    {
#ifdef SUPPORT_BAKE
    // Cancel any BAKE mode once temperature target has been hit.
    if(!callingForHeat) { bakeCountdownM = 0; }
    // Run down BAKE mode timer if need be, one tick per minute.
    else if(bakeCountdownM > 0) { --bakeCountdownM; }
#endif
    }

  // Compute target and ensure that required input state is set for computeRequiredTRVPercentOpen().
  computeTargetTemperature();
  retainedState.tick(value, inputState);
  }




// The STATS_SMOOTH_SHIFT is chosen to retain some reasonable precision within a byte and smooth over a weekly cycle.
#define STATS_SMOOTH_SHIFT 3 // Number of bits of shift for smoothed value: larger => larger time-constant; strictly positive.

// If defined, limit to stats sampling to one pre-sample and the final sample, to simplify/speed code.
#define STATS_MAX_2_SAMPLES

// Compute new linearly-smoothed value given old smoothed value and new value.
// Guaranteed not to produce a value higher than the max of the old smoothed value and the new value.
// Uses stochastic rounding to nearest to allow nominally sub-lsb values to have an effect over time.
// Usually only made public for unit testing.
uint8_t smoothStatsValue(const uint8_t oldSmoothed, const uint8_t newValue)
  {
  if(oldSmoothed == newValue) { return(oldSmoothed); } // Optimisation: smoothed value is unchanged if new value is the same as extant.
  // Compute and update with new stochastically-rounded exponentially-smoothed ("Brown's simple exponential smoothing") value.
  // Stochastic rounding allows sub-lsb values to have an effect over time.
  const uint8_t stocAdd = randRNG8() & ((1 << STATS_SMOOTH_SHIFT) - 1); // Allows sub-lsb values to have an effect over time.
#if 0 && defined(DEBUG)
  DEBUG_SERIAL_PRINT_FLASHSTRING("stocAdd=");
  DEBUG_SERIAL_PRINT(stocAdd);
  DEBUG_SERIAL_PRINTLN();
#endif
  // Do arithmetic in 16 bits to avoid over-/under- flows.
  return((uint8_t) (((((uint16_t) oldSmoothed) << STATS_SMOOTH_SHIFT) - ((uint16_t)oldSmoothed) + ((uint16_t)newValue) + stocAdd) >> STATS_SMOOTH_SHIFT));
  }

// Do an efficient division of an int total by small positive count to give a uint8_t mean.
//  * total running total, no higher than 255*sampleCount
//  * sampleCount small (<128) strictly positive number
static uint8_t smartDivToU8(const uint16_t total, const uint8_t sampleCount)
  {
#if 0 && defined(DEBUG) // Extra arg validation during dev.
  if(0 == sampleCount) { panic(); }
#endif
  if(1 == sampleCount) { return((uint8_t) total); } // No division required.
#if !defined(STATS_MAX_2_SAMPLES)
  // Generic divide (slow).
  if(2 != sampleCount) { return((uint8_t) ((total + (sampleCount>>1)) / sampleCount)); }
#elif 0 && defined(DEBUG)
  if(2 != sampleCount) { panic(); }
#endif
  // 2 samples.
  return((uint8_t) ((total+1) >> 1)); // Fast shift for 2 samples instead of slow divide.
  }

// Do simple update of last and smoothed stats numeric values.
// This assumes that the 'last' set is followed by the smoothed set.
// This autodetects unset values in the smoothed set and replaces them completely.
//   * lastSetPtr  is the offset in EEPROM of the 'last' value, with 'smoothed' assumed to be 24 bytes later.
//   * value  new stats value in range [0,254]
static void simpleUpdateStatsPair_(uint8_t * const lastEEPtr, const uint8_t value)
  {
#if 0 && defined(DEBUG) // Extra arg validation during dev.
  if((((int)lastEEPtr) < EE_START_STATS) || (((int)lastEEPtr)+24 > EE_END_STATS)) { panic(); }
  if(0xff == value) { panic(); }
#endif
  // Update the last-sample slot using the mean samples value.
  eeprom_smart_update_byte(lastEEPtr, value);
  // If existing smoothed value unset or invalid, use new one as is, else fold in.
  uint8_t * const pS = lastEEPtr + 24;
  const uint8_t smoothed = eeprom_read_byte(pS);
  if(0xff == smoothed) { eeprom_smart_update_byte(pS, value); }
  else { eeprom_smart_update_byte(pS, smoothStatsValue(smoothed, value)); }
  }
// Get some constant calculation done at compile time,
//   * lastSetN  is the set number for the 'last' values, with 'smoothed' assumed to be the next set.
//   * hh  hour for these stats [0,23].
//   * value  new stats value in range [0,254].
static inline void simpleUpdateStatsPair(const uint8_t lastSetN, const uint8_t hh, const uint8_t value)
  {
#if 0 && defined(DEBUG)
    DEBUG_SERIAL_PRINT_FLASHSTRING("stats update for set ");
    DEBUG_SERIAL_PRINT(lastSetN);
    DEBUG_SERIAL_PRINT_FLASHSTRING(" @");
    DEBUG_SERIAL_PRINT(hh);
    DEBUG_SERIAL_PRINT_FLASHSTRING("h = ");
    DEBUG_SERIAL_PRINT(value);
    DEBUG_SERIAL_PRINTLN();
#endif
  simpleUpdateStatsPair_((uint8_t *)(EE_STATS_START_ADDR(lastSetN) + (hh)), (value));
  }

// Sample statistics once per hour as background to simple monitoring and adaptive behaviour.
// Call this once per hour with fullSample==true, as near the end of the hour as possible;
// this will update the non-volatile stats record for the current hour.
// Optionally call this at a small (2--10) even number of evenly-spaced number of other times thoughout the hour
// with fullSample=false to sub-sample (and these may receive lower weighting or be ignored).
// (EEPROM wear should not be an issue at this update rate in normal use.)
void sampleStats(const bool fullSample)
  {
  // (Sub-)sample processing.
  // In general, keep running total of sub-samples in a way that should not overflow
  // and use the mean to update the non-volatile EEPROM values on the fullSample call.
  static uint8_t sampleCount_; // General sub-sample count; initially zero after boot, and zeroed after each full sample.
#if defined(STATS_MAX_2_SAMPLES)
  // Ensure maximum of two samples used: optional non-full sample then full/final one.
  if(!fullSample && (sampleCount_ != 0)) { return; }
#endif
  const bool firstSample = (0 == sampleCount_++);
#if defined(EE_STATS_SET_WARMMODE_BY_HOUR_OF_WK)
  // WARM mode count.
  static int8_t warmCount; // Sub-sample WARM count; initially zero, and zeroed after each full sample.
  if(inWarmMode()) { ++warmCount; } else { --warmCount; }
#endif
  // Ambient light.
  const uint16_t ambLight = fnmin(AmbLight.get(), (uint8_t)MAX_STATS_AMBLIGHT); // Constrain value at top end to avoid 'not set' value.
  static uint16_t ambLightTotal;
  ambLightTotal = firstSample ? ambLight : (ambLightTotal + ambLight);
  const int tempC16 = TemperatureC16.get();
  static int tempC16Total;
  tempC16Total = firstSample ? tempC16 : (tempC16Total + tempC16);
#ifdef OCCUPANCY_SUPPORT
  const uint16_t occpc = Occupancy.get();
  static uint16_t occpcTotal;
  occpcTotal = firstSample ? occpc : (occpcTotal + occpc);
#endif
#if defined(HUMIDITY_SENSOR_SUPPORT)
  // Assume for now RH% always available (compile-time determined) or not; not intermittent.
  // TODO: allow this to work with at least start-up-time availability detection.
  const uint16_t rhpc = fnmin(RelHumidity.get(), (uint8_t)100); // Fail safe.
  static uint16_t rhpcTotal;
  rhpcTotal = firstSample ? rhpc : (rhpcTotal + rhpc);
#endif
  if(!fullSample) { return; } // Only accumulate values cached until a full sample.
  // Catpure sample count to use below.
  const uint8_t sc = sampleCount_; 
  // Reset generic sub-sample count to initial state after fill sample.
  sampleCount_ = 0;

  // Get the current local-time hour...
  const uint_least8_t hh = getHoursLT(); 

  // Scale and constrain last-read temperature to valid range for stats.
#if defined(STATS_MAX_2_SAMPLES)
  const int tempCTotal = (1==sc)?tempC16Total:((tempC16Total+1)>>1);
#else
  const int tempCTotal = (1==sc)?tempC16Total:
                         ((2==sc)?((tempC16Total+1)>>1):
                                  ((tempC16Total + (sc>>1)) / sc));
#endif
  const uint8_t temp = compressTempC16(tempCTotal);
#if 0 && defined(DEBUG)
  DEBUG_SERIAL_PRINT_FLASHSTRING("SU tempC16Total=");
  DEBUG_SERIAL_PRINT(tempC16Total);
  DEBUG_SERIAL_PRINT_FLASHSTRING(", tempCTotal=");
  DEBUG_SERIAL_PRINT(tempCTotal);
  DEBUG_SERIAL_PRINT_FLASHSTRING(", temp=");
  DEBUG_SERIAL_PRINT(temp);
  DEBUG_SERIAL_PRINT_FLASHSTRING(", expanded=");
  DEBUG_SERIAL_PRINT(expandTempC16(temp));
  DEBUG_SERIAL_PRINTLN();
#endif
  simpleUpdateStatsPair(EE_STATS_SET_TEMP_BY_HOUR, hh, temp);

  // Ambient light; last and smoothed data sets,
  simpleUpdateStatsPair(EE_STATS_SET_AMBLIGHT_BY_HOUR, hh, smartDivToU8(ambLightTotal, sc));

#ifdef OCCUPANCY_SUPPORT
  // Occupancy confidence percent, if supported; last and smoothed data sets,
  simpleUpdateStatsPair(EE_STATS_SET_OCCPC_BY_HOUR, hh, smartDivToU8(occpcTotal, sc));
#endif 

#if defined(HUMIDITY_SENSOR_SUPPORT)
  // Relative humidity percent, if supported; last and smoothed data sets,
  simpleUpdateStatsPair(EE_STATS_SET_RHPC_BY_HOUR, hh, smartDivToU8(rhpcTotal, sc));
#endif

#if defined(EE_STATS_SET_WARMMODE_BY_HOUR_OF_WK)
  // Update sampled WARM-mode value.
  // 0xff when unset/erased; first use will set all history bits to the initial sample value.
  // When in use, bit 7 (msb) is always 0 (to distinguish from unset).
  // Bit 6 is 1 if most recent day's sample was in WARM (or BAKE) mode, 0 if in FROST mode.
  // At each new sampling, bits 6--1 are shifted down and the new bit 6 set as above.
  // Designed to enable low-wear no-write or selective erase/write use much of the time;
  // periods which are always the same mode will achieve a steady-state value (eliminating most EEPROM wear)
  // while even some of the rest (while switching over from all-WARM to all-FROST) will only need pure writes (no erase).
  uint8_t *const phW = (uint8_t *)(EE_STATS_START_ADDR(EE_STATS_SET_WARMMODE_BY_HOUR_OF_WK) + hh);
  const uint8_t warmHistory = eeprom_read_byte(phW);
  if(warmHistory & 0x80) { eeprom_smart_clear_bits(phW, inWarmMode() ? 0x7f : 0); } // First use sets all history bits to current sample value.
  else // Shift in today's sample bit value for this hour at bit 6...
    {
    uint8_t newWarmHistory = (warmHistory >> 1) & 0x3f;
    if(warmCount > 0) { newWarmHistory |= 0x40; } // Treat as warm iff more WARM than FROST (sub-)samples.
    eeprom_smart_update_byte(phW, newWarmHistory);
    }
  // Reset WARM sub-sample count after full sample.
  warmCount = 0;
#endif

  // TODO: other stats measures...
  }

// Get raw stats value for hour HH [0,23] from stats set N from non-volatile (EEPROM) store.
// A value of 0xff (255) means unset (or out of range); other values depend on which stats set is being used.
// The stats set is determined by the order in memory.
uint8_t getByHourStat(uint8_t hh, uint8_t statsSet)
  {
  if(statsSet > (EE_END_STATS - EE_START_STATS) / EE_STATS_SET_SIZE) { return((uint8_t) 0xff); } // Invalid set.
  if(hh > 23) { return((uint8_t) 0xff); } // Invalid hour.
  return(eeprom_read_byte((uint8_t *)(EE_START_STATS + (statsSet * (int)EE_STATS_SET_SIZE) + (int)hh)));
  }


// Clear all collected statistics, eg when moving device to a new room or at a major time change.
// Requires 1.8ms per byte for each byte that actually needs erasing.
//   * maxBytesToErase limit the number of bytes erased to this; strictly positive, else 0 to allow 65536
// Returns true if finished with all bytes erased.
bool zapStats(uint16_t maxBytesToErase)
  {
  for(uint8_t *p = (uint8_t *)EE_START_STATS; p <= (uint8_t *)EE_END_STATS; ++p)
    { if(eeprom_smart_erase_byte(p)) { if(--maxBytesToErase == 0) { return(false); } } } // Stop if out of time...
  return(true); // All done.
  }


// Range-compress an signed int 16ths-Celsius temperature to a unsigned single-byte value < 0xff.
// This preserves at least the first bit after the binary point for all values,
// and three bits after binary point for values in the most interesting mid range around normal room temperatures,
// with transitions at whole degrees Celsius.
// Input values below 0C are treated as 0C, and above 100C as 100C, thus allowing air and DHW temperature values.
#define COMPRESSION_C16_FLOOR_VAL 0 // Floor input value to compression.
#define COMPRESSION_C16_LOW_THRESHOLD (16<<4) // Values in range [COMPRESSION_LOW_THRESHOLD_C16,COMPRESSION_HIGH_THRESHOLD_C16[ have maximum precision.
#define COMPRESSION_C16_LOW_THR_AFTER (COMPRESSION_C16_LOW_THRESHOLD>>3) // Low threshold after compression.
#define COMPRESSION_C16_HIGH_THRESHOLD (24<<4)
#define COMPRESSION_C16_HIGH_THR_AFTER (COMPRESSION_C16_LOW_THR_AFTER + ((COMPRESSION_C16_HIGH_THRESHOLD-COMPRESSION_C16_LOW_THRESHOLD)>>1)) // High threshold after compression.
#define COMPRESSION_C16_CEIL_VAL (100<<4) // Ceiling input value to compression.
#define COMPRESSION_C16_CEIL_VAL_AFTER (COMPRESSION_C16_HIGH_THR_AFTER + ((COMPRESSION_C16_CEIL_VAL-COMPRESSION_C16_HIGH_THRESHOLD) >> 3)) // Ceiling input value after compression.
uint8_t compressTempC16(int tempC16)
  {
  if(tempC16 <= 0) { return(0); } // Clamp negative values to zero.
  if(tempC16 < COMPRESSION_C16_LOW_THRESHOLD) { return(tempC16 >> 3); } // Preserve 1 bit after the binary point (0.5C precision).
  if(tempC16 < COMPRESSION_C16_HIGH_THRESHOLD)
    { return(((tempC16 - COMPRESSION_C16_LOW_THRESHOLD) >> 1) + COMPRESSION_C16_LOW_THR_AFTER); }
  if(tempC16 < COMPRESSION_C16_CEIL_VAL)
    { return(((tempC16 - COMPRESSION_C16_HIGH_THRESHOLD) >> 3) + COMPRESSION_C16_HIGH_THR_AFTER); }
  return(COMPRESSION_C16_CEIL_VAL_AFTER);
  }

// Reverses range compression done by compressTempC16(); results in range [0,100], with varying precision based on original value.
// 0xff (or other invalid) input results in STATS_UNSET_INT. 
int expandTempC16(uint8_t cTemp)
  {
  if(cTemp < COMPRESSION_C16_LOW_THR_AFTER) { return(cTemp << 3); }
  if(cTemp < COMPRESSION_C16_HIGH_THR_AFTER)
    { return(((cTemp - COMPRESSION_C16_LOW_THR_AFTER) << 1) + COMPRESSION_C16_LOW_THRESHOLD); }
  if(cTemp <= COMPRESSION_C16_CEIL_VAL_AFTER)
    { return(((cTemp - COMPRESSION_C16_HIGH_THR_AFTER) << 3) + COMPRESSION_C16_HIGH_THRESHOLD); }
  return(STATS_UNSET_INT); // Invalid/unset input.
  }


#ifdef ENABLE_ANTICIPATION
// Returns true if system is in 'learn'/smart mode.
// If in 'smart' mode then the unit can anticipate user demand
// to pre-warm rooms, maintain customary temperatures, etc.
// Currently true if any simple schedule is set.
bool inSmartMode()
  {
  return(isAnySimpleScheduleSet());
  }
#endif











// Clear and populate core stats structure with information from this node.
// Exactly what gets filled in will depend on sensors on the node,
// and may depend on stats TX security level (eg if collecting some sensitive items is also expensive).
void populateCoreStats(FullStatsMessageCore_t *const content)
  {
  clearFullStatsMessageCore(content); // Defensive programming: all fields should be set explicitly below.
  if(localFHT8VTRVEnabled())
    {
    // Use FHT8V house codes if available.
    content->id0 = FHT8VGetHC1();
    content->id1 = FHT8VGetHC2();
    }
  else
    {
    // Use OpenTRV unique ID if no other higher-priority ID.
    content->id0 = eeprom_read_byte(0 + (uint8_t *)EE_START_ID);
    content->id1 = eeprom_read_byte(1 + (uint8_t *)EE_START_ID);
    }
  content->containsID = true;
  content->tempAndPower.tempC16 = TemperatureC16.get();
  content->tempAndPower.powerLow = Supply_mV.isSupplyVoltageLow();
  content->containsTempAndPower = true;
  content->ambL = fnmax((uint8_t)1, fnmin((uint8_t)254, AmbLight.get())); // Coerce to allowed value in range [1,254]. Bug-fix (twice! TODO-510) c/o Gary Gladman!
  content->containsAmbL = true;
  // OC1/OC2 = Occupancy: 00 not disclosed, 01 not occupied, 10 possibly occupied, 11 probably occupied.
  // The encodeFullStatsMessageCore() route should omit data not appopriate for security reasons.
  content->occ = Occupancy.twoBitOccupancyValue();
  }








// Call this to do an I/O poll if needed; returns true if something useful happened.
// This call should typically take << 1ms at 1MHz CPU.
// Does not change CPU clock speeds, mess with interrupts (other than possible brief blocking), or sleep.
// Limits actual poll rate to something like once every 32ms, unless force is true.
//   * force if true then force full poll on every call (ie do not internally rate-limit)
bool pollIO(const bool force)
  {
//#if defined(ENABLE_BOILER_HUB) && defined(USE_MODULE_FHT8VSIMPLE)
//  if(inHubMode())
//    {
    static volatile uint8_t _pO_lastPoll;

    // Poll RX at most about every ~32ms to help approx match spil rate when called in loop with 30ms nap.
    const uint8_t sct = getSubCycleTime();
    if(force || ((0 == (sct & 3)) && (sct != _pO_lastPoll)))
      {
      _pO_lastPoll = sct;
//      if(FHT8VCallForHeatPoll()) // Check if call-for-heat has been overheard. // FIXME: old world
//        { return(true); }
      RFM23B.poll();
      // TODO: further processing of received message(s)...
      }
//    }
//#endif
  return(false);
  }


#if defined(ALLOW_JSON_OUTPUT)
// Managed JSON stats.
static SimpleStatsRotation<8> ss1; // Configured for maximum different stats.
#endif

// Do bare stats transmission.
// Output should be filtered for items appropriate
// to current channel security and sensitivity level.
// This may be binary or JSON format.
//   * resumeRX  if true and unit capable of running in hub/RX mode,
//       the unit will resume RX after sending the stats
//   * allowDoubleTX  allow double TX to increase chance of successful reception
//   * doBinary  send binary form, else JSON form if supported
static void bareStatsTX(const bool resumeRX, const bool allowDoubleTX, const bool doBinary)
  {
#if (FullStatsMessageCore_MAX_BYTES_ON_WIRE > STATS_MSG_MAX_LEN)
#error FullStatsMessageCore_MAX_BYTES_ON_WIRE too big
#endif
#if (MSG_JSON_MAX_LENGTH+1 > STATS_MSG_MAX_LEN) // Allow 1 for trailing CRC.
#error MSG_JSON_MAX_LENGTH too big
#endif
  
  // Allow space in buffer for:
  //   * buffer offset/preamble
  //   * max binary length, or max JSON length + 1 for CRC + 1 to allow detection of oversize message
  //   * terminating 0xff
  uint8_t buf[STATS_MSG_START_OFFSET + max(FullStatsMessageCore_MAX_BYTES_ON_WIRE,  MSG_JSON_MAX_LENGTH+1) + 1];

#if defined(ALLOW_JSON_OUTPUT)
  if(doBinary)
#endif
    {
    // Send binary message first.
    // Gather core stats.
    FullStatsMessageCore_t content;
    populateCoreStats(&content);
    const uint8_t *msg1 = encodeFullStatsMessageCore(buf + STATS_MSG_START_OFFSET, sizeof(buf) - STATS_MSG_START_OFFSET, getStatsTXLevel(), false, &content);
    if(NULL == msg1)
      {
#if 0
DEBUG_SERIAL_PRINTLN_FLASHSTRING("Bin gen err!");
#endif
      return;
      }
    // Record stats as if remote, and treat channel as secure.
    recordCoreStats(true, &content);
    // Send it!
    RFM22RawStatsTX(true, buf, allowDoubleTX);
    }

#if defined(ALLOW_JSON_OUTPUT)
  else // Send binary or JSON on each attempt so as not to overwhelm the receiver.
    {
    // Send JSON message.        
    uint8_t *bptr = buf + STATS_MSG_START_OFFSET;
    // Now append JSON text and closing 0xff...
    // Use letters that correspond to the values in ParsedRemoteStatsRecord and when displaying/parsing @ status records.
    int8_t wrote;

    // Managed JSON stats.
//    static SimpleStatsRotation<8> ss1; // Configured for maximum different stats.
    const bool maximise = true; // Make best use of available bandwidth...
    if(ss1.isEmpty())
      {
#ifdef DEBUG
      ss1.enableCount(true); // For diagnostic purposes, eg while TX is lossy.
#endif
//      // Try and get as much out on the first TX as possible.
//      maximise = true;
      }
    ss1.put(TemperatureC16);
#if defined(HUMIDITY_SENSOR_SUPPORT)
    ss1.put(RelHumidity);
#endif
#if defined(OCCUPANCY_SUPPORT)
    ss1.put(Occupancy.twoBitTag(), Occupancy.twoBitOccupancyValue()); // Reduce spurious TX cf percentage.
    ss1.put(Occupancy.vacHTag(), Occupancy.getVacancyH()); // EXPERIMENTAL
#endif
    // OPTIONAL items
    // Only TX supply voltage for units apparently not mains powered.
    if(!Supply_mV.isMains()) { ss1.put(Supply_mV); } else { ss1.remove(Supply_mV.tag()); }
#if !defined(LOCAL_TRV) // Deploying as sensor unit, not TRV controller, so show all sensors and no TRV stuff.
    // Only show ambient light levels for non-TRV pure-sensor units.
    ss1.put(AmbLight);
#else
    ss1.put(NominalRadValve);
    ss1.put(NominalRadValve.tagTTC(), NominalRadValve.getTargetTempC());
#if 1
    ss1.put(NominalRadValve.tagCMPC(), NominalRadValve.getCumulativeMovementPC()); // EXPERIMENTAL
#endif
#endif
    // If not doing a doubleTX then consider sometimes suppressing the change-flag clearing for this send
    // to reduce the chance of important changes being missed by the receiver.
    wrote = ss1.writeJSON(bptr, sizeof(buf) - (bptr-buf), getStatsTXLevel(), maximise); // , !allowDoubleTX && randRNG8NextBoolean());
    if(0 == wrote)
      {
DEBUG_SERIAL_PRINTLN_FLASHSTRING("JSON gen err!");
      return;
      }

    // Record stats as if local, and treat channel as secure.
    recordJSONStats(true, (const char *)bptr);
#if 0 || !defined(ENABLE_BOILER_HUB) && defined(DEBUG)
    DEBUG_SERIAL_PRINT((const char *)bptr);
    DEBUG_SERIAL_PRINTLN();
#endif
    // Adjust JSON message for reliable transmission.
    // (Set high-bit on final '}' to make it unique, and compute and append (non-0xff) CRC.)
    const uint8_t crc = adjustJSONMsgForTXAndComputeCRC((char *)bptr);
    if(0xff == crc)
      {
  //DEBUG_SERIAL_PRINTLN_FLASHSTRING("JSON msg bad!");
      return;
      }
    bptr += wrote;
    *bptr++ = crc; // Add 7-bit CRC for on-the-wire check.
    *bptr = 0xff; // Terminate message for TX.
#if 0 && defined(DEBUG)
    if(bptr - buf >= 64)
      {
      DEBUG_SERIAL_PRINT_FLASHSTRING("Too long for RFM2x: ");
      DEBUG_SERIAL_PRINT((int)(bptr - buf));
      DEBUG_SERIAL_PRINTLN();
      return;
      }
#endif
    // TODO: put in listen before TX to reduce collisions (CSMA).
    // Send it!
    RFM22RawStatsTX(false, buf, allowDoubleTX);
    }

#endif // defined(ALLOW_JSON_OUTPUT)

//DEBUG_SERIAL_PRINTLN_FLASHSTRING("Stats TX");
  }











// 'Elapsed minutes' count of minute/major cycles; cheaper than accessing RTC and not tied to real time.
static uint8_t minuteCount;

#if !defined(DONT_RANDOMISE_MINUTE_CYCLE)
// Local count for seconds-within-minute; not tied to RTC and helps prevent collisions between (eg) TX of different units.
static uint8_t localTicks;
#endif

#if defined(ENABLE_BOILER_HUB)
// Ticks until locally-controlled boiler should be turned off; boiler should be on while this is positive.
// Ticks are the mail loop time, 1s or 2s.
// Used in hub mode only.
static uint16_t boilerCountdownTicks;
// Minutes since boiler last on as result of remote call for heat.
// Reducing listening if quiet for a while helps reduce self-heating temperature error
// (~2C as of 2013/12/24 at 100% RX, ~100mW heat dissipation in V0.2 REV1 box) and saves some energy.
// Time thresholds could be affected by eco/comfort switch.
#define RX_REDUCE_MIN_M 20 // Minimum minutes quiet before considering reducing RX duty cycle listening for call for heat; [1--255], 10--60 typical.
// IF DEFINED then give backoff threshold to minimise duty cycle.
// #define RX_REDUCE_MAX_M 240 // Minutes quiet before considering maximally reducing RX duty cycle; ]RX_REDUCE_MIN_M--255], 30--240 typical.
static uint8_t boilerNoCallM;
#endif


// Controller's view of Least Significiant Digits of the current (local) time, in this case whole seconds.
// See PICAXE V0.1/V0.09/DHD201302L0 code.
#define TIME_LSD_IS_BINARY // TIME_LSD is in binary (cf BCD).
#define TIME_CYCLE_S 60 // TIME_LSD ranges from 0 to TIME_CYCLE_S-1, also major cycle length.
static uint_fast8_t TIME_LSD; // Controller's notion of seconds within major cycle.

// Mask for Port B input change interrupts.
#define MASK_PB_BASIC 0b00000000 // Nothing.
#ifdef PIN_RFM_NIRQ
  #if (PIN_RFM_NIRQ < 8) || (PIN_RFM_NIRQ > 15)
    #error PIN_RFM_NIRQ expected to be on port B
  #endif
  #define RFM23B_INT_MASK (1 << (PIN_RFM_NIRQ&7))
  #define MASK_PB (MASK_PB_BASIC | RFM23B_INT_MASK)
#else
  #define MASK_PB MASK_PB_BASIC
#endif

// Mask for Port C input change interrupts.
#define MASK_PC_BASIC 0b00000000 // Nothing.

// Mask for Port D input change interrupts.
#define MASK_PD_BASIC 0b00000001 // Just RX.
#if defined(ENABLE_VOICE_SENSOR)
#if VOICE_NIRQ > 7
#error voice interrupt on wrong port
#endif
#define VOICE_INT_MASK (1 << (VOICE_NIRQ&7))
#define MASK_PD (MASK_PD_BASIC | VOICE_INT_MASK)
#else
#define MASK_PD MASK_PD_BASIC // Just RX.
#endif

void setupOpenTRV()
  {
#if 1 && defined(DEBUG)
  DEBUG_SERIAL_PRINTLN_FLASHSTRING("Entering setup...");
#endif

  // Radio not listening to start with.
  // Ignore any initial spurious RX interrupts for example.
  RFM23B.listen(false);

#if 1 && defined(DEBUG)
  DEBUG_SERIAL_PRINTLN_FLASHSTRING("RFM23B.listen(false);");
#endif

  // Set up async edge interrupts.
  ATOMIC_BLOCK (ATOMIC_RESTORESTATE)
    {
   //PCMSK0 = PB; PCINT  0--7    (LEARN1 and Radio)
    //PCMSK1 = PC; PCINT  8--15
    //PCMSK2 = PD; PCINT 16--24   (LEARN2 and MODE, RX)

    PCICR =
#if defined(MASK_PB) && (MASK_PB != 0) // If PB interrupts required.
        1 | // 0x1 enables PB/PCMSK0.
#endif
#if defined(MASK_PC) && (MASK_PC != 0) // If PC interrupts required.
        2 | // 0x2 enables PC/PCMSK1.
#endif
#if defined(MASK_PD) && (MASK_PD != 0) // If PD interrupts required.
        4 | // 0x4 enables PD/PCMSK2.
#endif
        0;

#if defined(MASK_PB) && (MASK_PB != 0) // If PB interrupts required.
    PCMSK0 = MASK_PB;
#endif
#if defined(MASK_PC) && (MASK_PC != 0) // If PC interrupts required.
    PCMSK1 = MASK_PC;
#endif
#if defined(MASK_PD) && (MASK_PD != 0) // If PD interrupts required.
    PCMSK2 = MASK_PD;
#endif
    }

#if 1 && defined(DEBUG)
  DEBUG_SERIAL_PRINTLN_FLASHSTRING("ints setup");
#endif

  // Do early 'wake-up' stats transmission if possible
  // when everything else is set up and ready.
  // Attempt to maximise chance of reception with a double TX.
  // Assume not in hub mode yet.
  // Send all possible formats.
  bareStatsTX(false, true, true);
  // Send stats repeatedly until all values pushed out (no 'changed' values unsent).
  do
    {
    nap(WDTO_120MS); // Sleep long enough for receiver to have a chance to process previous TX.
    bareStatsTX(false, true, false);
    } while(ss1.changedValue());

#if 1 && defined(DEBUG)
  DEBUG_SERIAL_PRINTLN_FLASHSTRING("initial stats sent");
#endif

#if defined(LOCAL_TRV) && defined(DIRECT_MOTOR_DRIVE_V1)
  // Signal some sort of life on waking up...
  ValveDirect.wiggle();
#endif

#if !defined(DONT_RANDOMISE_MINUTE_CYCLE)
  // Start local counters in randomised positions to help avoid inter-unit collisions,
  // but without (eg) breaking any of the logic about what order things will be run first time through.
  // Offsets based on whatever noise is in the simple PRNG plus some from the unique ID.
  const uint8_t ID0 = eeprom_read_byte((uint8_t *)EE_START_ID);
  localTicks = (randRNG8() ^ ID0) & 0x1f; // Start within bottom half of minute (or close to).
  if(0 != (ID0 & 0x20)) { minuteCount = randRNG8() | 2; } // Start at minute 2 or 3 out of 4 for some units.
#endif

#if 1 && defined(DEBUG)
  DEBUG_SERIAL_PRINTLN_FLASHSTRING("Finishng setup...");
#endif

  // Set appropriate loop() values just before entering it.
  TIME_LSD = getSecondsLT();
  }

#if !defined(ALT_MAIN_LOOP) // Do not define handlers here when alt main is in use.

#if defined(MASK_PB) && (MASK_PB != 0) // If PB interrupts required.
//// Interrupt count.  Marked volatile so safe to read without a lock as is a single byte.
//static volatile uint8_t intCountPB;
// Previous state of port B pins to help detect changes.
static volatile uint8_t prevStatePB;
// Interrupt service routine for PB I/O port transition changes.
ISR(PCINT0_vect)
  {
//  ++intCountPB;
  const uint8_t pins = PINB;
  const uint8_t changes = pins ^ prevStatePB;
  prevStatePB = pins;

#if defined(RFM23B_INT_MASK)
  // RFM23B nIRQ falling edge is of interest.
  // Handler routine not required/expected to 'clear' this interrupt.
  // TODO: try to ensure that OTRFM23BLink.handleInterruptSimple() is inlineable to minimise ISR prologue/epilogue time and space.
  if((changes & RFM23B_INT_MASK) && !(pins & RFM23B_INT_MASK))
    { RFM23B.handleInterruptSimple(); }
#endif
<<<<<<< HEAD
=======

>>>>>>> b57f8988
  }
#endif

#if defined(MASK_PC) && (MASK_PC != 0) // If PB interrupts required.
// Previous state of port C pins to help detect changes.
static volatile uint8_t prevStatePC;
// Interrupt service routine for PC I/O port transition changes.
ISR(PCINT1_vect)
  {
//  const uint8_t pins = PINC;
//  const uint8_t changes = pins ^ prevStatePC;
//  prevStatePC = pins;
//
// ...
  }
#endif

// Previous state of port D pins to help detect changes.
static volatile uint8_t prevStatePD;
// Interrupt service routine for PD I/O port transition changes (including RX).
ISR(PCINT2_vect)
  {
  const uint8_t pins = PIND;
  const uint8_t changes = pins ^ prevStatePD;
  prevStatePD = pins;

#if defined(ENABLE_VOICE_SENSOR)
//  // Voice detection is a falling edge.
//  // Handler routine not required/expected to 'clear' this interrupt.
//  // FIXME: ensure that Voice.handleInterruptSimple() is inlineable to minimise ISR prologue/epilogue time and space.
//  if((changes & VOICE_INT_MASK) && !(pins & VOICE_INT_MASK))
  // Voice detection is a RISING edge.
  // Handler routine not required/expected to 'clear' this interrupt.
  // FIXME: ensure that Voice.handleInterruptSimple() is inlineable to minimise ISR prologue/epilogue time and space.
  if((changes & VOICE_INT_MASK) && (pins & VOICE_INT_MASK))
    { Voice.handleInterruptSimple(); }
#endif

  // TODO: MODE button and other things...

  // If an interrupt arrived from no other masked source then wake the CLI.
  // The will ensure that the CLI is active, eg from RX activity,
  // eg it is possible to wake the CLI subsystem with an extra CR or LF.
  // It is OK to trigger this from other things such as button presses.
  // FIXME: ensure that resetCLIActiveTimer() is inlineable to minimise ISR prologue/epilogue time and space.
  if(!(changes & MASK_PD & ~1)) { resetCLIActiveTimer(); }
  }
#endif








// Main loop for OpenTRV radiator control.
// Note: exiting and re-entering can take a little while, handling Arduino background tasks such as serial.
void loopOpenTRV()
  {
#if 1 && defined(DEBUG) // Indicate loop start.
  DEBUG_SERIAL_PRINT('L');
  DEBUG_SERIAL_PRINT(TIME_LSD);
  DEBUG_SERIAL_PRINTLN();
#endif


  // Set up some variables before sleeping to minimise delay/jitter after the RTC tick.
  bool showStatus = false; // Show status at end of loop?

  // Use the zeroth second in each minute to force extra deep device sleeps/resets, etc.
  const bool second0 = (0 == TIME_LSD);
  // Sensor readings are taken late in each minute (where they are taken)
  // and if possible noise and heat and light should be minimised in this part of each minute to improve readings.
//  const bool sensorReading30s = (TIME_LSD >= 30);
  // Sensor readings and (stats transmissions) are nominally on a 4-minute cycle.
  const uint8_t minuteFrom4 = (minuteCount & 3);
  // The 0th minute in each group of four is always used for measuring where possible (possibly amongst others)
  // and where possible locally-generated noise and heat and light should be minimised in this minute
  // to give the best possible readings.
  // True if this is the first (0th) minute in each group of four.
  const bool minute0From4ForSensors = (0 == minuteFrom4);
  // True if this is the minute after all sensors should have been sampled.
  const bool minute1From4AfterSensors = (1 == minuteFrom4);

  // Note last-measured battery status.
  const bool batteryLow = Supply_mV.isSupplyVoltageLow();

  // Run some tasks less often when not demanding heat (at the valve or boiler), so as to conserve battery/energy.
  // Spare the batteries if they are low, or the unit is in FROST mode, or if the room/area appears to be vacant.
  // Stay responsive if the valve is open and/or we are otherwise calling for heat.
  const bool conserveBattery =
    (batteryLow || !inWarmMode() || Occupancy.longVacant()) &&
#if defined(ENABLE_BOILER_HUB)
    (0 == boilerCountdownTicks) && // Unless the boiler is off, stay responsive.
#endif
    (!NominalRadValve.isControlledValveReallyOpen()) &&  // Run at full speed until valve(s) should actually have shut and the boiler gone off.
    (!NominalRadValve.isCallingForHeat()); // Run at full speed until not nominally demanding heat, eg even during FROST mode or pre-heating.

  // Try if very near to end of cycle and thus causing an overrun.
  // Conversely, if not true, should have time to savely log outputs, etc.
  const uint8_t nearOverrunThreshold = GSCT_MAX - 8; // ~64ms/~32 serial TX chars of grace time...
  bool tooNearOverrun = false; // Set flag that can be checked later.

  // Is this unit currently in central hub listener mode?
  const bool hubMode = inHubMode();

#if CONFIG_IMPLIES_MAY_NEED_CONTINUOUS_RX
  // Check (early) for any remote stats arriving to dump.
  // This is designed to be easy to pick up by reading the serial output.
  // The output is terse to avoid taking too long and possibly delaying other stuff too far.
  // Avoid doing this at all if too near the end of the cycle and risking overrun,
  // leaving any message queued, hoping it does not get overwritten.
  // TODO: safely process more than one pending message if present.
  // TODO: move to process in a batch periodically, eg when CLI is due.
  if(getSubCycleTime() >= nearOverrunThreshold) { tooNearOverrun = true; }
  else
    {
    // Look for binary-format message.
    FullStatsMessageCore_t stats;
    getLastCoreStats(&stats);
    if(stats.containsID)
      {
      // Dump (remote) stats field '@<hexnodeID>;TnnCh[P;]'
      // where the T field shows temperature in C with a hex digit after the binary point indicated by C
      // and the optional P field indicates low power.
      serialPrintAndFlush(LINE_START_CHAR_RSTATS);
      serialPrintAndFlush((((uint16_t)stats.id0) << 8) | stats.id1, HEX);
      if(stats.containsTempAndPower)
        {
        serialPrintAndFlush(F(";T"));
        serialPrintAndFlush(stats.tempAndPower.tempC16 >> 4, DEC);
        serialPrintAndFlush('C');
        serialPrintAndFlush(stats.tempAndPower.tempC16 & 0xf, HEX);
        if(stats.tempAndPower.powerLow) { serialPrintAndFlush(F(";P")); } // Insert power-low field if needed.
        }
      if(stats.containsAmbL)
        {
        serialPrintAndFlush(F(";L"));
        serialPrintAndFlush(stats.ambL);
        }
      if(0 != stats.occ)
        {
        serialPrintAndFlush(F(";O"));
        serialPrintAndFlush(stats.occ);
        }
      serialPrintlnAndFlush();
      }
    // Check for JSON/text-format message if no binary message waiting.
    else
      {
      char buf[MSG_JSON_MAX_LENGTH+1];
      getLastJSONStats(buf);
      if('\0' != *buf)
        {
        // Dump contained JSON message as-is at start of line.
        serialPrintAndFlush(buf);
        serialPrintlnAndFlush();
        }
      }
    }
#endif

#if CONFIG_IMPLIES_MAY_NEED_CONTINUOUS_RX
  // IF IN CENTRAL HUB MODE: listen out for OpenTRV units calling for heat.
  // Power optimisation 1: when >> 1 TX cycle (of ~2mins) need not listen, ie can avoid enabling receiver.
  // Power optimisation 2: TODO: when (say) >>30m since last call for heat then only sample listen for (say) 3 minute in 10 (not at a TX cycle multiple).
  // TODO: These optimisation are more important when hub unit is running a local valve
  // to avoid temperature over-estimates from self-heating,
  // and could be disabled if no local valve is being run to provide better response to remote nodes.
  bool hubModeBoilerOn = false; // If true then remote call for heat is in progress.
//#if defined(USE_MODULE_FHT8VSIMPLE)
  bool needsToEavesdrop = false; // By default assume no need to eavesdrop.
//#endif
  if(hubMode)
    {
#if 0 && defined(USE_MODULE_FHT8VSIMPLE)   // ***** FIXME *******
    // Final poll to to cover up to end of previous minor loop.
    // Keep time from here to following SetupToEavesdropOnFHT8V() as short as possible to avoid missing remote calls.
//    FHT8VCallForHeatPoll();

    // Fetch and clear current pending sample house code calling for heat.
    const uint16_t hcRequest = FHT8VCallForHeatHeardGetAndClear();
    const bool heardIt = (hcRequest != ((uint16_t)~0));
    // Don't log call for hear if near overrun,
    // and leave any error queued for next time.
    if(getSubCycleTime() >= nearOverrunThreshold) { tooNearOverrun = true; }
    else
      {
      if(heardIt)
        {
//        DEBUG_SERIAL_TIMESTAMP();
//        DEBUG_SERIAL_PRINT(' ');
        serialPrintAndFlush(F("CfH ")); // Call for heat from 
        serialPrintAndFlush((hcRequest >> 8) & 0xff);
        serialPrintAndFlush(' ');
        serialPrintAndFlush(hcRequest & 0xff);
        serialPrintlnAndFlush();
        }
      else
        {
        // Check for error if nothing received.
        const uint8_t err = FHT8VLastRXErrGetAndClear();
        if(0 != err)
          {
          serialPrintAndFlush(F("!RXerr F"));
          serialPrintAndFlush(err);
          serialPrintlnAndFlush();
          }
        }
      }

    // Record call for heat, both to start boiler-on cycle and to defer need to listen again. 
    // Optimisation: may be able to stop RX if boiler is on for local demand (can measure local temp better: less self-heating).
    if(heardIt)
      {
      if(0 == boilerCountdownTicks)
        {
        if(getSubCycleTime() >= nearOverrunThreshold) { tooNearOverrun = true; }
        else { serialPrintlnAndFlush(F("RCfH1")); } // Remote call for heat on.
        }
      boilerCountdownTicks = getMinBoilerOnMinutes() * (60/MAIN_TICK_S);
      boilerNoCallM = 0; // No time has passed since the last call.
      }
    // Else count down towards boiler off.
    else if(boilerCountdownTicks > 0)
      {
      if(0 == --boilerCountdownTicks)
        {
        if(getSubCycleTime() >= nearOverrunThreshold) { tooNearOverrun = true; }
        else { serialPrintlnAndFlush(F("RCfH0")); } // Remote call for heat off
        }
      }
    // Else already off so count up quiet minutes...
    else if(second0 && (boilerNoCallM < (uint8_t)~0)) { ++boilerNoCallM; }         

    // Turn boiler output on or off in response to calls for heat.
    hubModeBoilerOn = (boilerCountdownTicks > 0);

    // If in stats hub mode then always listen; don't attempt to save power.
    if(inStatsHubMode())
      { needsToEavesdrop = true; }
    // If not running a local TRV, and thus without local temperature measurement problems from self-heating,
    // then just listen all the time for maximum simplicity and responsiveness at some cost in extra power consumption.
    // (At least as long as power is not running low for some reason.)
    else if(!localFHT8VTRVEnabled() && !batteryLow)
      { needsToEavesdrop = true; }
    // Try to avoid listening in the 'quiet' sensor minute in order to minimise noise and power consumption and self-heating.
    // Optimisation: if just heard a call need not listen on this next cycle.
    // Optimisation: if boiler timeout is a long time away (>> one FHT8V TX cycle, ~2 minutes excl quiet minute), then can avoid listening for now.
    //    Longish period without any RX listening may allow hub unit to cool and get better sample of local temperature if marginal.
    // Aim to listen in one stretch for greater than full FHT8V TX cycle of ~2m to avoid missing a call for heat.
    // MUST listen for all of final 2 mins of boiler-on to avoid missing TX (without forcing boiler over-run).
    else if((boilerCountdownTicks <= ((MAX_FHT8V_TX_CYCLE_HS+1)/(2*MAIN_TICK_S))) && // Don't miss a final TX that would keep the boiler on...
       (boilerCountdownTicks != 0)) // But don't force unit to listen/RX all the time if no recent call for heat.
      { needsToEavesdrop = true; }
    else if((!heardIt) &&
       (!minute0From4ForSensors) &&
       (boilerCountdownTicks <= (RX_REDUCE_MIN_M*(60/MAIN_TICK_S)))) // Listen eagerly for fresh calls for heat for last few minutes before turning boiler off.
      {
#if defined(RX_REDUCE_MAX_M) && defined(LOCAL_TRV)
      // Skip the minute before the 'quiet' minute also in very quiet mode to improve local temp measurement.
      // (Should still catch at least one TX per 4 minutes at worst.)
      needsToEavesdrop =
          ((boilerNoCallM <= RX_REDUCE_MAX_M) || (3 != (minuteCount & 3)));
#else
      needsToEavesdrop = true;
#endif
      }

#else
      needsToEavesdrop = true; // Listen if in hub mode.
#endif
    }
#endif












#if CONFIG_IMPLIES_MAY_NEED_CONTINUOUS_RX
  // Act on eavesdropping need, setting up or clearing down hooks as required.
  RFM23B.listen(needsToEavesdrop);
//#if defined(USE_MODULE_FHT8VSIMPLE)
  if(needsToEavesdrop)
    {
    // Ensure radio is in RX mode rather than standby, and possibly hook up interrupts if available (REV1 board).
//    const bool startedRX = SetupToEavesdropOnFHT8V(second0); // Start listening (if not already so). // ***FIXME: old world
#if 1 && defined(DEBUG)
    const uint8_t dropped = RFM23B.getRXMsgsDroppedRecent();
    static uint8_t oldDropped;
    if(dropped != oldDropped)
      {
      DEBUG_SERIAL_PRINT_FLASHSTRING("?DROPPED stats: ");
      DEBUG_SERIAL_PRINT(dropped);
      DEBUG_SERIAL_PRINTLN();
      oldDropped = dropped;
      }
#endif
#if 0 && defined(DEBUG)
    DEBUG_SERIAL_PRINT_FLASHSTRING("hub listen, on/cd ");
    DEBUG_SERIAL_PRINT(boilerCountdownTicks);
    DEBUG_SERIAL_PRINT_FLASHSTRING("t quiet ");
    DEBUG_SERIAL_PRINT(boilerNoCallM);
    DEBUG_SERIAL_PRINTLN_FLASHSTRING("m");
#endif
    }
//  else
//    {
//    // Power down and clear radio state (if currently eavesdropping).
//    StopEavesdropOnFHT8V(second0); // ***FIXME: old world
//    // Clear any RX state so that nothing stale is carried forward.
//    FHT8VCallForHeatHeardGetAndClear(); // ***FIXME: old world
//    }
//#endif
#endif


  // Set BOILER_OUT as appropriate for local and/or remote calls for heat.
  // FIXME: local valve-driven boiler on does not obey normal on/off run-time rules.
#if defined(ENABLE_BOILER_HUB)
  fastDigitalWrite(OUT_HEATCALL, ((hubModeBoilerOn || NominalRadValve.isControlledValveReallyOpen()) ? HIGH : LOW));
#elif defined(OUT_HEATCALL) // May not be available on all boards.
  fastDigitalWrite(OUT_HEATCALL, NominalRadValve.isControlledValveReallyOpen() ? HIGH : LOW);
#endif


  // Sleep in low-power mode (waiting for interrupts) until seconds roll.
  // NOTE: sleep at the top of the loop to minimise timing jitter/delay from Arduino background activity after loop() returns.
  // DHD20130425: waking up from sleep and getting to start processing below this block may take >10ms.
#if 0 && defined(DEBUG)
  DEBUG_SERIAL_PRINTLN_FLASHSTRING("*E"); // End-of-cycle sleep.
#endif
  // Ensure that serial I/O is off.
  powerDownSerial();
  // Power down most stuff (except radio for hub RX).
  minimisePowerWithoutSleep();
  uint_fast8_t newTLSD;
  while(TIME_LSD == (newTLSD = getSecondsLT()))
    {
//    nap15AndPoll(); // New world assuming that RX is required.
//#if defined(ENABLE_BOILER_HUB) && defined(USE_MODULE_FHT8VSIMPLE) // Deal with FHT8V eavesdropping if needed.
//    // Poll for RX of remote calls-for-heat if needed.
//    if(needsToEavesdrop) { nap30AndPoll(); continue; }
//#endif
//#if defined(USE_MODULE_RFM22RADIOSIMPLE) // Force radio to power-saving standby state if appropriate.
//    // Force radio to known-low-power state from time to time (not every time to avoid unnecessary SPI work, LED flicker, etc.)
//    if(batteryLow || second0) { RFM22ModeStandbyAndClearState(); } // FIXME: old world
//#endif
//    sleepUntilInt(); // Normal long minimal-power sleep until wake-up interrupt.

// If missing h/w interrupts for anything that needs rapid response
// then AVOID the lowest-power long sleep.
#if CONFIG_IMPLIES_MAY_NEED_CONTINUOUS_RX && !defined(PIN_RFM_NIRQ)
#define MUST_POLL_FREQUENTLY true
    if(MUST_POLL_FREQUENTLY && needsToEavesdrop)
#else
#define MUST_POLL_FREQUENTLY false
    if(false)
#endif
      {
      // No h/w interrupt wakeup on receipt of frame,
      // so can only sleep for a short time between explicit poll()s,
      // though allow wake on interrupt anyway to minimise loop timing jitter.
      nap(WDTO_15MS, true);
      }
    else
      {
      // Normal long minimal-power sleep until wake-up interrupt.
      // Rely on interrupt to force fall through to I/O poll() below.
      sleepUntilInt();
      }
    // Poll on wakeup in case some IO needs further processing now,
    // eg the above sleep or nap was terminated by an I/O interrupt.
    pollIO(true);
<<<<<<< HEAD
//    DEBUG_SERIAL_PRINTLN_FLASHSTRING("w"); // Wakeup.
=======
    DEBUG_SERIAL_PRINTLN_FLASHSTRING("w"); // Wakeup.
>>>>>>> b57f8988

    // FIXME: disperse this elsewhere...
    while(0 != RFM23B.getRXMsgsQueued())
      {
      uint8_t buf[65];
      const uint8_t msglen = RFM23B.getRXMsg(buf, sizeof(buf));
      const bool neededWaking = powerUpSerialIfDisabled();
      OTRadioLink::dumpRXMsg(buf, msglen);
      Serial.flush();
      if(neededWaking) { powerDownSerial(); }
      }

    }
  TIME_LSD = newTLSD;
#if 1 && defined(DEBUG)
  DEBUG_SERIAL_PRINTLN_FLASHSTRING("*S"); // Start-of-cycle wake.
#endif

//#if defined(ENABLE_BOILER_HUB) && defined(USE_MODULE_FHT8VSIMPLE) // Deal with FHT8V eavesdropping if needed.
//  // Check RSSI...
//  if(needsToEavesdrop)
//    {
////    const uint8_t rssi = RFM22RSSI();
//    const uint8_t rssi = RFM23.getRSSI();
//    static uint8_t lastRSSI;
//    if((rssi > 0) && (lastRSSI != rssi))
//      {
//      lastRSSI = rssi;
//      addEntropyToPool(rssi, 0); // Probably some real entropy but don't assume it.
//#if 0 && defined(DEBUG)
//      DEBUG_SERIAL_PRINT_FLASHSTRING("RSSI=");
//      DEBUG_SERIAL_PRINT(rssi);
//      DEBUG_SERIAL_PRINTLN();
//#endif
//      }
//    }
//#endif

#if 0 && defined(DEBUG) // Show CPU cycles.
  DEBUG_SERIAL_PRINT('C');
  DEBUG_SERIAL_PRINT(cycleCountCPU());
  DEBUG_SERIAL_PRINTLN();
#endif


  // START LOOP BODY
  // ===============


  // Warn if too near overrun before.
  if(tooNearOverrun) { serialPrintlnAndFlush(F("?near overrun")); }


  // Get current power supply voltage.
#if 0 && defined(DEBUG)
  DEBUG_SERIAL_PRINT_FLASHSTRING("Vcc: ");
  DEBUG_SERIAL_PRINT(Supply_mV.read());
  DEBUG_SERIAL_PRINTLN_FLASHSTRING("mV");
#endif

  // Dump port status re interrupt handling.
#if 0 && defined(DEBUG)
  DEBUG_SERIAL_PRINT_FLASHSTRING("PORTS: D=");
  DEBUG_SERIAL_PRINTFMT(prevStatePD, HEX);
  DEBUG_SERIAL_PRINTLN();
#endif





#if defined(USE_MODULE_FHT8VSIMPLE)
  // Try for double TX for more robust conversation with valve unless:
  //   * battery is low
  //   * the valve is not required to be wide open (ie a reasonable temperature is currently being maintained).
  //   * this is a hub and has to listen as much as possible
  // to conserve battery and bandwidth.
  const bool doubleTXForFTH8V = !conserveBattery && !hubMode && (NominalRadValve.get() >= 50);
  // FHT8V is highest priority and runs first.
  // ---------- HALF SECOND #0 -----------
  bool useExtraFHT8VTXSlots = localFHT8VTRVEnabled() && FHT8VPollSyncAndTX_First(doubleTXForFTH8V); // Time for extra TX before UI.
//  if(useExtraFHT8VTXSlots) { DEBUG_SERIAL_PRINTLN_FLASHSTRING("ES@0"); }
#endif


  // High-priority UI handing, every other/even second.
  // Show status if the user changed something significant.
  // Must take ~300ms or less so as not to run over into next half second if two TXs are done.
  bool recompute = false; // Set true an extra recompute of target temperature should be done.
#if !defined(TWO_S_TICK_RTC_SUPPORT)
  if(0 == (TIME_LSD & 1))
#endif
    {
    if(tickUI(TIME_LSD))
      {
      showStatus = true;
      recompute = true;
      }
    }

  if(recompute || veryRecentUIControlUse())
    {
    // Force immediate recompute of target temperature for (UI) responsiveness.
    NominalRadValve.computeTargetTemperature();
    }


#if defined(USE_MODULE_FHT8VSIMPLE)
  if(useExtraFHT8VTXSlots)
    {
    // Time for extra TX before other actions, but don't bother if minimising power in frost mode.
    // ---------- HALF SECOND #1 -----------
    useExtraFHT8VTXSlots = localFHT8VTRVEnabled() && FHT8VPollSyncAndTX_Next(doubleTXForFTH8V); 
//    if(useExtraFHT8VTXSlots) { DEBUG_SERIAL_PRINTLN_FLASHSTRING("ES@1"); }
    }
#endif




  // DO SCHEDULING

  // Once-per-minute tasks: all must take << 0.3s.
  // Run tasks spread throughout the minute to be as kind to batteries (etc) as possible.
  // Only when runAll is true run less-critical tasks that be skipped sometimes when particularly conserving energy.
  // TODO: coordinate temperature reading with time when radio and other heat-generating items are off for more accurate readings.
  // TODO: ensure only take ambient light reading at times when all LEDs are off.
  const bool runAll = (!conserveBattery) || minute0From4ForSensors;

#if defined(DONT_RANDOMISE_MINUTE_CYCLE)
  static uint8_t localTicks = XXX;
#if defined(TWO_S_TICK_RTC_SUPPORT)
  localTicks += 2;
#else
  localTicks += 1;
#endif
  if(localTicks >= 60) { localTicks = 0; }
  switch(localTicks) // With TWO_S_TICK_RTC_SUPPORT only even seconds are available.
#else
  switch(TIME_LSD) // With TWO_S_TICK_RTC_SUPPORT only even seconds are available.
#endif
    {
    case 0:
      {
      // Tasks that must be run every minute.
      ++minuteCount;
      checkUserSchedule(); // Force to user's programmed settings, if any, at the correct time.
      // Ensure that the RTC has been persisted promptly when necessary.
      persistRTC();
      break;
      }

    // Churn/reseed PRNG(s) a little to improve unpredictability in use: should be lightweight.
    case 2: { if(runAll) { seedRNG8(minuteCount ^ cycleCountCPU() ^ (uint8_t)Supply_mV.get(), _getSubCycleTime() ^ AmbLight.get(), (uint8_t)TemperatureC16.get()); } break; }
    // Force read of supply/battery voltage; measure and recompute status (etc) less often when already thought to be low, eg when conserving.
    case 4: { if(runAll) { Supply_mV.read(); } break; }

    // Regular transmission of stats if NOT driving a local valve (else stats can be piggybacked onto that).
    case 10:
      {
      if(!enableTrailingStatsPayload()) { break; } // Not allowed to send stuff like this.
#if defined(USE_MODULE_FHT8VSIMPLE)
      // Avoid transmit conflict with FS20; just drop the slot.
      // We should possibly choose between this and piggybacking stats to avoid busting duty-cycle rules.
      if(localFHT8VTRVEnabled() && useExtraFHT8VTXSlots) { break; }
#endif

      // Generally only attempt stats TX in the minute after all sensors should have been polled (so that readings are fresh).
      if(minute1From4AfterSensors ||
        (!batteryLow && (0 == (0x24 & randRNG8())))) // Occasional additional TX when not conserving power.
        {
        pollIO(); // Deal with any pending I/O.
        // Sleep randomly up to 128ms to spread transmissions and thus help avoid collisions.
        sleepLowPowerLessThanMs(1 + (randRNG8() & 0x7f));
        pollIO(); // Deal with any pending I/O.
        // Send it!
        // Try for double TX for extra robustness unless:
        //   * this is a speculative 'extra' TX
        //   * battery is low
        //   * this node is a hub so needs to listen as much as possible
        // This doesn't generally/always need to send binary/both formats
        // if this is controlling a local FHT8V on which the binary stats can be piggybacked.
        // Ie, if doesn't have a local TRV then it must send binary some of the time.
        const bool doBinary = !localFHT8VTRVEnabled() && randRNG8NextBoolean();
        bareStatsTX(hubMode, minute1From4AfterSensors && !batteryLow && !hubMode && ss1.changedValue(), doBinary);
        }
      break;
      }


// SENSOR READ AND STATS
//
// All external sensor reads should be in the second half of the minute (>32) if possible.
// This is to have them as close to stats collection at the end of the minute as possible,
// and to allow randmisation of the start-up cycle position in the first 32s to help avoid inter-unit collisions.
// Also all sources of noise, self-heating, etc, may be turned off for the 'sensor read minute'
// and thus will have diminished by this point.

#ifdef ENABLE_VOICE_SENSOR
    // Poll voice detection sensor at a fixed rate.
    case 46: { Voice.read(); break; }
#endif

#ifdef TEMP_POT_AVAILABLE
    // Sample the user-selected WARM temperature target at a fixed rate.
    // This allows the unit to stay reasonably responsive to adjusting the temperature dial.
    case 48: { TempPot.read(); break; }
#endif

    // Read all environmental inputs, late in the cycle.
#ifdef HUMIDITY_SENSOR_SUPPORT
    // Sample humidity.
    case 50: { if(runAll) { RelHumidity.read(); } break; }
#endif

    // Poll ambient light level at a fixed rate.
    // This allows the unit to respond consistently to (eg) switching lights on (eg TODO-388).
    case 52: { AmbLight.read(); break; }

    // At a hub, sample temperature regularly as late as possible in the minute just before recomputing valve position.
    // Force a regular read to make stats such as rate-of-change simple and to minimise lag.
    // TODO: optimise to reduce power consumption when not calling for heat.
    // TODO: optimise to reduce self-heating jitter when in hub/listen/RX mode.
    case 54: { TemperatureC16.read(); break; }
//    // A regular (slow) read is forced if filtering is on to reduce jitter in the results.
//    case 54: { if((hubMode || TemperatureC16.isFilteringOn()) ? minute0From4ForSensors : runAll) { TemperatureC16.read(); } break; }

    // Compute targets and heat demand based on environmental inputs and occupancy.
    // This should happen as soon after the latest readings as possible (temperature especially).
    case 56:
      {
#ifdef OCCUPANCY_SUPPORT
      // Update occupancy status (fresh for target recomputation) at a fixed rate.
      Occupancy.read();
#endif

      // Recompute target, valve position and call for heat, etc.
      // Should be called once per minute to work correctly.
      NominalRadValve.read();

#if defined(USE_MODULE_FHT8VSIMPLE)
      // If there was a change in target valve position,
      // or periodically in the minute after all sensors should have been read,
      // precompute some or all of any outgoing frame/stats/etc ready for the next transmission.
      if(NominalRadValve.isValveMoved() ||
         (minute1From4AfterSensors && enableTrailingStatsPayload()))
        {
        if(localFHT8VTRVEnabled()) { FHT8VCreateValveSetCmdFrame(); }
        }
#endif

#if defined(ENABLE_BOILER_HUB)
      // Track how long since remote call for heat last heard.
      if(hubMode)
        {
        if(boilerCountdownTicks != 0)
          {
#if 1 && defined(DEBUG)
          DEBUG_SERIAL_PRINT_FLASHSTRING("Boiler on, s: ");
          DEBUG_SERIAL_PRINT(boilerCountdownTicks * MAIN_TICK_S);
          DEBUG_SERIAL_PRINTLN();
#endif
          }
        }
#endif

      // Show current status if appropriate.
      if(runAll) { showStatus = true; }
      break;
      }

    // Stats samples; should never be missed.
    case 58:
      {
      // Take full stats sample as near the end of the hour as reasonably possible (without danger of overrun),
      // and with other optional non-full samples evenly spaced throughout the hour (if not low on battery).
      // A small even number of samples (or 1 sample) is probably most efficient; the system supports 2 max as of 20150329.
      if(minute0From4ForSensors) // Use lowest-noise samples just taken in the special 0 minute out of each 4.
        {
        const uint_least8_t mm = getMinutesLT();
        switch(mm)
          {
          case 26: case 27: case 28: case 29:
            { if(!batteryLow) { sampleStats(false); } break; } // Skip sub-samples if short of energy.
          case 56: case 57: case 58: case 59:
            { sampleStats(true); break; } // Always take the full sample at the end of each hour.
          }
        }
      break;
      }
    }

#if defined(USE_MODULE_FHT8VSIMPLE) && defined(TWO_S_TICK_RTC_SUPPORT)
  if(useExtraFHT8VTXSlots)
    {
    // ---------- HALF SECOND #2 -----------
    useExtraFHT8VTXSlots = localFHT8VTRVEnabled() && FHT8VPollSyncAndTX_Next(doubleTXForFTH8V); 
//    if(useExtraFHT8VTXSlots) { DEBUG_SERIAL_PRINTLN_FLASHSTRING("ES@2"); }
    }
#endif

  // Generate periodic status reports.
  if(showStatus) { serialStatusReport(); }

#if defined(USE_MODULE_FHT8VSIMPLE) && defined(TWO_S_TICK_RTC_SUPPORT)
  if(useExtraFHT8VTXSlots)
    {
    // ---------- HALF SECOND #3 -----------
    useExtraFHT8VTXSlots = localFHT8VTRVEnabled() && FHT8VPollSyncAndTX_Next(doubleTXForFTH8V); 
//    if(useExtraFHT8VTXSlots) { DEBUG_SERIAL_PRINTLN_FLASHSTRING("ES@3"); }
    }
#endif

  // Command-Line Interface (CLI) polling.
  // If a reasonable chunk of the minor cycle remains after all other work is done
  // AND the CLI is / should be active OR a status line has just been output
  // then poll/prompt the user for input
  // using a timeout which should safely avoid overrun, ie missing the next basic tick,
  // and which should also allow some energy-saving sleep.
#if 1 && defined(SUPPORT_CLI)
  const bool humanCLIUse = isCLIActive(); // Keeping CLI active for human interaction rather than for automated interaction.
  if(showStatus || humanCLIUse)
    {
    const uint8_t sct = getSubCycleTime();
    const uint8_t listenTime = max(GSCT_MAX/16, CLI_POLL_MIN_SCT);
    if(sct < (GSCT_MAX - 2*listenTime))
      // Don't listen beyond the last 16th of the cycle,
      // or a minimal time if only prodding for interaction with automated front-end,
      // as listening for UART RX uses lots of power.
      { pollCLI(humanCLIUse ? (GSCT_MAX-listenTime) : (sct+CLI_POLL_MIN_SCT)); }
    }
#endif



#if 0 && defined(DEBUG)
  const int tDone = getSubCycleTime();
  if(tDone > 1) // Ignore for trivial 1-click time.
    {
    DEBUG_SERIAL_PRINT_FLASHSTRING("done in "); // Indicates what fraction of available loop time was used / 256.
    DEBUG_SERIAL_PRINT(tDone);
    DEBUG_SERIAL_PRINT_FLASHSTRING(" @ ");
    DEBUG_SERIAL_TIMESTAMP();
    DEBUG_SERIAL_PRINTLN();
    }
#endif

  // Detect and handle (actual or near) overrun, if it happens, though it should not.
  if(TIME_LSD != getSecondsLT())
    {
    // Increment the overrun counter (stored inverted, so 0xff initialised => 0 overruns).
    const uint8_t orc = 1 + ~eeprom_read_byte((uint8_t *)EE_START_OVERRUN_COUNTER);
    eeprom_smart_update_byte((uint8_t *)EE_START_OVERRUN_COUNTER, ~orc);
#if 1 && defined(DEBUG)
    DEBUG_SERIAL_PRINTLN_FLASHSTRING("!ERROR: loop overrun");
//    DEBUG_SERIAL_PRINT(orc);
//    DEBUG_SERIAL_PRINTLN();
#endif
#if defined(USE_MODULE_FHT8VSIMPLE)
    FHT8VSyncAndTXReset(); // Assume that sync with valve may have been lost, so re-sync.
#endif
    TIME_LSD = getSecondsLT(); // Prepare to sleep until start of next full minor cycle.
    }
#if 0 && defined(DEBUG) // Expect to pick up near overrun at start of next loop.
  else if(getSubCycleTime() >= nearOverrunThreshold)
    {
    DEBUG_SERIAL_PRINTLN_FLASHSTRING("?O"); // Near overrun.  Note 2ms/char to send...
    }
#endif
  }
<|MERGE_RESOLUTION|>--- conflicted
+++ resolved
@@ -1587,17 +1587,20 @@
   // when everything else is set up and ready.
   // Attempt to maximise chance of reception with a double TX.
   // Assume not in hub mode yet.
-  // Send all possible formats.
+  // Send all possible formats, binary first (assumed complete in one message).
   bareStatsTX(false, true, true);
-  // Send stats repeatedly until all values pushed out (no 'changed' values unsent).
+  // Send JSON stats repeatedly until all values pushed out (no 'changed' values unsent).
   do
     {
     nap(WDTO_120MS); // Sleep long enough for receiver to have a chance to process previous TX.
+#if 1 && defined(DEBUG)
+  DEBUG_SERIAL_PRINTLN_FLASHSTRING(" TX...");
+#endif
     bareStatsTX(false, true, false);
     } while(ss1.changedValue());
 
 #if 1 && defined(DEBUG)
-  DEBUG_SERIAL_PRINTLN_FLASHSTRING("initial stats sent");
+  DEBUG_SERIAL_PRINTLN_FLASHSTRING("setup stats sent");
 #endif
 
 #if defined(LOCAL_TRV) && defined(DIRECT_MOTOR_DRIVE_V1)
@@ -1644,10 +1647,6 @@
   if((changes & RFM23B_INT_MASK) && !(pins & RFM23B_INT_MASK))
     { RFM23B.handleInterruptSimple(); }
 #endif
-<<<<<<< HEAD
-=======
-
->>>>>>> b57f8988
   }
 #endif
 
@@ -1965,9 +1964,9 @@
 //  else
 //    {
 //    // Power down and clear radio state (if currently eavesdropping).
-//    StopEavesdropOnFHT8V(second0); // ***FIXME: old world
+//    StopEavesdropOnFHT8V(second0); // ***FIXME: old world!
 //    // Clear any RX state so that nothing stale is carried forward.
-//    FHT8VCallForHeatHeardGetAndClear(); // ***FIXME: old world
+//    FHT8VCallForHeatHeardGetAndClear(); // ***FIXME: old world!
 //    }
 //#endif
 #endif
@@ -2030,11 +2029,7 @@
     // Poll on wakeup in case some IO needs further processing now,
     // eg the above sleep or nap was terminated by an I/O interrupt.
     pollIO(true);
-<<<<<<< HEAD
 //    DEBUG_SERIAL_PRINTLN_FLASHSTRING("w"); // Wakeup.
-=======
-    DEBUG_SERIAL_PRINTLN_FLASHSTRING("w"); // Wakeup.
->>>>>>> b57f8988
 
     // FIXME: disperse this elsewhere...
     while(0 != RFM23B.getRXMsgsQueued())

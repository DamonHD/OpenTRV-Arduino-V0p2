--- conflicted
+++ resolved
@@ -997,8 +997,6 @@
 // Singleton implementation for entire node.
 SimpleSlaveRadValve NominalRadValve;
 
-<<<<<<< HEAD
-
 // Set new value.
 // Ignores invalid values.
 bool SimpleSlaveRadValve::set(const uint8_t newValue)
@@ -1030,8 +1028,6 @@
   return(value);
   }
 
-=======
->>>>>>> e0a0f219
 // Returns true if (re)calibrating/(re)initialising/(re)syncing.
 // The target valve position is not lost while this is true.
 // By default there is no recalibration step.
@@ -2335,10 +2331,8 @@
       // If there was a change in target valve position,
       // or periodically in the minute after all sensors should have been read,
       // precompute some or all of any outgoing frame/stats/etc ready for the next transmission.
-#ifdef LOCAL_TRV // Be smart if using local control (and battery powered?); slave can do it every time.
       if(NominalRadValve.isValveMoved() ||
          (minute1From4AfterSensors && enableTrailingStatsPayload()))
-#endif
         {
         if(localFHT8VTRVEnabled()) { FHT8VCreateValveSetCmdFrame(NominalRadValve); }
         }

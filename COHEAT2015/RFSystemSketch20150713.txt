--- conflicted
+++ resolved
@@ -6,17 +6,10 @@
 
     1-to-1, bidirectional, serial/USB.
 
-<<<<<<< HEAD
     RPi sends CLI commands (including text-encoded '?') commands to the hub.
     RPi receives status and decoded messages (including text-encoded '!' and '*') from the hub.
 
  2) Link between REV2 'hub' and REV9 'relay'.
-=======
-    RPi sends CLI commands (including encapsulated '?') commands to REV2/hub.
-    RPi receives status and decoded messages (including '!' and '*') from REV2/hub.
-
- 2) Link between REV2 and REV9 'relay'.
->>>>>>> 642b473b
  
     1-to-many, bidirectional, FS20 carrier (868.35MHz, OOK, 5kbps) custom protocol (not FS20).
 
@@ -26,17 +19,10 @@
 
     The relay will ignore all inbound messages except those with its house code and in custom format.
 
-<<<<<<< HEAD
     The hub sends '?' messages to the relay to poll it and set state (expecting '*' sync responses with data).
     The hub receives '!' and '*' messages from the relay, the '!' being an async alert.
 
  3) Link between REV9 'relay' and FHT8V valve driver.
-=======
-    REV9/relay sends '!' and '*' messages to REV2/hub.
-    REV9/relay receives '?' messages from REV2/hub.
-
- 3) Link between REV9 and FHT8V valve.
->>>>>>> 642b473b
  
     1-to-1, unidirectional (FHT8V is RX only), FS20 (868.35MHz, OOK).
 
@@ -54,4 +40,4 @@
   c) The second byte will be a length byte (nn) of the rest of the frame excluding CRC.
   d) nn bytes of data will follow of which the first two bytes will be the house code.
   e) The 7-bit CRC will follow, arranged to never be 0x00 or 0xff.
-  f) For the secure forms the message type and length and the house code will be part of the authenticated data.+  f) For the secure forms the message type and length and the house code will be part of the authenticated data.

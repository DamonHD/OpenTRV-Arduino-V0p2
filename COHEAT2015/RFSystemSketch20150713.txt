Notes to go with RFSystemSketch20150713.odp.

Links as numbered on diagram and traffic on them.

 1) Link between RPi and REV2 'hub'.

    1-to-1, bidirectional, serial/USB.

 2) Link between REV2 and REV9 'relay'.
 
    1-to-many, bidirectional, FS20 carrier (868.35MHz, OOK, 5kbps) custom protocol (not FS20),

 3) Link between REV9 and FHT8V valve.
 
    1-to-1, unidirectional (FHT8V is RX only), FS20 (868.35MHz, OOK).
<<<<<<< HEAD



For (2) and (3), in part to be compatible with existing custom use of FS20 carrier, the following will hold:

  a) The first byte will be one of '!', '?' or '*' to indicate the message type for the initial forms.
  b) The first byte will later be one of '!', '?' or '*' ORed with '0x80' to indicate a secure message variant.
  c) The second byte will be a length byte (nn) of the rest of the frame excluding CRC.
  d) nn bytes of data will follow of which the first two bytes will be the house code.
  e) The 7-bit CRC will follow.
  f) For the secure forms the message type and length and the house code will be part of the authenticated data.
=======
>>>>>>> e6188148
<|MERGE_RESOLUTION|>--- conflicted
+++ resolved
@@ -13,8 +13,6 @@
  3) Link between REV9 and FHT8V valve.
  
     1-to-1, unidirectional (FHT8V is RX only), FS20 (868.35MHz, OOK).
-<<<<<<< HEAD
-
 
 
 For (2) and (3), in part to be compatible with existing custom use of FS20 carrier, the following will hold:
@@ -25,5 +23,3 @@
   d) nn bytes of data will follow of which the first two bytes will be the house code.
   e) The 7-bit CRC will follow.
   f) For the secure forms the message type and length and the house code will be part of the authenticated data.
-=======
->>>>>>> e6188148

/*
The OpenTRV project licenses this file to you
under the Apache Licence, Version 2.0 (the "Licence");
you may not use this file except in compliance
with the Licence. You may obtain a copy of the Licence at

http://www.apache.org/licenses/LICENSE-2.0

Unless required by applicable law or agreed to in writing,
software distributed under the Licence is distributed on an
"AS IS" BASIS, WITHOUT WARRANTIES OR CONDITIONS OF ANY
KIND, either express or implied. See the Licence for the
specific language governing permissions and limitations
under the Licence.

Author(s) / Copyright (s): Damon Hart-Davis 2013--2015
*/


#include <assert.h>
#include <avr/wdt.h>
#include <util/crc16.h>

#include <Wire.h>
#include <OTV0p2Base.h> // Underlying hardware support definitions.

#include "Power_Management.h"

#include "Radio.h"
#include "Serial_IO.h"


#ifdef WAKEUP_32768HZ_XTAL
static void timer2XtalIntSetup()
 {
  // Set up TIMER2 to wake CPU out of sleep regularly using external 32768Hz crystal.
  // See http://www.atmel.com/Images/doc2505.pdf
  TCCR2A = 0x00;

#if defined(HALF_SECOND_RTC_SUPPORT)
  TCCR2B = (1<<CS22); // Set CLK/64 for overflow interrupt every 0.5s.
#elif defined(V0P2BASE_TWO_S_TICK_RTC_SUPPORT)
  TCCR2B = (1<<CS22)|(1<<CS21); // Set CLK/128 for overflow interrupt every 2s.
#else
  TCCR2B = (1<<CS22)|(1<<CS20); // Set CLK/128 for overflow interrupt every 1s.
#endif
  //TCCR2B = (1<<CS22)|(1<<CS21)|(1<<CS20); // Set CLK/1024 for overflow interrupt every 8s (slowest possible).

  ASSR = (1<<AS2); // Enable asynchronous operation.
  TIMSK2 = (1<<TOIE2); // Enable the timer 2 interrupt.
  }
#endif

// Call from setup() to turn off unused modules, set up timers and interrupts, etc.
// I/O pin setting is not done here.
void powerSetup()
  {
#ifdef DEBUG
  assert(OTV0P2BASE::DEFAULT_CPU_PRESCALE == clock_prescale_get()); // Verify that CPU prescaling is as expected.
#endif

  // Do normal gentle switch off, including analogue module/control in correct order.
  minimisePowerWithoutSleep();

  // Brutally force off all modules, then re-enable explicitly below any still needed.
  power_all_disable(); 

#if !defined(DONT_USE_TIMER0)
  power_timer0_enable(); // Turning timer 0 off messes up some standard Arduino support such as delay() and millis().
#endif
  
#if defined(WAKEUP_32768HZ_XTAL)
  power_timer2_enable();
  timer2XtalIntSetup();
#endif
  }


// Selectively turn off all modules that need not run continuously so as to minimise power without sleeping.
// Suitable for start-up and for belt-and-braces use before main sleep on each cycle,
// to ensure that nothing power-hungry is accidentally left on.
// Any module that may need to run all the time should not be turned off here.
// May be called from panic(), so do not be too clever.
// Does NOT attempt to power down the radio, eg in case that needs to be left in RX mode.
// Does NOT attempt to power down the hardware serial/UART.
void minimisePowerWithoutSleep()
  {
  // Disable the watchdog timer.
  wdt_disable();

  // Ensure that external peripherals are powered down.
  OTV0P2BASE::power_intermittent_peripherals_disable();

  // Turn off analogue stuff that eats power.
  ADCSRA = 0; // Do before power_[adc|all]_disable() to avoid freezing the ADC in an active state!
  ACSR = (1<<ACD); // Disable the analog comparator.
  DIDR0 = 0x3F; // Disable digital input buffers on all ADC0-ADC5 pins.
    // More subtle approach possible...
    //  // Turn off the digital input buffers on analogue inputs in use as such
    //  // so as to reduce power consumption with mid-supply input voltages.
    //  DIDR0 = 0
    //#if defined(TEMP_POT_AIN)
    //    | (1 << TEMP_POT_AIN)
    //#endif
    //#if defined(LDR_SENSOR_AIN)
    //    | (1 << LDR_SENSOR_AIN)
    //#endif
    //    ;
  DIDR1 = (1<<AIN1D)|(1<<AIN0D); // Disable digital input buffer on AIN1/0.
  power_adc_disable();

  // Ensure that SPI is powered down.
  OTV0P2BASE::powerDownSPI();

  // Ensure that TWI is powered down.
  OTV0P2BASE::powerDownTWI();

  // TIMERS
  // See: http://letsmakerobots.com/node/28278
  //   * For Arduino timer0 is used for the timer functions such as delay(), millis() and micros().
  //   * Servo Library uses timer1 (on UNO).
  //   * tone() function uses at least timer2.
  // Note that timer 0 in normal use sometimes seems to eat a lot of power.

#if defined(DONT_USE_TIMER0)
  power_timer0_disable();
#endif

  power_timer1_disable();

#ifndef WAKEUP_32768HZ_XTAL
  power_timer2_disable();
#endif
  }



// Call this to productively burn tens to hundreds of CPU cycles, and poll I/O, eg in a busy-wait loop.
// This may churn PRNGs or gather entropy for example.
// This call should typically take << 1ms at 1MHz CPU.
// Does not change CPU clock speeds, mess with interrupts (other than possible brief blocking), or sleep.
// May capture some entropy in secure and non-secure PRNGs.
void burnHundredsOfCyclesProductivelyAndPoll()
  {
  if(pollIO()) { OTV0P2BASE::seedRNG8(OTV0P2BASE::getCPUCycleCount(), 37 /* _watchdogFired */, OTV0P2BASE::_getSubCycleTime()); }
  else { OTV0P2BASE::captureEntropy1(); }
  }

// Sleep in reasonably low-power mode until specified target subcycle time.
// Returns true if OK, false if specified time already passed or significantly missed (eg by more than one tick).
// May use a combination of techniques to hit the required time.
// Requesting a sleep until at or near the end of the cycle risks overrun and may be unwise.
// Using this to sleep less then 2 ticks may prove unreliable as the RTC rolls on underneath...
// This is NOT intended to be used to sleep over the end of a minor cycle.
// May poll I/O.
bool sleepUntilSubCycleTime(const uint8_t sleepUntil)
  {
  for( ; ; )
    {
    const uint8_t now = OTV0P2BASE::getSubCycleTime();
    if(now == sleepUntil) { return(true); } // Done it!
    if(now > sleepUntil) { return(false); } // Too late...

    // Compute time left to sleep.
    // It is easy to sleep a bit more later if necessary, but oversleeping is bad.
    const uint8_t ticksLeft = sleepUntil - now;
    // Deal with shortest sleep specially to avoid missing target from overheads...
    if(1 == ticksLeft)
      {
      // Take a very short sleep, much less than half a tick,
      // eg as may be some way into this tick already.
      //burnHundredsOfCyclesProductively();
      OTV0P2BASE::sleepLowPowerLessThanMs(1);
      continue;
      }

    // Compute remaining time in milliseconds, rounded down...
    const uint16_t msLeft = ((uint16_t)OTV0P2BASE::SUBCYCLE_TICK_MS_RD) * ticksLeft;

    // If comfortably in the area of nap()s then use one of them for improved energy savings.
    // Allow for nap() to overrun a little as its timing can vary with temperature and supply voltage,
    // and the bulk of energy savings should still be available without pushing the timing to the wire.
    // Note that during nap() timer0 should be stopped and thus not cause premature wakeup (from overflow interrupt).
    if(msLeft >= 20)
      {
      if(msLeft >= 80)
        {
        if(msLeft >= 333)
          {
          ::OTV0P2BASE::nap(WDTO_250MS); // Nominal 250ms sleep.
          continue;
          }
        ::OTV0P2BASE::nap(WDTO_60MS); // Nominal 60ms sleep.
        continue;
        }
      ::OTV0P2BASE::nap(WDTO_15MS); // Nominal 15ms sleep.
      continue;
      }

    // Use low-power CPU sleep for residual time, but being very careful not to over-sleep.
    // Aim to sleep somewhat under residual time, eg to allow for overheads, interrupts, and other slippages.
    // Assumed to be > 1 else would have been special-cased above.
    // Assumed to be << 1s else a nap() would have been used above.
#ifdef DEBUG
    if((msLeft < 2) || (msLeft > 1000)) { panic(); }
#endif
    OTV0P2BASE::sleepLowPowerLessThanMs(msLeft - 1);
    }
  }


<<<<<<< HEAD
// Singleton implementation/instance.
OTV0P2BASE::SupplyVoltageCentiVolts Supply_cV;

=======
//// Enable power to intermittent peripherals.
////   * waitUntilStable  wait long enough (and maybe test) for I/O power to become stable.
//// Waiting for stable may only be necessary for those items hung from IO_POWER cap;
//// items powered direct from IO_POWER_UP may need no such wait.
////
//// Switches the digital line to high then output (to avoid ever *discharging* the output cap).
//// Note that with 100nF cap, and 330R (or lower) resistor from the output pin,
//// then 1ms delay should be plenty for the voltage on the cap to settle.
//void power_intermittent_peripherals_enable(bool waitUntilStable)
//  {
//  fastDigitalWrite(IO_POWER_UP, HIGH);
//  pinMode(IO_POWER_UP, OUTPUT);
//  // If requested, wait long enough that I/O peripheral power should be stable.
//  // Wait in a relatively low-power way...
//  if(waitUntilStable) { OTV0P2BASE::sleepLowPowerMs(1); }
//  }
//
//// Disable/remove power to intermittent peripherals.
//// Switches the digital line to input with no pull-up (ie high-Z).
//// There should be some sort of load to stop this floating.
//void power_intermittent_peripherals_disable()
//  {
//  pinMode(IO_POWER_UP, INPUT);
//  }


// Singleton implementation/instance.
OTV0P2BASE::SupplyVoltageCentiVolts Supply_cV;


//// Get approximate internal temperature in nominal C/16.
//// Only accurate to +/- 10C uncalibrated.
//// May set sleep mode to SLEEP_MODE_ADC, and disables sleep on exit.
//int readInternalTemperatureC16()
//  {
//  // Measure internal temperature sensor against internal voltage source.
//  // Response is ~1mv/C with 0C at ~289mV according to the data sheet.
//  const uint16_t raw = OTV0P2BASE::_analogueNoiseReducedReadM(_BV(REFS1) | _BV(REFS0) | _BV(MUX3), 1);
//#if 0 && defined(DEBUG)
//  DEBUG_SERIAL_PRINT_FLASHSTRING("Int temp raw: ");
//  DEBUG_SERIAL_PRINT(raw);
//  DEBUG_SERIAL_PRINTLN_FLASHSTRING("");
//#endif
//  //const int degC = (raw - 328) ; // Crude fast adjustment for one sensor at ~20C (DHD20130429).
//  const int degC = ((((int)raw) - 324) * 210) >> 4; // Slightly less crude adjustment, see http://playground.arduino.cc//Main/InternalTemperatureSensor
//  return(degC);
//  }


//// If TWI (I2C) was disabled, power it up, do Wire.begin(), and return true.
//// If already powered up then do nothing other than return false.
//// If this returns true then a matching powerDownRWI() may be advisable.
//bool powerUpTWIIfDisabled()
//  {
//  if(!(PRR & _BV(PRTWI))) { return(false); }
//
//  PRR &= ~_BV(PRTWI); // Enable TWI power.
//  TWCR |= _BV(TWEN); // Enable TWI.
//  Wire.begin(); // Set it going.
//  // TODO: reset TWBR and prescaler for our low CPU frequency     (TWBR = ((F_CPU / TWI_FREQ) - 16) / 2 gives -3!)
//#if F_CPU <= 1000000
//  TWBR = 0; // Implies SCL freq of F_CPU / (16 + 2 * TBWR * PRESC) = 62.5kHz @ F_CPU==1MHz and PRESC==1 (from Wire/TWI code).
//#endif
//  return(true);
//  }
//
//// Power down TWI (I2C).
//void powerDownTWI()
//  {
//  TWCR &= ~_BV(TWEN); // Disable TWI.
//  PRR |= _BV(PRTWI); // Disable TWI power.
//
//  // De-activate internal pullups for TWI especially if powering down all TWI devices.
//  //digitalWrite(SDA, 0);
//  //digitalWrite(SCL, 0);
//
//  // Convert to hi-Z inputs.
//  //pinMode(SDA, INPUT);
//  //pinMode(SCL, INPUT);
//  }




>>>>>>> 138ca186

/*
 Power log.
 Basic CPU 1MHz (8MHz RC clock prescaled) + 32768Hz clock running timer 2 async.
 Current draw measured across 100R in Vcc supply on 200mV scale (0.1mV, ie ulp, = 1uA).
 Initially using a 1Hz wake-up from timer 2; later at 0.5Hz.
 USB disconnected for all power measurements unless otherwise stated.
 2013/04/21 11:50 ~5uA@5V in 'frost' mode (no LED flash). USB disconnected (else ~55uA). Using sleepLowPowerLoopsMinCPUSpeed(), ie min CPU speed in wait.
 2013/04/21 15:37 ~4uA@5V,1uA@2.8V in 'frost' mode (no LED flash) using WDT xxxPause(). USB disconnected (else ~55uA).  Possibly less distinct flash lengths.
 2013/04/21 15:37 ~1.5uA@2.6V with readAmbientLight() being called once per second.
 2013/04/25 09:44 Takes ~24--36ms leaving loop() and re-entering after roll to new minor cycle from timer 2 interrupt including loop()-exit Arduino background activity.
 2013/04/25 10:49 ~1uA@2.6V (no readAmbientLight(), no LED flash) with timer 2 wakeup reduced to 0.5Hz.
 2013/04/25 12:48 ~4uA@2.6V with minimal serial status report every 2 seconds (and USB disconnected).
 2013/04/25 14:10 ~1uA@2.6V with minimal serial status report every 60 seconds or on significant change (and USB disconnected).
 2013/04/25 15:24 ~1uA@2.6V having removed #define DONT_USE_TIMER0 so may be benign to leave available for Arduino uses.
 2013/04/25 17:00 ~6.5uA@2.6V adding TMP102 sensor (on SparkFun breakout board) with only Vcc/Gnd connected (default 4Hz continuous conversion).
 2013/04/25 18:18 ~7uA@2.6V with TMP102 SCL/SDA also wired and reading pulled once per 60s (default 4Hz continuous conversion).
 2013/04/25 21:03 ~3uA@2.6V with TMP102 in one-shot mode: TMP102 draws ~2x the current that the ATmega328P does!
 2013/04/26 20:29 ~2.7uA@2.6V 1k resistor in supply line suggests that idle current is 2.7uA; ~1.3uA with TMP102 removed.
 2013/04/27 19:38 ~2.7uA@2.6V still, after all EEPROM / RTC persistence work; surges to very roughly 60uA, once per minute.
 2013/04/30 12:25 ~2.6uA@2.6V multiple small efficiency tweaks and spread out per-minute processing and do less of it in frost mode.
 2013/05/04 17:08 ~1.4mA@2.5V (>1milliAmp!) with RFM22 connected and idle; back to 100R in supply line else won't start up with RFM22 connected.
 2013/05/04 18:47 ~16uA@2.6V with RFM22 powered down with RFM22ModeStandbyAndClearState() including clearing interrupts.
 2013/05/05 10:47 ~3uA@2.6V with all SPI bus pins prevented from floating when idle.  (Measured <3.3uA idle with 1k supply resistor.)
 2013/05/05 12:47 ~3.2uA@2.6V (1k supply resistor) with TWI clock speed pushed up to 62.5kHz, so less time with CPU running.
 2013/05/16 13:53 ~180uA@2.6V (1k supply resistor) with CLI waiting for input ~900ms every 2s (3.3uA when not, and USB disconnected).
 2013/05/21 11:53 ~6.4uA@2.6V (1k supply resistor) with main loop doing nothing but sleepUntilSubCycleTime() for 50% of the minor cycle.
 2013/05/22 12:51 ~1mA@2.6V (100R supply resistor) with IGNORE_FHT_SYNC and in frost mode, ie one FHT8V TX via RFM22 per second.
 2013/05/22 19:16 ~200uA@2.6V (100R supply resistor) in BOOST controlling FHT8V, post sync (& double TXes), LED flashing, USB connected.
 2013/05/22 19:17 ~3uA@2.6V min calculated ~23uA mean in FROST w/ FHT8V, post sync, single TXes, LED off, USB disconn, calced ~50uA mean in WARM mode w/ valve open.
 2013/06/09 16:54 ~40uA@2.6V (100R supply resistor) polling for UART input (CLI active), FHT8V not transmitting.
 2013/06/09 18:21 ~35uA@2.6V (100R supply resistor) polling for UART input (CLI active), FHT8V not transmitting, spending more time in IDLE.
 2014/12/10 18:01 ~4uA@2.5V (100R supply resistor) running current OpenTRV main loop; rises to ~150uA flashing LED in 'FROST' display.
 */

<|MERGE_RESOLUTION|>--- conflicted
+++ resolved
@@ -21,7 +21,7 @@
 #include <avr/wdt.h>
 #include <util/crc16.h>
 
-#include <Wire.h>
+//#include <Wire.h>
 #include <OTV0p2Base.h> // Underlying hardware support definitions.
 
 #include "Power_Management.h"
@@ -146,159 +146,10 @@
   else { OTV0P2BASE::captureEntropy1(); }
   }
 
-// Sleep in reasonably low-power mode until specified target subcycle time.
-// Returns true if OK, false if specified time already passed or significantly missed (eg by more than one tick).
-// May use a combination of techniques to hit the required time.
-// Requesting a sleep until at or near the end of the cycle risks overrun and may be unwise.
-// Using this to sleep less then 2 ticks may prove unreliable as the RTC rolls on underneath...
-// This is NOT intended to be used to sleep over the end of a minor cycle.
-// May poll I/O.
-bool sleepUntilSubCycleTime(const uint8_t sleepUntil)
-  {
-  for( ; ; )
-    {
-    const uint8_t now = OTV0P2BASE::getSubCycleTime();
-    if(now == sleepUntil) { return(true); } // Done it!
-    if(now > sleepUntil) { return(false); } // Too late...
-
-    // Compute time left to sleep.
-    // It is easy to sleep a bit more later if necessary, but oversleeping is bad.
-    const uint8_t ticksLeft = sleepUntil - now;
-    // Deal with shortest sleep specially to avoid missing target from overheads...
-    if(1 == ticksLeft)
-      {
-      // Take a very short sleep, much less than half a tick,
-      // eg as may be some way into this tick already.
-      //burnHundredsOfCyclesProductively();
-      OTV0P2BASE::sleepLowPowerLessThanMs(1);
-      continue;
-      }
-
-    // Compute remaining time in milliseconds, rounded down...
-    const uint16_t msLeft = ((uint16_t)OTV0P2BASE::SUBCYCLE_TICK_MS_RD) * ticksLeft;
-
-    // If comfortably in the area of nap()s then use one of them for improved energy savings.
-    // Allow for nap() to overrun a little as its timing can vary with temperature and supply voltage,
-    // and the bulk of energy savings should still be available without pushing the timing to the wire.
-    // Note that during nap() timer0 should be stopped and thus not cause premature wakeup (from overflow interrupt).
-    if(msLeft >= 20)
-      {
-      if(msLeft >= 80)
-        {
-        if(msLeft >= 333)
-          {
-          ::OTV0P2BASE::nap(WDTO_250MS); // Nominal 250ms sleep.
-          continue;
-          }
-        ::OTV0P2BASE::nap(WDTO_60MS); // Nominal 60ms sleep.
-        continue;
-        }
-      ::OTV0P2BASE::nap(WDTO_15MS); // Nominal 15ms sleep.
-      continue;
-      }
-
-    // Use low-power CPU sleep for residual time, but being very careful not to over-sleep.
-    // Aim to sleep somewhat under residual time, eg to allow for overheads, interrupts, and other slippages.
-    // Assumed to be > 1 else would have been special-cased above.
-    // Assumed to be << 1s else a nap() would have been used above.
-#ifdef DEBUG
-    if((msLeft < 2) || (msLeft > 1000)) { panic(); }
-#endif
-    OTV0P2BASE::sleepLowPowerLessThanMs(msLeft - 1);
-    }
-  }
-
-
-<<<<<<< HEAD
-// Singleton implementation/instance.
-OTV0P2BASE::SupplyVoltageCentiVolts Supply_cV;
-
-=======
-//// Enable power to intermittent peripherals.
-////   * waitUntilStable  wait long enough (and maybe test) for I/O power to become stable.
-//// Waiting for stable may only be necessary for those items hung from IO_POWER cap;
-//// items powered direct from IO_POWER_UP may need no such wait.
-////
-//// Switches the digital line to high then output (to avoid ever *discharging* the output cap).
-//// Note that with 100nF cap, and 330R (or lower) resistor from the output pin,
-//// then 1ms delay should be plenty for the voltage on the cap to settle.
-//void power_intermittent_peripherals_enable(bool waitUntilStable)
-//  {
-//  fastDigitalWrite(IO_POWER_UP, HIGH);
-//  pinMode(IO_POWER_UP, OUTPUT);
-//  // If requested, wait long enough that I/O peripheral power should be stable.
-//  // Wait in a relatively low-power way...
-//  if(waitUntilStable) { OTV0P2BASE::sleepLowPowerMs(1); }
-//  }
-//
-//// Disable/remove power to intermittent peripherals.
-//// Switches the digital line to input with no pull-up (ie high-Z).
-//// There should be some sort of load to stop this floating.
-//void power_intermittent_peripherals_disable()
-//  {
-//  pinMode(IO_POWER_UP, INPUT);
-//  }
-
 
 // Singleton implementation/instance.
 OTV0P2BASE::SupplyVoltageCentiVolts Supply_cV;
 
-
-//// Get approximate internal temperature in nominal C/16.
-//// Only accurate to +/- 10C uncalibrated.
-//// May set sleep mode to SLEEP_MODE_ADC, and disables sleep on exit.
-//int readInternalTemperatureC16()
-//  {
-//  // Measure internal temperature sensor against internal voltage source.
-//  // Response is ~1mv/C with 0C at ~289mV according to the data sheet.
-//  const uint16_t raw = OTV0P2BASE::_analogueNoiseReducedReadM(_BV(REFS1) | _BV(REFS0) | _BV(MUX3), 1);
-//#if 0 && defined(DEBUG)
-//  DEBUG_SERIAL_PRINT_FLASHSTRING("Int temp raw: ");
-//  DEBUG_SERIAL_PRINT(raw);
-//  DEBUG_SERIAL_PRINTLN_FLASHSTRING("");
-//#endif
-//  //const int degC = (raw - 328) ; // Crude fast adjustment for one sensor at ~20C (DHD20130429).
-//  const int degC = ((((int)raw) - 324) * 210) >> 4; // Slightly less crude adjustment, see http://playground.arduino.cc//Main/InternalTemperatureSensor
-//  return(degC);
-//  }
-
-
-//// If TWI (I2C) was disabled, power it up, do Wire.begin(), and return true.
-//// If already powered up then do nothing other than return false.
-//// If this returns true then a matching powerDownRWI() may be advisable.
-//bool powerUpTWIIfDisabled()
-//  {
-//  if(!(PRR & _BV(PRTWI))) { return(false); }
-//
-//  PRR &= ~_BV(PRTWI); // Enable TWI power.
-//  TWCR |= _BV(TWEN); // Enable TWI.
-//  Wire.begin(); // Set it going.
-//  // TODO: reset TWBR and prescaler for our low CPU frequency     (TWBR = ((F_CPU / TWI_FREQ) - 16) / 2 gives -3!)
-//#if F_CPU <= 1000000
-//  TWBR = 0; // Implies SCL freq of F_CPU / (16 + 2 * TBWR * PRESC) = 62.5kHz @ F_CPU==1MHz and PRESC==1 (from Wire/TWI code).
-//#endif
-//  return(true);
-//  }
-//
-//// Power down TWI (I2C).
-//void powerDownTWI()
-//  {
-//  TWCR &= ~_BV(TWEN); // Disable TWI.
-//  PRR |= _BV(PRTWI); // Disable TWI power.
-//
-//  // De-activate internal pullups for TWI especially if powering down all TWI devices.
-//  //digitalWrite(SDA, 0);
-//  //digitalWrite(SCL, 0);
-//
-//  // Convert to hi-Z inputs.
-//  //pinMode(SDA, INPUT);
-//  //pinMode(SCL, INPUT);
-//  }
-
-
-
-
->>>>>>> 138ca186
 
 /*
  Power log.

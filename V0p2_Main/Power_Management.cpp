--- conflicted
+++ resolved
@@ -134,7 +134,6 @@
   }
 
 
-
 // Call this to productively burn tens to hundreds of CPU cycles, and poll I/O, eg in a busy-wait loop.
 // This may churn PRNGs or gather entropy for example.
 // This call should typically take << 1ms at 1MHz CPU.
@@ -146,71 +145,6 @@
   else { OTV0P2BASE::captureEntropy1(); }
   }
 
-<<<<<<< HEAD
-=======
-//// Sleep in reasonably low-power mode until specified target subcycle time.
-//// Returns true if OK, false if specified time already passed or significantly missed (eg by more than one tick).
-//// May use a combination of techniques to hit the required time.
-//// Requesting a sleep until at or near the end of the cycle risks overrun and may be unwise.
-//// Using this to sleep less then 2 ticks may prove unreliable as the RTC rolls on underneath...
-//// This is NOT intended to be used to sleep over the end of a minor cycle.
-//// May poll I/O.
-//bool sleepUntilSubCycleTime(const uint8_t sleepUntil)
-//  {
-//  for( ; ; )
-//    {
-//    const uint8_t now = OTV0P2BASE::getSubCycleTime();
-//    if(now == sleepUntil) { return(true); } // Done it!
-//    if(now > sleepUntil) { return(false); } // Too late...
-//
-//    // Compute time left to sleep.
-//    // It is easy to sleep a bit more later if necessary, but oversleeping is bad.
-//    const uint8_t ticksLeft = sleepUntil - now;
-//    // Deal with shortest sleep specially to avoid missing target from overheads...
-//    if(1 == ticksLeft)
-//      {
-//      // Take a very short sleep, much less than half a tick,
-//      // eg as may be some way into this tick already.
-//      //burnHundredsOfCyclesProductively();
-//      OTV0P2BASE::sleepLowPowerLessThanMs(1);
-//      continue;
-//      }
-//
-//    // Compute remaining time in milliseconds, rounded down...
-//    const uint16_t msLeft = ((uint16_t)OTV0P2BASE::SUBCYCLE_TICK_MS_RD) * ticksLeft;
-//
-//    // If comfortably in the area of nap()s then use one of them for improved energy savings.
-//    // Allow for nap() to overrun a little as its timing can vary with temperature and supply voltage,
-//    // and the bulk of energy savings should still be available without pushing the timing to the wire.
-//    // Note that during nap() timer0 should be stopped and thus not cause premature wakeup (from overflow interrupt).
-//    if(msLeft >= 20)
-//      {
-//      if(msLeft >= 80)
-//        {
-//        if(msLeft >= 333)
-//          {
-//          ::OTV0P2BASE::nap(WDTO_250MS); // Nominal 250ms sleep.
-//          continue;
-//          }
-//        ::OTV0P2BASE::nap(WDTO_60MS); // Nominal 60ms sleep.
-//        continue;
-//        }
-//      ::OTV0P2BASE::nap(WDTO_15MS); // Nominal 15ms sleep.
-//      continue;
-//      }
-//
-//    // Use low-power CPU sleep for residual time, but being very careful not to over-sleep.
-//    // Aim to sleep somewhat under residual time, eg to allow for overheads, interrupts, and other slippages.
-//    // Assumed to be > 1 else would have been special-cased above.
-//    // Assumed to be << 1s else a nap() would have been used above.
-//#ifdef DEBUG
-//    if((msLeft < 2) || (msLeft > 1000)) { panic(); }
-//#endif
-//    OTV0P2BASE::sleepLowPowerLessThanMs(msLeft - 1);
-//    }
-//  }
-
->>>>>>> 3861bb33
 
 // Singleton implementation/instance.
 OTV0P2BASE::SupplyVoltageCentiVolts Supply_cV;

/*
The OpenTRV project licenses this file to you
under the Apache Licence, Version 2.0 (the "Licence");
you may not use this file except in compliance
with the Licence. You may obtain a copy of the Licence at

http://www.apache.org/licenses/LICENSE-2.0

Unless required by applicable law or agreed to in writing,
software distributed under the Licence is distributed on an
"AS IS" BASIS, WITHOUT WARRANTIES OR CONDITIONS OF ANY
KIND, either express or implied. See the Licence for the
specific language governing permissions and limitations
under the Licence.

Author(s) / Copyright (s): Damon Hart-Davis 2014--2015
*/

/*
 Security support for OpenTRV.
 */

#ifndef SECURITY_H
#define SECURITY_H

<<<<<<< HEAD

#include "V0p2_Main.h"

//// Get the current basic stats transmission level (for data outbound from this node).
//// May not exactly match enumerated levels; use inequalities.
//// Not thread-/ISR- safe.
//OTV0P2BASE::stats_TX_level getStatsTXLevel();
//
//
//#if 0 // Pairing API outline.
//struct pairInfo { bool successfullyPaired; };
//bool startPairing(bool primary, &pairInfo);
//bool continuePairing(bool primary, &pairInfo); // Incremental work.
//void clearPairing(bool primary, &pairInfo);
//#endif
=======
//// Leaf node privacy level: how much to transmit about stats such as temperature and occupancy?
//// The greater numerically the value, the less data is sent, especially over an insecure channel.
//// Excess unencrypted stats may, for example, allow a clever burglar to work out when no one is home.
//// Note that even in the 'always' setting,
//// some TXes may be selectively skipped or censored for energy saving and security reasons
//// eg an additional 'never transmit occupancy' flag may be set locally.
//// The values correspond to levels and intermediate values not explicitly enumerated are allowed.
//// Lower values mean less that security is required.
//enum stats_TX_level
//  {
//    stTXalwaysAll = 0, // Always be prepared to transmit all stats.
//    stTXmostUnsec = 0x80, // Allow TX of all but most security-sensitive stats in plaintext, eg occupancy status.
//    stTXsecOnly = 0xfe, // Only transmit if the stats TX can be kept secure/encrypted.
//    stTXnever = 0xff, // Never transmit status info above the minimum necessary.
//  };

#include "V0p2_Main.h"

// Get the current stats transmission level (for data outbound from this node).
// May not exactly match enumerated levels; use inequalities.
// Not thread-/ISR- safe.
OTV0P2BASE::stats_TX_level getStatsTXLevel();




#if 0 // Pairing API outline.
struct pairInfo { bool successfullyPaired; };
bool startPairing(bool primary, &pairInfo);
bool continuePairing(bool primary, &pairInfo); // Incremental work.
void clearPairing(bool primary, &pairInfo);
#endif
>>>>>>> ed3f165a

#endif

<|MERGE_RESOLUTION|>--- conflicted
+++ resolved
@@ -23,56 +23,8 @@
 #ifndef SECURITY_H
 #define SECURITY_H
 
-<<<<<<< HEAD
-
-#include "V0p2_Main.h"
-
-//// Get the current basic stats transmission level (for data outbound from this node).
-//// May not exactly match enumerated levels; use inequalities.
-//// Not thread-/ISR- safe.
-//OTV0P2BASE::stats_TX_level getStatsTXLevel();
-//
-//
-//#if 0 // Pairing API outline.
-//struct pairInfo { bool successfullyPaired; };
-//bool startPairing(bool primary, &pairInfo);
-//bool continuePairing(bool primary, &pairInfo); // Incremental work.
-//void clearPairing(bool primary, &pairInfo);
-//#endif
-=======
-//// Leaf node privacy level: how much to transmit about stats such as temperature and occupancy?
-//// The greater numerically the value, the less data is sent, especially over an insecure channel.
-//// Excess unencrypted stats may, for example, allow a clever burglar to work out when no one is home.
-//// Note that even in the 'always' setting,
-//// some TXes may be selectively skipped or censored for energy saving and security reasons
-//// eg an additional 'never transmit occupancy' flag may be set locally.
-//// The values correspond to levels and intermediate values not explicitly enumerated are allowed.
-//// Lower values mean less that security is required.
-//enum stats_TX_level
-//  {
-//    stTXalwaysAll = 0, // Always be prepared to transmit all stats.
-//    stTXmostUnsec = 0x80, // Allow TX of all but most security-sensitive stats in plaintext, eg occupancy status.
-//    stTXsecOnly = 0xfe, // Only transmit if the stats TX can be kept secure/encrypted.
-//    stTXnever = 0xff, // Never transmit status info above the minimum necessary.
-//  };
-
-#include "V0p2_Main.h"
-
-// Get the current stats transmission level (for data outbound from this node).
-// May not exactly match enumerated levels; use inequalities.
-// Not thread-/ISR- safe.
-OTV0P2BASE::stats_TX_level getStatsTXLevel();
 
 
 
-
-#if 0 // Pairing API outline.
-struct pairInfo { bool successfullyPaired; };
-bool startPairing(bool primary, &pairInfo);
-bool continuePairing(bool primary, &pairInfo); // Incremental work.
-void clearPairing(bool primary, &pairInfo);
-#endif
->>>>>>> ed3f165a
-
 #endif
 

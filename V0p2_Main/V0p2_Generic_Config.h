--- conflicted
+++ resolved
@@ -37,13 +37,8 @@
 
 // Production configs.
 //#define CONFIG_Trial2013Winter_Round1 // REV1 default config.
-<<<<<<< HEAD
 #define CONFIG_Trial2013Winter_Round1_LVBHSH // REV1: local valve control, boiler hub, stats hub & TX.
 //#define CONFIG_Trial2013Winter_Round1_NOHUB // REV1 as TX-only leaf node.
-=======
-//#define CONFIG_Trial2013Winter_Round1_LVBHSH // REV1: local valve control, boiler hub, stats hub & TX.
-#define CONFIG_Trial2013Winter_Round1_NOHUB // REV1 as TX-only leaf node.
->>>>>>> 3783ae4e
 //#define CONFIG_Trial2013Winter_Round1_BOILERHUB // REV1 as plain boiler node.
 //#define CONFIG_Trial2013Winter_Round2 // REV2 cut4 default config.
 //#define CONFIG_Trial2013Winter_Round2_LVBHSH // REV2 cut4: local valve control, boiler hub, stats hub & TX.
@@ -619,6 +614,4 @@
 //#include <OneWire.h>
 //#endif
 
-
-#endif
-
+#endif

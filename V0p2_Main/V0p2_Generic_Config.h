--- conflicted
+++ resolved
@@ -50,15 +50,9 @@
 //#define CONFIG_Trial2013Winter_Round2_LVBH // REV2 cut4 local valve control and boiler hub.
 //#define CONFIG_Trial2013Winter_Round2_BOILERHUB // REV2 cut4 as plain boiler hub.
 //#define CONFIG_Trial2013Winter_Round2_STATSHUB // REV2 cut4 as stats hub.
-<<<<<<< HEAD
 //#define CONFIG_Trial2013Winter_Round2_NOHUB // REV2 cut4 as TX-only leaf node.
-#define CONFIG_DORM1 // REV7 / DORM1 all-in-one valve unit.
+//#define CONFIG_DORM1 // REV7 / DORM1 all-in-one valve unit.
 //#define CONFIG_DORM1_BOILER // REV8 / DORM1 Winter 2014/2015 boiler-control unit.
-=======
-#define CONFIG_Trial2013Winter_Round2_NOHUB // REV2 cut4 as TX-only leaf node.
-//#define CONFIG_DORM1 // REV7 / DORM1 all-in-one valve unit.
-//#define CONFIG_DORM1_BOILER // REV8 / DORM1 boiler-control unit.
->>>>>>> ae164f45
 //#define CONFIG_REV11_RAW_JSON // REV11 as raw JSON-only stats/sensor leaf.
 
 
@@ -69,7 +63,7 @@
 //#define CONFIG_Trial2013Winter_Round2_CC1HUB // REV2 cut4 as CC1 hub.
 //#define CONFIG_Trial2013Winter_Round2_BHR // REV2 cut4: boiler hub and stats relay.
 //#define CONFIG_Trial2013Winter_Round2_SECURE_NOHUB // REV2 cut4 leaf (valve/sensor) 2015/12 secure protocol.
-//#define CONFIG_Trial2013Winter_Round2_SECURE_HUB // REV2 cut4 hub (boiler/stats) 2015/12 secure protocol.
+#define CONFIG_Trial2013Winter_Round2_SECURE_HUB // REV2 cut4 hub (boiler/stats) 2015/12 secure protocol.
 //#define CONFIG_DHD_TESTLAB_REV4 // REV4 cut2.
 //#define CONFIG_DHD_TESTLAB_REV4_NOHUB // REV4 cut2, no hub.
 //#define CONFIG_BH_DHW // Bo's hot water.

--- conflicted
+++ resolved
@@ -44,13 +44,9 @@
 //#define CONFIG_Trial2013Winter_Round2_LVBHSH // REV2 cut4: local valve control, boiler hub, stats hub & TX.
 //#define CONFIG_Trial2013Winter_Round2_BOILERHUB // REV2 cut4 as plain boiler hub.
 //#define CONFIG_Trial2013Winter_Round2_STATSHUB // REV2 cut4 as stats hub.
-<<<<<<< HEAD
-#define CONFIG_Trial2013Winter_Round2_NOHUB // REV2 cut4 as TX-only leaf node.
-=======
 //#define CONFIG_Trial2013Winter_Round2_BOILERHUB // REV2 cut4 as plain boiler hub.
 //#define CONFIG_Trial2013Winter_Round2_STATSHUB // REV2 cut4 as stats hub.
 //#define CONFIG_Trial2013Winter_Round2_NOHUB // REV2 cut4 as TX-only leaf node.
->>>>>>> 359b0681
 //#define CONFIG_DORM1 // REV7 / DORM1 Winter 2014/2015 all-in-one valve unit.
 //#define CONFIG_DORM1_BOILER // REV8 / DORM1 Winter 2014/2015 boiler-control unit.
 

/*
The OpenTRV project licenses this file to you
under the Apache Licence, Version 2.0 (the "Licence");
you may not use this file except in compliance
with the Licence. You may obtain a copy of the Licence at

http://www.apache.org/licenses/LICENSE-2.0

Unless required by applicable law or agreed to in writing,
software distributed under the Licence is distributed on an
"AS IS" BASIS, WITHOUT WARRANTIES OR CONDITIONS OF ANY
KIND, either express or implied. See the Licence for the
specific language governing permissions and limitations
under the Licence.

Author(s) / Copyright (s): Damon Hart-Davis 2013--2016
                           Deniz Erbilgin 2015--2016
*/

/*
 TRV (and boiler-node) global configuration parameters for V0.2 PCB hardware.
 The top part should contain one #define CONFIG_... and nothing else (uncommented).
 */

#ifndef V0P2_GENERIC_CONFIG_H
#define V0P2_GENERIC_CONFIG_H

// Define/uncomment exactly one of the CONFIG_XXX flags to enable a configuration set below.
// Some can be specific to particular locations and boards,
// others can be vanilla ready to be configured by the end-user one way or another.
// As far as possible the configs should #define/#undef a set of ENABLE_XXX flags.

//#define CONFIG_GENERIC_ROOM_NODE
//#define CONFIG_GENERIC_BOILER_NODE
//#define CONFIG_GENERIC_RANDB_NODE
//#define CONFIG_GENERIC_DHW_NODE


// Production configs.
//#define CONFIG_Trial2013Winter_Round1 // REV1 default config.
//#define CONFIG_Trial2013Winter_Round1_LVBHSH // REV1: local valve control, boiler hub, stats hub & TX.
//#define CONFIG_Trial2013Winter_Round1_BOILERHUB // REV1 as plain boiler node.
//#define CONFIG_Trial2013Winter_Round1_NOHUB // REV1 as TX-only leaf node.
//#define CONFIG_Trial2013Winter_Round2 // REV2 cut4 default config.
//#define CONFIG_Trial2013Winter_Round2_LVBHSH // REV2 cut4: local valve control, boiler hub, stats hub & TX.
#define CONFIG_Trial2013Winter_Round2_LVBH // REV2 cut4 local valve control and boiler hub.
//#define CONFIG_Trial2013Winter_Round2_BOILERHUB // REV2 cut4 as plain boiler hub.
#define CONFIG_Trial2013Winter_Round2_STATSHUB // REV2 cut4 as stats hub.
//#define CONFIG_Trial2013Winter_Round2_NOHUB // REV2 cut4 as TX-only leaf node.
//#define CONFIG_DORM1 // REV7 / DORM1 Winter 2014/2015 all-in-one valve unit.
//#define CONFIG_DORM1_BOILER // REV8 / DORM1 Winter 2014/2015 boiler-control unit.
//#define CONFIG_REV11_RAW_JSON // REV11 as raw JSON-only stats/sensor leaf.


// One-offs and special cases.
//#define CONFIG_DHD_TESTLAB_REV0 // REV0 / breadboard.
//#define CONFIG_DHD_TESTLAB_REV1 // REV1.
//#define CONFIG_Trial2013Winter_Round1_STATSHUB // REV1 as stats hub.
//#define CONFIG_Trial2013Winter_Round2_CC1HUB // REV2 cut4 as CC1 hub.
//#define CONFIG_Trial2013Winter_Round2_BHR // REV2 cut4: boiler hub and stats relay.
//#define CONFIG_Trial2013Winter_Round2_SECURE_NOHUB // REV2 cut4 leaf (valve/sensor) 2015/12 secure protocol.
//#define CONFIG_Trial2013Winter_Round2_SECURE_HUB // REV2 cut4 hub (boiler/stats) 2015/12 secure protocol.
//#define CONFIG_DHD_TESTLAB_REV4 // REV4 cut2.
//#define CONFIG_DHD_TESTLAB_REV4_NOHUB // REV4 cut2, no hub.
//#define CONFIG_BH_DHW // Bo's hot water.
//#define CONFIG_BH_TESTLAB // Bo's test environment.
//#define CONFIG_DORM1_SANS32K // REV7 / DORM1 without working 32768Hz clock.
//#define CONFIG_DORM1_MUT // REV7 / DORM1 Winter 2014/2015 minimal for unit testing.
//#define CONFIG_REV7N // REV7 with external "Model N" valve.
//#define CONFIG_REV7_AS_SENSOR // REV7 as JSON-only stats/sensor leaf.
//#define CONFIG_REV9 // REV9 as CC1 relay, cut 2 of the board.
//#define CONFIG_REV9_STATS // REV9 as stats node, cut 2 of the board.
//#define CONFIG_REV9_cut1 // REV9 as CC1 relay, cut1 of board.
//#define CONFIG_DE_TESTLAB // Deniz's test environment.
//#define CONFIG_REV10_STRIPBOARD // REV10-based stripboard precursor for bus shelters
//#define CONFIG_REV10 // Generic REV10 config
//#define CONFIG_REV10_BHR // REV10: boiler hub and stats relay.
// TODO //#define CONFIG_REV10_SECURE_BOILERHUB_GSM_SECURE // REV10 PCB boiler hub, relay to GSM, 2015/12 secure protocol.
//#define CONFIG_REV11_RFM23BTEST // Basic test to see if stats send
//#define CONFIG_REV14_PROTO  // Prototype REV14 w/ LoRa, TMP, SHT and QM-1
//#define CONFIG_BAREBONES // No peripherals / on breadboard.








// ------------------------------------------------------
// PRE-DEFINED CONFIG_... BUNDLE IMPLEMENTATION/EXPANSION
// These features can be turned off if not required in particular implementations.

// Defaults for V0.2; should be undefined if not required.
//
// Use sleep wakeup (2Hz by default) from external 32768Hz xtal and timer 2.
#define ENABLE_WAKEUP_32768HZ_XTAL
// IF DEFINED: this unit may run on 2xAA cells, preferably rechargeable eg NiMH, ~2V--2.4V, and should monitor supply voltage.
#define ENABLE_SUPPLY_VOLTAGE_LOW_2AA // May require limiting clock speed and using some alternative peripherals/sensors...
// IF DEFINED: enable use AVR's 'idle' mode to stop the CPU but leave I/O clocls (eg Serial) running to save power.
// DHD20150920: CURRENTLY NOT RECOMMENDED AS SEEMS TO CAUSE SOME BOARDS (REV1,REV9) TO CRASH.
#undef ENABLE_USE_OF_AVR_IDLE_MODE
// Provide software RTC support by default.
#define ENABLE_RTC_INTERNAL_SIMPLE
// IF DEFINED: try to trim memory (primarily RAM, also code/Flash) space used.
#undef ENABLE_TRIMMED_MEMORY
// IF DEFINED: try to trim bandwidth as may be especially expensive/scarce.
#undef ENABLE_TRIMMED_BANDWIDTH
// IF DEFINED: basic FROST/WARM temperatures are settable.
#define ENABLE_SETTABLE_TARGET_TEMPERATURES
// IF DEFINED: support one on and one off time per day (possibly in conjunction with 'learn' button).
#define ENABLE_SINGLETON_SCHEDULE
// IF DEFINED: this unit will act as a thermostat controlling a local TRV (and calling for heat from the boiler), else is a sensor/hub unit.
#define ENABLE_LOCAL_TRV
// IF DEFINED: this unit controls a valve, but provides slave valve control only.
#undef ENABLE_SLAVE_TRV
// IF DEFINED: this unit *can* act as boiler-control hub listening to remote thermostats, possibly in addition to controlling a local TRV.
#define ENABLE_BOILER_HUB
// IF DEFINED: allow RX of stats frames.
#define ENABLE_STATS_RX
// IF DEFINED: allow TX of stats frames.
#define ENABLE_STATS_TX
// IF DEFINED: always allow some kind of stats TX, whatever the privacy settings.
// HAS HUGE PRIVACY IMPLICATIONS: DO NOT ENABLE UNNECESSARILY!
#undef ENABLE_ALWAYS_TX_ALL_STATS
// IF DEFINED: allow minimal binary format in addition to more generic one: ~400 bytes code cost.
#undef ENABLE_MINIMAL_STATS_TXRX
// IF DEFINED: allow JSON stats frames alongside binary ones.
#define ENABLE_JSON_OUTPUT
// IF DEFINED: allow binary stats to be TXed.
#define ENABLE_BINARY_STATS_TX
// IF DEFINED: allow radio listen/RX.
#define ENABLE_RADIO_RX
// IF DEFINED: (default) forced always-on radio listen/RX, eg not requiring setup to explicitly enable.
#undef ENABLE_DEFAULT_ALWAYS_RX
// IF DEFINED: use active-low LEARN button(s).  Needs ENABLE_SINGLETON_SCHEDULE.
#define ENABLE_LEARN_BUTTON // OPTIONAL ON V0.09 PCB1
// IF DEFINED: allow periodic machine- and human- readable status report to serial, starting with "="/
#define ENABLE_SERIAL_STATUS_REPORT
// IF DEFINED: this unit supports CLI over the USB/serial connection, eg for run-time reconfig.
#define ENABLE_CLI
// IF DEFINED: there is run-time help available for the CLI.
#define ENABLE_CLI_HELP
// IF DEFINED: enable a full OpenTRV CLI.
#define ENABLE_FULL_OT_CLI
// IF DEFINED: enable a full OpenTRV UI with normal LEDs etc.
#define ENABLE_FULL_OT_UI
// IF DEFINED: enable and extended CLI with a longer input buffer for example.
#undef ENABLE_EXTENDED_CLI
// IF DEFINED: minimise boot effort and energy eg for intermittently-powered energy-harvesting applications.
#undef ENABLE_MIN_ENERGY_BOOT
// IF DEFINED: enable use of on-board SHT21 RH and temp sensor (in lieu of TMP112).
#undef ENABLE_PRIMARY_TEMP_SENSOR_SHT21
// IF DEFINED: enable use of second UI LED if available.
#define ENABLE_UI_LED_2_IF_AVAILABLE
// IF DEFINED: enable a primary radio module; without this unit is stand-alone.
#define ENABLE_RADIO_PRIMARY_MODULE // TODO currently does nothing
// IF DEFINED: enable a 'null' radio module; without this unit is stand-alone.
#undef ENABLE_RADIO_NULL
// Default primary radio module; RFM23B from REV1 to REV11.
#define ENABLE_RADIO_RFM23B   // Enable RFM23B by default
// IF DEFINED: make RFM23B the primary radio.
#define ENABLE_RADIO_PRIMARY_RFM23B
// IF DEFINED: enable a secondary (typically WAN-relay) radio module.
#undef ENABLE_RADIO_SECONDARY_MODULE
// IF DEFINED: enable a WAN-relay radio module, primarily to relay stats outbound.
#undef ENABLE_RADIO_SECONDARY_MODULE_AS_RELAY
// IF DEFINED: enable periodic secure beacon broadcast.
<<<<<<< HEAD
#undef ENABLE_SECURE_RADIO_BEACON
=======
#define ENABLE_SECURE_RADIO_BEACON
>>>>>>> 02d6f437
// IF DEFINED: enable support for FS20 carrier for RX or TX.
#define ENABLE_FS20_CARRIER_SUPPORT
// IF DEFINED: use FHT8V wireless radio module/valve, eg to control FHT8V local valve.
#define ENABLE_FHT8VSIMPLE
// IF DEFINED: enable support for FS20 carrier for RX of raw FS20 and piggybacked binary (non-JSON) stats.
#define ENABLE_FS20_NATIVE_AND_BINARY_STATS_RX
// IF DEFINED: enable support for FS20 encoding/decoding, eg to send to FHT8V.
#define ENABLE_FS20_ENCODING_SUPPORT
// IF DEFINED: enable OpenTRV secure frame encoding/decoding (as of 2015/12).
#define ENABLE_OTSECUREFRAME_ENCODING_SUPPORT
// IF DEFINED: allow non-secure OpenTRV secure frame RX (as of 2015/12): DISABLED BY DEFAULT.
#undef ENABLE_OTSECUREFRAME_INSECURE_RX_PERMITTED
//// SENSOR OPTIONS (and support for them)
// IF DEFINED: allow use of ambient light sensor.
#define ENABLE_AMBLIGHT_SENSOR
// IF DEFINED: allow for less light on sideways-pointing ambient light sensor, eg on cut4 2014/03/17 REV2 boards (TODO-209).
#undef ENABLE_AMBLIGHT_EXTRA_SENSITIVE
// IF DEFINED: use the temperature-setting potentiometer/dial if present.
#define ENABLE_TEMP_POT_IF_PRESENT
// Enable use of OneWire devices.
#undef ENABLE_MINIMAL_ONEWIRE_SUPPORT
// IF DEFINED: enable use of on-board SHT21 primary temperature and RH% sensor (in lieu of default TMP112).
#undef ENABLE_PRIMARY_TEMP_SENSOR_SHT21
// Enable use of DS18B20 as primary temp sensor.
#undef ENABLE_PRIMARY_TEMP_SENSOR_DS18B20
// IF DEFINED: enable use of additional (ie external) DS18B20 temp sensor(s).
#undef ENABLE_EXTERNAL_TEMP_SENSOR_DS18B20
//// OCCUPANCY OPTIONS
// IF DEFINED: support for general timed and multi-input occupancy detection / use.
#define ENABLE_OCCUPANCY_SUPPORT
// IF DEFINED: detect occupancy based on ambient light, if available.
#define ENABLE_OCCUPANCY_DETECTION_FROM_AMBLIGHT
// IF DEFINED: detect occupancy based on relative humidity, if available.
#define ENABLE_OCCUPANCY_DETECTION_FROM_RH
// IF DEFINED: detect occupancy based on voice detection, if available. This undefines learn button 2 to use GPIO as input.
#undef ENABLE_OCCUPANCY_DETECTION_FROM_VOICE








// ------------------------- REV1

#ifdef CONFIG_Trial2013Winter_Round1_LVBHSH // REV1: local valve control, boiler hub, stats hub & TX.
#define CONFIG_Trial2013Winter_Round1 // Just like normal REV1 except...
// IF DEFINED: this unit will act as a thermostat controlling a local TRV (and calling for heat from the boiler), else is a sensor/hub unit.
#define ENABLE_LOCAL_TRV
// IF DEFINED: this unit controls a valve, but provides slave valve control only.
#undef ENABLE_SLAVE_TRV
// IF DEFINED: this unit can act as boiler-control hub listening to remote thermostats, possibly in addition to controlling a local TRV.
#define ENABLE_BOILER_HUB
// IF DEFINED: allow RX of stats frames.
#define ENABLE_STATS_RX
// IF DEFINED: allow TX of stats frames.
#define ENABLE_STATS_TX
// IF DEFINED: use active-low LEARN button(s).  Needs ENABLE_SINGLETON_SCHEDULE.
#define ENABLE_LEARN_BUTTON // OPTIONAL ON V0.09 PCB1
// IF DEFINED: this unit supports CLI over the USB/serial connection, eg for run-time reconfig.
#define ENABLE_CLI
// IF DEFINED: support for general timed and multi-input occupancy detection / use.
#define ENABLE_OCCUPANCY_SUPPORT
#endif

#ifdef CONFIG_Trial2013Winter_Round1_BOILERHUB // REV1 as plain boiler hub + can TX stats.
#define CONFIG_Trial2013Winter_Round1 // Just like normal REV1 except...
// IF DEFINED: this unit can act as boiler-control hub listening to remote thermostats, possibly in addition to controlling a local TRV.
#define ENABLE_BOILER_HUB
// IF DEFINED: allow RX of stats frames.
#undef ENABLE_STATS_RX
// IF DEFINED: allow TX of stats frames.
#define ENABLE_STATS_TX
// IF DEFINED: this unit will act as a thermostat controlling a local TRV (and calling for heat from the boiler), else is a sensor/hub unit.
#undef ENABLE_LOCAL_TRV
#endif

#ifdef CONFIG_Trial2013Winter_Round1_STATSHUB // REV1 as stats hub.
#define CONFIG_Trial2013Winter_Round1 // Just like normal REV1 except...
// IF DEFINED: this unit can act as boiler-control hub listening to remote thermostats, possibly in addition to controlling a local TRV.
#undef ENABLE_BOILER_HUB
// IF DEFINED: allow RX of stats frames.
#define ENABLE_STATS_RX
// IF DEFINED: allow TX of stats frames.
#undef ENABLE_STATS_TX // Don't allow it to TX its own...
#endif

#ifdef CONFIG_Trial2013Winter_Round1_NOHUB // REV1 as TX-only leaf node.
#define CONFIG_Trial2013Winter_Round1 // Just like normal REV2 except...
// IF DEFINED: this unit can act as boiler-control hub listening to remote thermostats, possibly in addition to controlling a local TRV.
#undef ENABLE_BOILER_HUB
// IF DEFINED: allow RX of stats frames.
#undef ENABLE_STATS_RX
// IF DEFINED: allow TX of stats frames.
#define ENABLE_STATS_TX
#endif

#ifdef CONFIG_Trial2013Winter_Round1 // For trial over winter of 2013--4, first round (REV1).
// Revision REV1 of V0.2 board.
#define V0p2_REV 1
// TODO-264: Find out why IDLE seems to crash some REV1 boards.
#undef ENABLE_USE_OF_AVR_IDLE_MODE
// Use common settings.
#define COMMON_SETTINGS
#endif


// ------------------------- REV2

#ifdef CONFIG_Trial2013Winter_Round2_LVBHSH // REV2 cut4: local valve control, boiler hub, stats hub & TX.
#define CONFIG_Trial2013Winter_Round2 // Just like normal REV2 except...
// IF DEFINED: this unit will act as a thermostat controlling a local TRV (and calling for heat from the boiler), else is a sensor/hub unit.
#define ENABLE_LOCAL_TRV
// IF DEFINED: this unit controls a valve, but provides slave valve control only.
#undef ENABLE_SLAVE_TRV
// IF DEFINED: this unit can act as boiler-control hub listening to remote thermostats, possibly in addition to controlling a local TRV.
#define ENABLE_BOILER_HUB
// IF DEFINED: allow RX of stats frames.
#define ENABLE_STATS_RX
// IF DEFINED: allow TX of stats frames.
#define ENABLE_STATS_TX
// IF DEFINED: use active-low LEARN button(s).  Needs ENABLE_SINGLETON_SCHEDULE.
#define ENABLE_LEARN_BUTTON // OPTIONAL ON V0.09 PCB1
// IF DEFINED: this unit supports CLI over the USB/serial connection, eg for run-time reconfig.
#define ENABLE_CLI
// IF DEFINED: support for general timed and multi-input occupancy detection / use.
#define ENABLE_OCCUPANCY_SUPPORT
#endif

#ifdef CONFIG_Trial2013Winter_Round2_LVBH // REV2 cut4: local valve control, boiler hub & TX.
#define CONFIG_Trial2013Winter_Round2 // Just like normal REV2 except...
// IF DEFINED: this unit will act as a thermostat controlling a local TRV (and calling for heat from the boiler), else is a sensor/hub unit.
#define ENABLE_LOCAL_TRV
// IF DEFINED: this unit controls a valve, but provides slave valve control only.
#undef ENABLE_SLAVE_TRV
// IF DEFINED: this unit can act as boiler-control hub listening to remote thermostats, possibly in addition to controlling a local TRV.
#define ENABLE_BOILER_HUB
// IF DEFINED: allow RX of stats frames.
#undef ENABLE_STATS_RX
// IF DEFINED: allow TX of stats frames.
#define ENABLE_STATS_TX
// IF DEFINED: use active-low LEARN button(s).  Needs ENABLE_SINGLETON_SCHEDULE.
#define ENABLE_LEARN_BUTTON // OPTIONAL ON V0.09 PCB1
// IF DEFINED: this unit supports CLI over the USB/serial connection, eg for run-time reconfig.
#define ENABLE_CLI
// IF DEFINED: support for general timed and multi-input occupancy detection / use.
#define ENABLE_OCCUPANCY_SUPPORT
#endif

#ifdef CONFIG_Trial2013Winter_Round2_BOILERHUB // For trial over winter of 2013--4, second round (REV2), as pure boiler hub + can TX stats.
#define CONFIG_Trial2013Winter_Round2 // Just like normal REV2 except...
// IF DEFINED: this unit can act as boiler-control hub listening to remote thermostats, possibly in addition to controlling a local TRV.
#define ENABLE_BOILER_HUB
// IF DEFINED: allow RX of stats frames.
#undef ENABLE_STATS_RX
// IF DEFINED: allow TX of stats frames.
#define ENABLE_STATS_TX
// IF DEFINED: this unit will act as a thermostat controlling a local TRV (and calling for heat from the boiler), else is a sensor/hub unit.
#undef ENABLE_LOCAL_TRV
#endif

#ifdef CONFIG_Trial2013Winter_Round2_STATSHUB // For trial over winter of 2013--4, second round (REV2), as stats hub.
#define CONFIG_Trial2013Winter_Round2 // Just like normal REV2 except...
// IF DEFINED: this unit can act as boiler-control hub listening to remote thermostats, possibly in addition to controlling a local TRV.
#undef ENABLE_BOILER_HUB
// IF DEFINED: allow RX of stats frames.
#define ENABLE_STATS_RX
// IF DEFINED: allow TX of stats frames.
#undef ENABLE_STATS_TX // Don't allow it to TX its own...
#endif

#ifdef CONFIG_Trial2013Winter_Round2_NOHUB // REV2 cut4 as TX-only leaf node.
#define CONFIG_Trial2013Winter_Round2 // Just like normal REV2 except...
// IF DEFINED: this unit can act as boiler-control hub listening to remote thermostats, possibly in addition to controlling a local TRV.
#undef ENABLE_BOILER_HUB
// IF DEFINED: allow RX of stats frames.
#undef ENABLE_STATS_RX
// IF DEFINED: allow TX of stats frames.
#define ENABLE_STATS_TX
#endif


#ifdef CONFIG_Trial2013Winter_Round2_CC1HUB // REV2 cut4 as CC1 hub.
#define CONFIG_Trial2013Winter_Round2 // Just like normal REV2 except...
// IF DEFINED: this unit can act as boiler-control hub listening to remote thermostats, possibly in addition to controlling a local TRV.
#undef ENABLE_BOILER_HUB
// IF DEFINED: allow RX of stats frames.
#undef ENABLE_STATS_RX // Not needed for CC1 frames.
// IF DEFINED: allow TX of stats frames.
#undef ENABLE_STATS_TX
// IF DEFINED: enable support for FS20 carrier for RX of raw FS20 and piggybacked binary (non-JSON) stats.
#undef ENABLE_FS20_NATIVE_AND_BINARY_STATS_RX
// IF DEFINED: enable support for FS20 encoding/decoding, eg to send to FHT8V.
#undef ENABLE_FS20_ENCODING_SUPPORT
// IF DEFINED: (default) forced always-on radio listen/RX, eg not requiring setup to explicitly enable.
#define ENABLE_DEFAULT_ALWAYS_RX
// IF DEFINED: this unit will act as a thermostat controlling a local TRV (and calling for heat from the boiler), else is a sensor/hub unit.
#undef ENABLE_LOCAL_TRV // THESE HUB UNITS DO NOT manage a local TRV.
// IF DEFINED: allow JSON stats frames alongside binary ones.
#undef ENABLE_JSON_OUTPUT
// IF DEFINED: enable a full OpenTRV CLI.
#undef ENABLE_FULL_OT_CLI
// IF DEFINED: enable a full OpenTRV UI with normal LEDs etc.
#undef ENABLE_FULL_OT_UI
// IF DEFINED: basic FROST/WARM temperatures are settable.
#undef ENABLE_SETTABLE_TARGET_TEMPERATURES
// IF DEFINED: enable and extended CLI with a longer input buffer for example.
#define ENABLE_EXTENDED_CLI
// IF DEFINED: support for general timed and multi-input occupancy detection / use.
#undef ENABLE_OCCUPANCY_SUPPORT // None of that logic required at hub.
// IF DEFINED: act as CC1 simple hub node.
#define ALLOW_CC1_SUPPORT
#define ALLOW_CC1_SUPPORT_HUB
#endif

#ifdef CONFIG_Trial2013Winter_Round2_BHR // REV2 cut4: boiler hub and stats relay.
#define CONFIG_Trial2013Winter_Round2 // Just like normal REV2 except...
// IF DEFINED: basic FROST/WARM temperatures are settable.
#undef ENABLE_SETTABLE_TARGET_TEMPERATURES
// IF DEFINED: this unit will act as a thermostat controlling a local TRV (and calling for heat from the boiler), else is a sensor/hub unit.
#undef ENABLE_LOCAL_TRV
// IF DEFINED: this unit controls a valve, but provides slave valve control only.
#undef ENABLE_SLAVE_TRV
// IF DEFINED: (default) forced always-on radio listen/RX, eg not requiring setup to explicitly enable.
#define ENABLE_DEFAULT_ALWAYS_RX
// IF DEFINED: this unit can act as boiler-control hub listening to remote thermostats, possibly in addition to controlling a local TRV.
#define ENABLE_BOILER_HUB
// IF DEFINED: allow binary stats to be TXed.
#undef ENABLE_BINARY_STATS_TX
// IF DEFINED: enable support for FS20 carrier for RX of raw FS20 and piggybacked binary (non-JSON) stats.
#undef ENABLE_FS20_NATIVE_AND_BINARY_STATS_RX
// IF DEFINED: allow RX of stats frames.
#define ENABLE_STATS_RX
// IF DEFINED: allow TX of stats frames.
#define ENABLE_STATS_TX
// IF DEFINED: use active-low LEARN button(s).  Needs ENABLE_SINGLETON_SCHEDULE.
#undef ENABLE_LEARN_BUTTON // OPTIONAL ON V0.09 PCB1
// IF DEFINED: this unit supports CLI over the USB/serial connection, eg for run-time reconfig.
#define ENABLE_CLI
// IF DEFINED: support for general timed and multi-input occupancy detection / use.
#undef ENABLE_OCCUPANCY_SUPPORT
// IF DEFINED: enable a secondary (typically WAN-relay) radio module.
#define ENABLE_RADIO_SECONDARY_MODULE
// IF DEFINED: enable a WAN-relay radio module, primarily to relay stats outbound.
#define ENABLE_RADIO_SECONDARY_MODULE_AS_RELAY
// Chose NullRadio as secondary.
#define RADIO_SECONDARY_NULL
// IF DEFINED: allow periodic machine- and human- readable status report to serial, starting with "="/
//#undef ENABLE_SERIAL_STATUS_REPORT
// Use common settings.
#define COMMON_SETTINGS
#endif

#ifdef CONFIG_Trial2013Winter_Round2_SECURE_NOHUB
#define CONFIG_Trial2013Winter_Round2 // Just like normal REV2 except...
// IF DEFINED: this unit can act as boiler-control hub listening to remote thermostats, possibly in addition to controlling a local TRV.
#undef ENABLE_BOILER_HUB
// IF DEFINED: allow RX of stats frames.
#undef ENABLE_STATS_RX
// IF DEFINED: allow TX of stats frames.
#define ENABLE_STATS_TX
// IF DEFINED: allow JSON stats frames alongside binary ones.
#define ENABLE_JSON_OUTPUT
// IF DEFINED: allow binary stats to be TXed.
#undef ENABLE_BINARY_STATS_TX
// IF DEFINED: enable support for FS20 carrier for RX or TX.
#define ENABLE_FS20_CARRIER_SUPPORT
// IF DEFINED: use FHT8V wireless radio module/valve.
#undef ENABLE_FHT8VSIMPLE
//// IF DEFINED: enable support for FS20 carrier for TX specifically (to allow RX-only).
//#define ENABLE_FS20_CARRIER_SUPPORT_TX
// IF DEFINED: enable support for FS20 encoding/decoding, eg to send to FHT8V.
#undef ENABLE_FS20_ENCODING_SUPPORT
// IF DEFINED: enable OpenTRV secure frame encoding/decoding (as of 2015/12).
#define ENABLE_OTSECUREFRAME_ENCODING_SUPPORT
// IF DEFINED: allow non-secure OpenTRV secure frame RX (as of 2015/12): DISABLED BY DEFAULT.
#define ENABLE_OTSECUREFRAME_INSECURE_RX_PERMITTED
#endif


#ifdef CONFIG_Trial2013Winter_Round2_SECURE_HUB
#define CONFIG_Trial2013Winter_Round2 // Just like normal REV2 except...
// IF DEFINED: this unit can act as boiler-control hub listening to remote thermostats, possibly in addition to controlling a local TRV.
#define ENABLE_BOILER_HUB
// IF DEFINED: allow RX of stats frames.
#define ENABLE_STATS_RX
// IF DEFINED: allow TX of stats frames.
#define ENABLE_STATS_TX
// IF DEFINED: allow JSON stats frames alongside binary ones.
#define ENABLE_JSON_OUTPUT
// IF DEFINED: allow binary stats to be TXed.
#undef ENABLE_BINARY_STATS_TX
// IF DEFINED: enable support for FS20 carrier for RX or TX.
#define ENABLE_FS20_CARRIER_SUPPORT
// IF DEFINED: use FHT8V wireless radio module/valve.
#undef ENABLE_FHT8VSIMPLE
//// IF DEFINED: enable support for FS20 carrier for TX specifically (to allow RX-only).
//#define ENABLE_FS20_CARRIER_SUPPORT_TX
// IF DEFINED: enable support for FS20 encoding/decoding, eg to send to FHT8V.
#undef ENABLE_FS20_ENCODING_SUPPORT
// IF DEFINED: enable OpenTRV secure frame encoding/decoding (as of 2015/12).
#define ENABLE_OTSECUREFRAME_ENCODING_SUPPORT
// IF DEFINED: allow non-secure OpenTRV secure frame RX (as of 2015/12): DISABLED BY DEFAULT.
#define ENABLE_OTSECUREFRAME_INSECURE_RX_PERMITTED
#endif

#ifdef CONFIG_Trial2013Winter_Round2 // For trial over winter of 2013--4, second round (REV2).
// Revision REV2 (cut4+) of V0.2 board.
#define V0p2_REV 2
// IF DEFINED: allow for less light on sideways-pointing LDR on cut4 2014/03/17 REV2 boards (TODO-209).
#define ENABLE_AMBLIGHT_EXTRA_SENSITIVE
// Use common settings.
#define COMMON_SETTINGS
#endif

// ------------------------- REV7

#ifdef CONFIG_DORM1 // For trial over winter of 2014--5, all-in-one (REV7).
// Revision REV7 of V0.2 board, all-in-one valve unit with local motor drive.
// Does not ever need to act as a boiler hub nor to receive stats.
#define V0p2_REV 7
// IF DEFINED: initial direct motor drive design.
#define DIRECT_MOTOR_DRIVE_V1
// IF DEFINED: enable use of on-board SHT21 RH and temp sensor (in lieu of TMP112).
#define ENABLE_PRIMARY_TEMP_SENSOR_SHT21
// Using RoHS-compliant phototransistor in place of LDR.
#define AMBIENT_LIGHT_SENSOR_PHOTOTRANS_TEPT4400
// IF DEFINED: detect occupancy based on relative humidity, if available.
// DHD20160101: seems to still be set off spuriously by fast drop in temp when rad turns off (TODO-696).
#undef ENABLE_OCCUPANCY_DETECTION_FROM_RH
// IF UNDEFINED: this unit cannot act as boiler-control hub listening to remote thermostats, possibly in addition to controlling a local TRV.
#undef ENABLE_BOILER_HUB
// IF UNDEFINED: do not allow TX of stats frames.
#define ENABLE_STATS_TX
// IF UNDEFINED: do not allow RX of stats frames.
#undef ENABLE_STATS_RX
// IF DEFINED: allow radio listen/RX.
#undef ENABLE_RADIO_RX
// IF DEFINED: allow JSON stats frames.
#define ENABLE_JSON_OUTPUT
// IF DEFINED: allow binary stats to be TXed.
#undef ENABLE_BINARY_STATS_TX
// IF DEFINED: this unit will act as a thermostat controlling a local TRV (and calling for heat from the boiler), else is a sensor/hub unit.
#define ENABLE_LOCAL_TRV
// IF DEFINED: this unit supports CLI over the USB/serial connection, eg for run-time reconfig.
#define ENABLE_CLI
// IF DEFINED: there is run-time help available for the CLI.
#undef ENABLE_CLI_HELP
// IF DEFINED: enable a full OpenTRV CLI.
#define ENABLE_FULL_OT_CLI
// IF DEFINED: enable and extended CLI with a longer input buffer for example.
#undef ENABLE_EXTENDED_CLI
// IF DEFINED: enable a full OpenTRV UI with normal LEDs etc.
#define ENABLE_FULL_OT_UI
// IF DEFINED: enable use of second UI LED if available.
#undef ENABLE_UI_LED_2_IF_AVAILABLE
// IF DEFINED: use the temperature-setting potentiometer/dial if present.
//#undef ENABLE_TEMP_POT_IF_PRESENT // DHD20160119: was costing ~500 bytes of Flash to define!
// Use common settings.
#define COMMON_SETTINGS
#endif




// -------------------------
// NON-STANDARD DEFINITIONS
// -------------------------

// ------------------------- REV0 / breadboard

#ifdef CONFIG_DHD_TESTLAB_REV0 // DHD's test lab breadboard with TRV.
// Revision of V0.2 board.
#define V0p2_REV 0 // REV0 covers DHD's breadboard (was first V0.2 PCB).
// IF DEFINED: minimise boot effort and energy eg for intermittently-powered energy-harvesting applications.
#define ENABLE_MIN_ENERGY_BOOT
//// Enable use of DS18B20 temp sensor.
//#define ENABLE_PRIMARY_TEMP_SENSOR_DS18B20
//// IF DEFINED: enable use of on-board SHT21 RH and temp sensor (in lieu of TMP112).
//#define ENABLE_PRIMARY_TEMP_SENSOR_SHT21
// Using RoHS-compliant phototransistor in place of LDR.
#define AMBIENT_LIGHT_SENSOR_PHOTOTRANS_TEPT4400
// Anticipation logic not yet ready for prime-time.
//#define ENABLE_ANTICIPATION
//// Enable experimental voice detection.
//#define ENABLE_VOICE_SENSOR
// IF UNDEFINED: this unit cannot act as boiler-control hub listening to remote thermostats, possibly in addition to controlling a local TRV.
#undef ENABLE_BOILER_HUB
// IF UNDEFINED: don't allow RX of stats frames (since there is no easy way to plug in a serial connection to relay them!)
#undef ENABLE_STATS_RX
// IF DEFINED: initial direct motor drive design.
//#define DIRECT_MOTOR_DRIVE_V1
// Use common settings.
#define COMMON_SETTINGS
#endif

#ifdef CONFIG_BAREBONES
// use alternative loop
#define ALT_MAIN_LOOP
#define V0p2_REV 0
// Defaults for V0.2; have to be undefined if not required.  ***
// May require limiting clock speed and using some alternative peripherals/sensors.
#define ENABLE_SUPPLY_VOLTAGE_LOW_2AA
// Provide software RTC support by default.
#define ENABLE_RTC_INTERNAL_SIMPLE
// IF DEFINED: this unit will act as a thermostat controlling a local TRV (and calling for heat from the boiler), else is a sensor/hub unit.
#undef ENABLE_LOCAL_TRV
// IF DEFINED: this unit *can* act as boiler-control hub listening to remote thermostats, possibly in addition to controlling a local TRV.  ***
#undef ENABLE_BOILER_HUB
// IF DEFINED: allow RX of stats frames.
#undef ENABLE_STATS_RX
// IF DEFINED: allow TX of stats frames.
#undef ENABLE_STATS_TX
// IF DEFINED: allow minimal binary format in addition to more generic one: ~400 bytes code cost.
#undef ENABLE_MINIMAL_STATS_TXRX
// IF DEFINED: allow JSON stats frames alongside binary ones.
#undef ENABLE_JSON_OUTPUT
// IF DEFINED: (default) forced always-on radio listen/RX, eg not requiring setup to explicitly enable. ***
#undef ENABLE_DEFAULT_ALWAYS_RX
// IF DEFINED: this unit supports CLI over the USB/serial connection, eg for run-time reconfig.
#define ENABLE_CLI
// IF DEFINED: enable a full OpenTRV CLI.
#define ENABLE_FULL_OT_CLI
// IF DEFINED: enable a full OpenTRV UI with normal LEDs etc. ***
//#define ENABLE_FULL_OT_UI
// IF DEFINED: enable and extended CLI with a longer input buffer for example.
#undef ENABLE_EXTENDED_CLI
// IF DEFINED: minimise boot effort and energy eg for intermittently-powered energy-harvesting applications.  ***
#undef ENABLE_MIN_ENERGY_BOOT
// IF DEFINED: enable use of on-board SHT21 RH and temp sensor (in lieu of TMP112).   ***
#undef ENABLE_PRIMARY_TEMP_SENSOR_SHT21
// IF DEFINED: enable use AVR's 'idle' mode to stop the CPU but leave I/O (eg Serial) running to save power.
// DHD20150920: CURRENTLY NOT RECOMMENDED AS STILL SEEMS TO CAUSE SOME BOARDS TO CRASH.
#define ENABLE_USE_OF_AVR_IDLE_MODE
// IF DEFINED: Use OTNullRadioLink instead of a radio module
// Undefine other radio //FIXME make this a part of the automatic stuff
#define USE_NULLRADIO
//#define USE_MODULE_SIM900
// things that break
// IF DEFINED: basic FROST/WARM temperatures are settable.
//#undef ENABLE_SETTABLE_TARGET_TEMPERATURES
// IF DEFINED: use active-low LEARN button(s).  Needs ENABLE_SINGLETON_SCHEDULE.  ***
//#undef ENABLE_LEARN_BUTTON // OPTIONAL ON V0.09 PCB1  UI_Minimal.cpp:1180:32: error: 'handleLEARN' was not declared in this scope
#define ENABLE_FHT8VSIMPLE //Control.cpp:1322:27: error: 'localFHT8VTRVEnabled' was not declared in this scope
// If LDR is not to be used then specifically define OMIT_... as below.
//#undef ENABLE_OCCUPANCY_DETECTION_FROM_AMBLIGHT //  LDR 'occupancy' sensing irrelevant for DHW. Messaging.cpp:232:87: error: 'class AmbientLight' has no member named 'getRaw
//#undef USE_MODULE_RFM22RADIOSIMPLE
#endif


// -------------------------
#ifdef CONFIG_DE_TESTLAB
// use alternative loop
#define ALT_MAIN_LOOP
#define V0p2_REV 0
// Defaults for V0.2; have to be undefined if not required.  ***
// May require limiting clock speed and using some alternative peripherals/sensors.
#define ENABLE_SUPPLY_VOLTAGE_LOW_2AA
// Provide software RTC support by default.
#define ENABLE_RTC_INTERNAL_SIMPLE
// IF DEFINED: this unit will act as a thermostat controlling a local TRV (and calling for heat from the boiler), else is a sensor/hub unit.
#undef ENABLE_LOCAL_TRV
// IF DEFINED: this unit *can* act as boiler-control hub listening to remote thermostats, possibly in addition to controlling a local TRV.  ***
#undef ENABLE_BOILER_HUB
// IF DEFINED: allow RX of stats frames.
#undef ENABLE_STATS_RX
// IF DEFINED: allow TX of stats frames.
#define ENABLE_STATS_TX
// IF DEFINED: allow minimal binary format in addition to more generic one: ~400 bytes code cost.
#undef ENABLE_MINIMAL_STATS_TXRX
// IF DEFINED: allow JSON stats frames alongside binary ones.
//#undef ENABLE_JSON_OUTPUT
// IF DEFINED: (default) forced always-on radio listen/RX, eg not requiring setup to explicitly enable. ***
#undef ENABLE_DEFAULT_ALWAYS_RX
// IF DEFINED: this unit supports CLI over the USB/serial connection, eg for run-time reconfig.
#define ENABLE_CLI
// IF DEFINED: enable a full OpenTRV CLI.
#define ENABLE_FULL_OT_CLI
// IF DEFINED: enable a full OpenTRV UI with normal LEDs etc. ***
//#define ENABLE_FULL_OT_UI
// IF DEFINED: enable and extended CLI with a longer input buffer for example.
#undef ENABLE_EXTENDED_CLI
// IF DEFINED: minimise boot effort and energy eg for intermittently-powered energy-harvesting applications.  ***
#undef ENABLE_MIN_ENERGY_BOOT
// IF DEFINED: enable use of on-board SHT21 RH and temp sensor (in lieu of TMP112).   ***
#undef ENABLE_PRIMARY_TEMP_SENSOR_SHT21
// IF DEFINED: enable use AVR's 'idle' mode to stop the CPU but leave I/O (eg Serial) running to save power.
// DHD20150920: CURRENTLY NOT RECOMMENDED AS STILL SEEMS TO CAUSE SOME BOARDS TO CRASH.
#define ENABLE_USE_OF_AVR_IDLE_MODE
// IF DEFINED: Use OTNullRadioLink instead of a radio module
// Undefine other radio //FIXME make this a part of the automatic stuff
//#define USE_NULLRADIO
#define USE_MODULE_SIM900
// Define voice module
#define ENABLE_VOICE_SENSOR
// Enable use of OneWire devices.
#define ENABLE_MINIMAL_ONEWIRE_SUPPORT
// Enable use of DS18B20 temp sensor.
#define ENABLE_PRIMARY_TEMP_SENSOR_DS18B20

// things that break
// IF DEFINED: basic FROST/WARM temperatures are settable.
//#undef ENABLE_SETTABLE_TARGET_TEMPERATURES
// IF DEFINED: use active-low LEARN button(s).  Needs ENABLE_SINGLETON_SCHEDULE.  ***
//#undef ENABLE_LEARN_BUTTON // OPTIONAL ON V0.09 PCB1  UI_Minimal.cpp:1180:32: error: 'handleLEARN' was not declared in this scope
#define ENABLE_FHT8VSIMPLE //Control.cpp:1322:27: error: 'localFHT8VTRVEnabled' was not declared in this scope
// If LDR is not to be used then specifically define OMIT_... as below.
//#undef ENABLE_OCCUPANCY_DETECTION_FROM_AMBLIGHT //  LDR 'occupancy' sensing irrelevant for DHW. Messaging.cpp:232:87: error: 'class AmbientLight' has no member named 'getRaw

//#undef USE_MODULE_RFM22RADIOSIMPLE

#endif // CONFIG_DE_TESTLAB


// ------------------------- REV1

#ifdef CONFIG_DHD_TESTLAB_REV1 // DHD's test lab on REV1.
// Revision of V0.2 board.
#define V0p2_REV 1
// IF DEFINED: minimise boot effort and energy eg for intermittently-powered energy-harvesting applications.
#define ENABLE_MIN_ENERGY_BOOT
//// Enable use of DS18B20 temp sensor.
//#define ENABLE_PRIMARY_TEMP_SENSOR_DS18B20
// Anticipation logic not yet ready for prime-time.
//#define ENABLE_ANTICIPATION
//// Enable experimental voice detection.
//#define ENABLE_VOICE_SENSOR
// IF UNDEFINED: this unit cannot act as boiler-control hub listening to remote thermostats, possibly in addition to controlling a local TRV.
#undef ENABLE_BOILER_HUB
// IF UNDEFINED: don't allow RX of stats frames (since there is no easy way to plug in a serial connection to relay them!)
#undef ENABLE_STATS_RX
// IF DEFINED: initial direct motor drive design.
//#define DIRECT_MOTOR_DRIVE_V1
// Use common settings.
#define COMMON_SETTINGS
#endif

// ------------------------- REV4

#ifdef CONFIG_DHD_TESTLAB_REV4_NOHUB // REV4 board but no listening...
#define CONFIG_DHD_TESTLAB_REV4
// IF DEFINED: this unit can act as boiler-control hub listening to remote thermostats, possibly in addition to controlling a local TRV.
#undef ENABLE_BOILER_HUB
// IF DEFINED: allow RX of stats frames.
#undef ENABLE_STATS_RX
#endif

#ifdef CONFIG_DHD_TESTLAB_REV4 // DHD's test lab with TRV on REV4 (cut2) board.
// Revision of V0.2 board.
#define V0p2_REV 4 // REV0 covers DHD's breadboard and first V0.2 PCB.
// IF DEFINED: enable use of on-board SHT21 RH and temp sensor (in lieu of TMP112).
#define ENABLE_PRIMARY_TEMP_SENSOR_SHT21
// Using RoHS-compliant phototransistor in place of LDR.
#define AMBIENT_LIGHT_SENSOR_PHOTOTRANS_TEPT4400
// Anticipation logic not yet ready for prime-time.
//#define ENABLE_ANTICIPATION
// IF UNDEFINED: this unit cannot act as boiler-control hub listening to remote thermostats, possibly in addition to controlling a local TRV.
//#undef ENABLE_BOILER_HUB
// Use common settings.
#define COMMON_SETTINGS
#endif


// ------------------------- REV7

#ifdef CONFIG_REV7_AS_SENSOR // REV7 as JSON-only stats/sensor leaf.
// Revision REV7 of V0.2 board, all-in-one valve unit with local motor drive.
// In this off-label mode being used as stats gatherers or simple hubs.
#define V0p2_REV 7
// IF DEFINED: initial direct motor drive design.  Doesn't imply it gets used, but I/O can be set up safely.
#define DIRECT_MOTOR_DRIVE_V1
// IF DEFINED: enable use of on-board SHT21 RH and temp sensor (in lieu of TMP112).
#define ENABLE_PRIMARY_TEMP_SENSOR_SHT21
// Using RoHS-compliant phototransistor in place of LDR.
#define AMBIENT_LIGHT_SENSOR_PHOTOTRANS_TEPT4400
// IF DEFINED: use the temperature-setting potentiometer/dial if present.
#undef ENABLE_TEMP_POT_IF_PRESENT
// IF DEFINED: basic FROST/WARM temperatures are settable.
#undef ENABLE_SETTABLE_TARGET_TEMPERATURES
// IF DEFINED: this unit will act as a thermostat controlling a local TRV (and calling for heat from the boiler), else is a sensor/hub unit.
#undef ENABLE_LOCAL_TRV
// IF DEFINED: this unit controls a valve, but provides slave valve control only.
#undef ENABLE_SLAVE_TRV
// IF DEFINED: this unit can act as boiler-control hub listening to remote thermostats, possibly in addition to controlling a local TRV.
#undef ENABLE_BOILER_HUB // NO BOILER CODE
// IF DEFINED: allow RX of stats frames.
#undef ENABLE_STATS_RX
// IF DEFINED: allow TX of stats frames.
#define ENABLE_STATS_TX
// IF DEFINED: always allow some kind of stats TX, whatever the privacy settings.
#define ENABLE_ALWAYS_TX_ALL_STATS
// IF DEFINED: allow JSON stats frames.
#define ENABLE_JSON_OUTPUT
// IF DEFINED: allow binary stats to be TXed.
#undef ENABLE_BINARY_STATS_TX
// IF DEFINED: enable support for FS20 carrier for RX of raw FS20 and piggybacked binary (non-JSON) stats.
#undef ENABLE_FS20_NATIVE_AND_BINARY_STATS_RX
// Use common settings.
#define COMMON_SETTINGS
#endif


//#ifdef CONFIG_DORM1_SANS32K // REV7 / DORM1 without working 32768Hz clock.
//#define CONFIG_DORM1
//#undef ENABLE_WAKEUP_32768HZ_XTAL
//#endif

#ifdef CONFIG_DORM1_MUT // REV7 / DORM1 Winter 2014/2015 minimal for unit testing.
// Revision REV7 of V0.2 board, all-in-one valve unit with local motor drive.
// Does not ever need to act as a boiler hub nor to receive stats.
#define V0p2_REV 7
// IF DEFINED: initial direct motor drive design.
#undef DIRECT_MOTOR_DRIVE_V1
// IF DEFINED: enable use of on-board SHT21 RH and temp sensor (in lieu of TMP112).
#define ENABLE_PRIMARY_TEMP_SENSOR_SHT21
// Using RoHS-compliant phototransistor in place of LDR.
#define AMBIENT_LIGHT_SENSOR_PHOTOTRANS_TEPT4400
// IF UNDEFINED: this unit cannot act as boiler-control hub listening to remote thermostats, possibly in addition to controlling a local TRV.
#undef ENABLE_BOILER_HUB
// IF UNDEFINED: do not allow TX of stats frames.
#undef ENABLE_STATS_TX
// IF UNDEFINED: do not allow RX of stats frames.
#undef ENABLE_STATS_RX
// IF DEFINED: allow JSON stats frames.
#undef ENABLE_JSON_OUTPUT
// IF DEFINED: this unit supports CLI over the USB/serial connection, eg for run-time reconfig.
#undef ENABLE_CLI
// IF DEFINED: enable a full OpenTRV CLI.
#undef ENABLE_FULL_OT_CLI
// IF DEFINED: enable a full OpenTRV UI with normal LEDs etc.
#undef ENABLE_FULL_OT_UI
// IF DEFINED: enable and extended CLI with a longer input buffer for example.
#undef ENABLE_EXTENDED_CLI
// IF DEFINED: this unit will act as a thermostat controlling a local TRV (and calling for heat from the boiler), else is a sensor/hub unit.
#define ENABLE_LOCAL_TRV
// Use common settings.
#define COMMON_SETTINGS
#endif

// ------------------------- REV8

#ifdef CONFIG_DORM1_BOILER // REV8 boiler-control counterpart to REV7.
// Revision REV8.B of V0.2 board, boiler control unit.
// NO LIGHT SENSOR FITTED ON REV8.B BOARDS.
// BOTH TMP112 AND SHT21 FITTED on REV8.B BOARDS.
#define V0p2_REV 8
// IF DEFINED: enable use of on-board SHT21 RH and temp sensor (in lieu of TMP112).
#define ENABLE_PRIMARY_TEMP_SENSOR_SHT21
// Using RoHS-compliant phototransistor in place of LDR.
//#define AMBIENT_LIGHT_SENSOR_PHOTOTRANS_TEPT4400
// IF DEFINED: this unit can act as boiler-control hub listening to remote thermostats, possibly in addition to controlling a local TRV.
#define ENABLE_BOILER_HUB
// IF DEFINED: allow RX of stats frames.
#undef ENABLE_STATS_RX
// IF DEFINED: allow TX of stats frames.
#define ENABLE_STATS_TX
// IF DEFINED: this unit will act as a thermostat controlling a local TRV (and calling for heat from the boiler), else is a sensor/hub unit.
#undef ENABLE_LOCAL_TRV
// Use common settings.
#define COMMON_SETTINGS
#endif

// ------------------------- REV9

#ifdef CONFIG_REV9_cut1
#define V0p2_REV 9 // Just like cut2 but with some bugs...
// For 1st-cut REV9 boards phototransistor was accidentally pulling down not up.
#define AMBIENT_LIGHT_SENSOR_PHOTOTRANS_TEPT4400_WRONG_WAY
#endif

#ifdef CONFIG_REV9 // REV9 cut2, derived from REV4.
// Revision of V0.2 board.
#define V0p2_REV 9
// Enable use of OneWire devices.
#define ENABLE_MINIMAL_ONEWIRE_SUPPORT
// IF DEFINED: enable use of on-board SHT21 RH and temp sensor (in lieu of TMP112).
#define ENABLE_PRIMARY_TEMP_SENSOR_SHT21
// IF DEFINED: enable use of additional (eg external) DS18B20 temp sensor(s).
#define ENABLE_EXTERNAL_TEMP_SENSOR_DS18B20
// Using RoHS-compliant phototransistor in place of LDR.
#define AMBIENT_LIGHT_SENSOR_PHOTOTRANS_TEPT4400
// IF UNDEFINED: this unit cannot act as boiler-control hub listening to remote thermostats, possibly in addition to controlling a local TRV.
#undef ENABLE_BOILER_HUB
// IF DEFINED: allow RX of stats frames.
#undef ENABLE_STATS_RX
// IF DEFINED: allow TX of stats frames.
#undef ENABLE_STATS_TX
// IF DEFINED: (default) forced always-on radio listen/RX, eg not requiring setup to explicitly enable.
#define ENABLE_DEFAULT_ALWAYS_RX
// IF DEFINED: allow JSON stats frames alongside binary ones.
#undef ENABLE_JSON_OUTPUT
// IF DEFINED: this unit will act as a thermostat controlling a local TRV (and calling for heat from the boiler), else is a sensor/hub unit.
#undef ENABLE_LOCAL_TRV
// IF DEFINED: this unit controls a valve, but provides slave valve control only.
#define ENABLE_SLAVE_TRV
// IF DEFINED: (default) forced always-on radio listen/RX, eg not requiring setup to explicitly enable.
#define ENABLE_DEFAULT_ALWAYS_RX
// IF DEFINED: enable a full OpenTRV CLI.
#undef ENABLE_FULL_OT_CLI
// IF DEFINED: enable a full OpenTRV UI with normal LEDs etc.
#undef ENABLE_FULL_OT_UI
// IF DEFINED: basic FROST/WARM temperatures are settable.
#undef ENABLE_SETTABLE_TARGET_TEMPERATURES
// IF DEFINED: this unit supports CLI over the USB/serial connection, eg for run-time reconfig.
#define ENABLE_CLI
// IF DEFINED: enable and extended CLI with a longer input buffer for example.
#define ENABLE_EXTENDED_CLI
// IF DEFINED: support for general timed and multi-input occupancy detection / use.
#undef ENABLE_OCCUPANCY_SUPPORT // No direct occupancy tracking at relay unit itself.
// IF UNDEFINED: no LEARN mode for REV9 boards (window sensor(s) instead).
//#undef ENABLE_LEARN_BUTTON
// IF DEFINED: act as CC1 simple relay node.
#define ALLOW_CC1_SUPPORT
#define ALLOW_CC1_SUPPORT_RELAY
#define ALLOW_CC1_SUPPORT_RELAY_IO // Direct addressing of LEDs, use of buttons, etc.
// Use common settings.
#define COMMON_SETTINGS
#endif

#ifdef CONFIG_REV9_STATS // REV9 cut2, derived from REV4, as stats node, for testing.
#define V0p2_REV 9
// IF DEFINED: enable use of on-board SHT21 RH and temp sensor (in lieu of TMP112).
#define ENABLE_PRIMARY_TEMP_SENSOR_SHT21
// Using RoHS-compliant phototransistor in place of LDR.
#define AMBIENT_LIGHT_SENSOR_PHOTOTRANS_TEPT4400
// IF DEFINED: this unit will act as a thermostat controlling a local TRV (and calling for heat from the boiler), else is a sensor/hub unit.
#undef ENABLE_LOCAL_TRV
// IF DEFINED: this unit controls a valve, but provides slave valve control only.
#undef ENABLE_SLAVE_TRV
// IF DEFINED: this unit can act as boiler-control hub listening to remote thermostats, possibly in addition to controlling a local TRV.
#undef ENABLE_BOILER_HUB
// IF DEFINED: allow RX of stats frames.
#undef ENABLE_STATS_RX
// IF DEFINED: allow TX of stats frames.
#define ENABLE_STATS_TX
// IF DEFINED: allow JSON stats frames alongside binary ones.
#define ENABLE_JSON_OUTPUT
// Anticipation logic not yet ready for prime-time.
//#define ENABLE_ANTICIPATION
// IF UNDEFINED: this unit cannot act as boiler-control hub listening to remote thermostats, possibly in addition to controlling a local TRV.
//#undef ENABLE_BOILER_HUB
// Use common settings.
#define COMMON_SETTINGS
#endif

// ------------------------- REV10

// REV8 + GSM Arduino shield + I2CEXT, see TODO-551

#ifdef CONFIG_REV10 // REV10 base config
#define V0p2_REV 10
#define COMMON_SETTINGS
// IF DEFINED: this unit will act as a thermostat controlling a local TRV (and calling for heat from the boiler), else is a sensor/hub unit.
#undef ENABLE_LOCAL_TRV
// IF DEFINED: this unit *can* act as boiler-control hub listening to remote thermostats, possibly in addition to controlling a local TRV.  ***
#define ENABLE_BOILER_HUB
// IF DEFINED: allow RX of stats frames.
#define ENABLE_STATS_RX
// IF DEFINED: allow TX of stats frames.
#define ENABLE_STATS_TX
// IF DEFINED: allow minimal binary format in addition to more generic one: ~400 bytes code cost.
#undef ENABLE_MINIMAL_STATS_TXRX
// IF DEFINED: this unit supports CLI over the USB/serial connection, eg for run-time reconfig.
#define ENABLE_CLI
// IF DEFINED: enable a full OpenTRV CLI.
#undef ENABLE_FULL_OT_CLI
// IF DEFINED: enable a full OpenTRV UI with normal LEDs etc. ***
#undef ENABLE_FULL_OT_UI
// IF DEFINED: enable and extended CLI with a longer input buffer for example.
#undef ENABLE_EXTENDED_CLI
// IF DEFINED: minimise boot effort and energy eg for intermittently-powered energy-harvesting applications.  ***
#undef ENABLE_MIN_ENERGY_BOOT
// IF DEFINED: enable use of on-board SHT21 RH and temp sensor (in lieu of TMP112).   ***
#undef ENABLE_PRIMARY_TEMP_SENSOR_SHT21
// IF DEFINED: enable use AVR's 'idle' mode to stop the CPU but leave I/O (eg Serial) running to save power.
// DHD20150920: CURRENTLY NOT RECOMMENDED AS STILL SEEMS TO CAUSE SOME BOARDS TO CRASH.
#define ENABLE_USE_OF_AVR_IDLE_MODE

// Secondary radio
// IF DEFINED: enable a secondary (typically WAN-relay) radio module.
#define ENABLE_RADIO_SECONDARY_MODULE
#define ENABLE_RADIO_SIM900   // Enable SIM900
#define RADIO_SECONDARY_SIM900  // Assign SIM900

#endif // CONFIG_REV10


#ifdef CONFIG_REV10_STRIPBOARD // REV10-based stripboard precursor for bus shelters

#define V0p2_REV 10
#define COMMON_SETTINGS
// IF DEFINED: this unit will act as a thermostat controlling a local TRV (and calling for heat from the boiler), else is a sensor/hub unit.
#undef ENABLE_LOCAL_TRV
// IF DEFINED: this unit *can* act as boiler-control hub listening to remote thermostats, possibly in addition to controlling a local TRV.  ***
#undef ENABLE_BOILER_HUB
// IF DEFINED: allow RX of stats frames.
#undef ENABLE_STATS_RX
// IF DEFINED: (default) forced always-on radio listen/RX, eg not requiring setup to explicitly enable. ***
#undef ENABLE_DEFAULT_ALWAYS_RX
// IF DEFINED: allow TX of stats frames.
#define ENABLE_STATS_TX
// IF DEFINED: allow minimal binary format in addition to more generic one: ~400 bytes code cost.
#undef ENABLE_MINIMAL_STATS_TXRX
// IF DEFINED: this unit supports CLI over the USB/serial connection, eg for run-time reconfig.
#define ENABLE_CLI
// IF DEFINED: enable a full OpenTRV CLI.
#define ENABLE_FULL_OT_CLI
// IF DEFINED: enable a full OpenTRV UI with normal LEDs etc. ***
#undef ENABLE_FULL_OT_UI
// IF DEFINED: enable and extended CLI with a longer input buffer for example.
#undef ENABLE_EXTENDED_CLI
// IF DEFINED: minimise boot effort and energy eg for intermittently-powered energy-harvesting applications.  ***
#undef ENABLE_MIN_ENERGY_BOOT
// IF DEFINED: enable use of on-board SHT21 RH and temp sensor (in lieu of TMP112).   ***
#undef ENABLE_PRIMARY_TEMP_SENSOR_SHT21
// IF DEFINED: enable use AVR's 'idle' mode to stop the CPU but leave I/O (eg Serial) running to save power.
// DHD20150920: CURRENTLY NOT RECOMMENDED AS STILL SEEMS TO CAUSE SOME BOARDS TO CRASH.
#define ENABLE_USE_OF_AVR_IDLE_MODE

// IF DEFINED: enable a 'null' radio module; without this unit is stand-alone.
#define ENABLE_RADIO_NULL

// Secondary radio
#undef ENABLE_RADIO_RFM23B
#undef ENABLE_RADIO_PRIMARY_RFM23B

// IF DEFINED: enable a secondary (typically WAN-relay) radio module.
#define ENABLE_RADIO_SECONDARY_MODULE
#define ENABLE_RADIO_SIM900   // Enable SIM900
//#define RADIO_PRIMARY_SIM900  // Assign SIM900
#define RADIO_SECONDARY_SIM900  // Assign SIM900

// Enable use of OneWire devices.
#define ENABLE_MINIMAL_ONEWIRE_SUPPORT
// Enable use of DS18B20 temp sensor.
#define ENABLE_PRIMARY_TEMP_SENSOR_DS18B20

// Define voice module
#define ENABLE_VOICE_SENSOR
#define ENABLE_OCCUPANCY_DETECTION_FROM_VOICE
#define ENABLE_VOICE_STATS

// IF DEFINED: use active-low LEARN button(s).  Needs ENABLE_SINGLETON_SCHEDULE.  ***
#undef ENABLE_LEARN_BUTTON // OPTIONAL ON V0.09 PCB1  UI_Minimal.cpp:1180:32: error: 'handleLEARN' was not declared in this scope
#undef ENABLE_SETTABLE_TARGET_TEMPERATURES


#endif // CONFIG_REV10_BUSSHELTER





#ifdef CONFIG_REV10_BHR // REV10: boiler hub and stats relay.
#define V0p2_REV 10
// Using RoHS-compliant phototransistor in place of LDR.
#define AMBIENT_LIGHT_SENSOR_PHOTOTRANS_TEPT4400
// IF DEFINED: basic FROST/WARM temperatures are settable.
#undef ENABLE_SETTABLE_TARGET_TEMPERATURES
// IF DEFINED: this unit will act as a thermostat controlling a local TRV (and calling for heat from the boiler), else is a sensor/hub unit.
#undef ENABLE_LOCAL_TRV
// IF DEFINED: this unit controls a valve, but provides slave valve control only.
#undef ENABLE_SLAVE_TRV
// IF DEFINED: (default) forced always-on radio listen/RX, eg not requiring setup to explicitly enable.
#define ENABLE_DEFAULT_ALWAYS_RX
// IF DEFINED: this unit can act as boiler-control hub listening to remote thermostats, possibly in addition to controlling a local TRV.
#define ENABLE_BOILER_HUB
// IF DEFINED: allow binary stats to be TXed.
#undef ENABLE_BINARY_STATS_TX
// IF DEFINED: enable support for FS20 carrier for RX of raw FS20 and piggybacked binary (non-JSON) stats.
#undef ENABLE_FS20_NATIVE_AND_BINARY_STATS_RX
// IF DEFINED: allow RX of stats frames.
#define ENABLE_STATS_RX
// IF DEFINED: allow TX of stats frames.
#define ENABLE_STATS_TX
// IF DEFINED: use active-low LEARN button(s).  Needs ENABLE_SINGLETON_SCHEDULE.
#undef ENABLE_LEARN_BUTTON // OPTIONAL ON V0.09 PCB1
// IF DEFINED: this unit supports CLI over the USB/serial connection, eg for run-time reconfig.
#define ENABLE_CLI
// IF DEFINED: support for general timed and multi-input occupancy detection / use.
#undef ENABLE_OCCUPANCY_SUPPORT
// IF DEFINED: enable a secondary (typically WAN-relay) radio module.
#define ENABLE_RADIO_SECONDARY_MODULE
// IF DEFINED: enable a WAN-relay radio module, primarily to relay stats outbound.
#define ENABLE_RADIO_SECONDARY_MODULE_AS_RELAY
// SIM900 relay.
#define ENABLE_RADIO_SIM900   // Enable SIM900
#define RADIO_SECONDARY_SIM900  // Assign SIM900
// Use common settings.
#define COMMON_SETTINGS
#endif



// ------------------------- REV11

// REV4 (ie SHT21 sensor and phototransistor) + PCB antenna + PCB battery back (probably AAA), see TODO-566
#ifdef CONFIG_REV11_RFM23BTEST
// Revision of V0.2 board.
#define V0p2_REV 11 // REV11 covers first sensor only board.
// IF DEFINED: enable use of on-board SHT21 RH and temp sensor (in lieu of TMP112).
#define ENABLE_PRIMARY_TEMP_SENSOR_SHT21
// Using RoHS-compliant phototransistor in place of LDR.
#define AMBIENT_LIGHT_SENSOR_PHOTOTRANS_TEPT4400
// Anticipation logic not yet ready for prime-time.
//#define ENABLE_ANTICIPATION
// IF UNDEFINED: this unit cannot act as boiler-control hub listening to remote thermostats, possibly in addition to controlling a local TRV.
//#undef ENABLE_BOILER_HUB
// Use common settings.
#define COMMON_SETTINGS
// IF DEFINED: this unit can act as boiler-control hub listening to remote thermostats, possibly in addition to controlling a local TRV.
#undef ENABLE_BOILER_HUB
// IF DEFINED: allow RX of stats frames.
#undef ENABLE_STATS_RX
#undef ENABLE_LOCAL_TRV
#endif // CONFIG_REV11_RFM23BTEST

#ifdef CONFIG_REV11_RAW_JSON // REV11 as raw JSON-only stats/sensor leaf.
// Revision of V0.2 board.
#define V0p2_REV 11 // REV11 covers first sensor only board.
// IF DEFINED: enable use of on-board SHT21 RH and temp sensor (in lieu of TMP112).
#define ENABLE_PRIMARY_TEMP_SENSOR_SHT21
// Using RoHS-compliant phototransistor in place of LDR.
#define AMBIENT_LIGHT_SENSOR_PHOTOTRANS_TEPT4400
// IF DEFINED: basic FROST/WARM temperatures are settable.
#undef ENABLE_SETTABLE_TARGET_TEMPERATURES
// IF DEFINED: this unit will act as a thermostat controlling a local TRV (and calling for heat from the boiler), else is a sensor/hub unit.
#undef ENABLE_LOCAL_TRV
// IF DEFINED: this unit controls a valve, but provides slave valve control only.
#undef ENABLE_SLAVE_TRV
// IF DEFINED: this unit can act as boiler-control hub listening to remote thermostats, possibly in addition to controlling a local TRV.
#undef ENABLE_BOILER_HUB // NO BOILER CODE
// IF DEFINED: allow RX of stats frames.
#undef ENABLE_STATS_RX
// IF DEFINED: allow TX of stats frames.
#define ENABLE_STATS_TX
// IF DEFINED: allow JSON stats frames.
#define ENABLE_JSON_OUTPUT
// IF DEFINED: allow binary stats to be TXed.
#undef ENABLE_BINARY_STATS_TX
// IF DEFINED: enable support for FS20 carrier for RX of raw FS20 and piggybacked binary (non-JSON) stats.
#undef ENABLE_FS20_NATIVE_AND_BINARY_STATS_RX
// Use common settings.
#define COMMON_SETTINGS
#endif

// -------------------------

#ifdef CONFIG_REV14_PROTO // Prototype REV14 w/ LoRa, TMP, SHT and QM-1

#define V0p2_REV 14
#define COMMON_SETTINGS
// IF DEFINED: basic FROST/WARM temperatures are settable.
#undef ENABLE_SETTABLE_TARGET_TEMPERATURES
// IF DEFINED: use active-low LEARN button(s).  Needs ENABLE_SINGLETON_SCHEDULE.  ***
#undef ENABLE_LEARN_BUTTON // OPTIONAL ON V0.09 PCB1 
// IF DEFINED: this unit will act as a thermostat controlling a local TRV (and calling for heat from the boiler), else is a sensor/hub unit.
#undef ENABLE_LOCAL_TRV
// IF DEFINED: this unit controls a valve, but provides slave valve control only.
#undef ENABLE_SLAVE_TRV
// IF DEFINED: this unit *can* act as boiler-control hub listening to remote thermostats, possibly in addition to controlling a local TRV.  ***
#undef ENABLE_BOILER_HUB
// IF DEFINED: allow RX of stats frames.
#undef ENABLE_STATS_RX
// IF DEFINED: (default) forced always-on radio listen/RX, eg not requiring setup to explicitly enable. ***
#undef ENABLE_DEFAULT_ALWAYS_RX
// IF DEFINED: allow TX of stats frames.
#define ENABLE_STATS_TX
// IF DEFINED: allow minimal binary format in addition to more generic one: ~400 bytes code cost.
#undef ENABLE_MINIMAL_STATS_TXRX
// IF DEFINED: allow binary stats to be TXed.
#undef ENABLE_BINARY_STATS_TX
// IF DEFINED: enable support for FS20 carrier for RX of raw FS20 and piggybacked binary (non-JSON) stats.
#undef ENABLE_FS20_NATIVE_AND_BINARY_STATS_RX
// IF DEFINED: this unit supports CLI over the USB/serial connection, eg for run-time reconfig.
#define ENABLE_CLI
// IF DEFINED: enable a full OpenTRV CLI.
#define ENABLE_FULL_OT_CLI
// IF DEFINED: enable a full OpenTRV UI with normal LEDs etc. ***
#undef ENABLE_FULL_OT_UI
// IF DEFINED: enable and extended CLI with a longer input buffer for example.
#undef ENABLE_EXTENDED_CLI
// IF DEFINED: minimise boot effort and energy eg for intermittently-powered energy-harvesting applications.  ***
#undef ENABLE_MIN_ENERGY_BOOT
// IF DEFINED: enable use of on-board SHT21 RH and temp sensor (in lieu of TMP112).   ***
#undef ENABLE_PRIMARY_TEMP_SENSOR_SHT21
//#define ENABLE_PRIMARY_TEMP_SENSOR_SHT21
// IF DEFINED: enable use AVR's 'idle' mode to stop the CPU but leave I/O (eg Serial) running to save power.
// DHD20150920: CURRENTLY NOT RECOMMENDED AS STILL SEEMS TO CAUSE SOME BOARDS TO CRASH.
#define ENABLE_USE_OF_AVR_IDLE_MODE

// IF DEFINED: enable a 'null' radio module; without this unit is stand-alone.
#define ENABLE_RADIO_NULL

// Secondary radio
#undef ENABLE_RADIO_RFM23B
#undef ENABLE_RADIO_PRIMARY_RFM23B

// IF DEFINED: enable a secondary (typically WAN-relay) radio module.
#define ENABLE_RADIO_SECONDARY_MODULE
#define ENABLE_RADIO_RN2483   // Enable RN2483
//#define RADIO_PRIMARY_RN2483 // Must be secondary to avoid sending preamble etc
#define RADIO_SECONDARY_RN2483

// Define voice module
#define ENABLE_VOICE_SENSOR
#define ENABLE_OCCUPANCY_DETECTION_FROM_VOICE
#define ENABLE_VOICE_STATS

#endif // CONFIG_REV14_PROTO

//___________________________________

#ifdef CONFIG_BH_DHW // DHW on REV1 board.
// Revision of V0.2 board.
#define V0p2_REV 1
// Enable use of OneWire devices.
#define ENABLE_MINIMAL_ONEWIRE_SUPPORT
// Enable use of DS18B20 temp sensor.
#define ENABLE_PRIMARY_TEMP_SENSOR_DS18B20
// Select DHW temperatures by default.
#define DHW_TEMPERATURES
// Must minimise water flow.
#define TRV_SLEW_GLACIAL
// Set max percentage open: BH reports 30% to be (near) optimal 2015/03; BH requested 20% at 2015/10/15, 13% at 2016/01/19.
#define TRV_MAX_PC_OPEN 13
// IF UNDEFINED: this unit cannot act as boiler-control hub listening to remote thermostats, possibly in addition to controlling a local TRV.
#undef ENABLE_BOILER_HUB
// IF UNDEFINED: don't allow RX of stats frames (since there is no easy way to plug in a serial connection to relay them!)
#undef ENABLE_STATS_RX
// IF DEFINED: allow TX of stats frames.
#define ENABLE_STATS_TX
// TODO-264: Find out why IDLE seems to crash some REV1 boards.
#undef ENABLE_USE_OF_AVR_IDLE_MODE
// Override schedule on time to simple fixed value of 2h per BH request 2015/10/15.
#define LEARNED_ON_PERIOD_M 120 // Must be <= 255.
#define LEARNED_ON_PERIOD_COMFORT_M LEARNED_ON_PERIOD_M
// Bo just wants the timing for his DHW; no occupancy sensing.
// IF DEFINED: support for general timed and multi-input occupancy detection / use.
#undef ENABLE_OCCUPANCY_SUPPORT
// IF DEFINED: detect occupancy based on ambient light, if available.
#undef ENABLE_OCCUPANCY_DETECTION_FROM_AMBLIGHT
// Use common settings.
#define COMMON_SETTINGS
#endif

// -------------------------













// --------------------------------------------
// CONSEQUENTIAL DEFINITIONS ARISING FROM ABOVE
// (Don't fiddle with these unless you are sure of module interdependencies, etc!)


#ifdef COMMON_SETTINGS // FOR REV0 onwards...
#if (V0p2_REV >= 1) // && (V0p2_REV <= 8) // && !defined(CONFIG_DHD_TESTLAB_REV2) // All REV 1--8 PCBs use RFM23B.
// IF DEFINED: RFM23 is in use in place of RFM22.
#define RFM22_IS_ACTUALLY_RFM23 // Note: RFM23 used on V0.2 PCB.
#endif // V0p2_REV >= 1
#ifdef RFM22_IS_ACTUALLY_RFM23 // Note: All RFM23s on PCBs with good ground place.
// IF DEFINED: good RF environment means that TX power level can be reduced.
#define RFM22_GOOD_RF_ENV // Good ground-plane and antenna on V0.2 PCB: drop TX level.
#endif // RFM22_IS_ACTUALLY_RFM23
// Anticipation logic not yet ready for prime-time.
//#define ENABLE_ANTICIPATION
// IF DEFINED: use simple LDR-based detection of room use/occupancy; brings in getRoomInUseFromLDR subroutne.
#define USE_MODULE_LDROCCUPANCYDETECTION
// If LDR is not to be used then specifically define OMIT_... as below.
//#undef ENABLE_OCCUPANCY_DETECTION_FROM_AMBLIGHT //  LDR 'occupancy' sensing irrelevant for DHW.
#endif // COMMON_SETTINGS

// If ENABLE_LEARN_BUTTON then in the absence of anything better ENABLE_SINGLETON_SCHEDULE should be supported.
#ifdef ENABLE_LEARN_BUTTON
#ifndef ENABLE_SINGLETON_SCHEDULE
#define ENABLE_SINGLETON_SCHEDULE
#endif
#endif

// For now (DHD20150927) allowing stats TX forces JSON to allos JSON stats.
// IF DEFINED: allow TX of stats frames.
#ifdef ENABLE_STATS_TX
// IF DEFINED: allow JSON stats frames alongside binary ones.
#define ENABLE_JSON_OUTPUT
#endif

// If (potentially) needing to run in some sort of continuous RX mode, define a flag true (else false).
#if defined(ENABLE_BOILER_HUB) || defined(ENABLE_STATS_RX) || defined(ENABLE_DEFAULT_ALWAYS_RX)
#define CONFIG_IMPLIES_MAY_NEED_CONTINUOUS_RX true
#else
#define CONFIG_IMPLIES_MAY_NEED_CONTINUOUS_RX false
#endif

// If in stats or boiler hub mode, and assuming OOK carrier, then apply trailing-zeros RX filter.
#if defined(ENABLE_BOILER_HUB) || defined(ENABLE_STATS_RX)
#define CONFIG_TRAILING_ZEROS_FILTER_RX
#endif

// By default, use the RFM22/RFM23 module to talk to an FHT8V wireless radiator valve.
#ifdef ENABLE_FHT8VSIMPLE
#define USE_MODULE_RFM22RADIOSIMPLE
#define ENABLE_FS20_CARRIER_SUPPORT
#define ENABLE_FS20_ENCODING_SUPPORT
// If this can be a hub, enable extra RX code.
#if defined(ENABLE_BOILER_HUB) || defined(ENABLE_STATS_RX)
#define ENABLE_FHT8VSIMPLE_RX
#define LISTEN_FOR_FTp2_FS20_native
#endif // defined(ENABLE_BOILER_HUB) || defined(ENABLE_STATS_RX)
#if defined(ENABLE_STATS_RX)
#define ENABLE_FS20_NATIVE_AND_BINARY_STATS_RX
#endif // defined(ENABLE_STATS_RX)
#endif // ENABLE_FHT8VSIMPLE


#endif
<|MERGE_RESOLUTION|>--- conflicted
+++ resolved
@@ -43,7 +43,7 @@
 //#define CONFIG_Trial2013Winter_Round1_NOHUB // REV1 as TX-only leaf node.
 //#define CONFIG_Trial2013Winter_Round2 // REV2 cut4 default config.
 //#define CONFIG_Trial2013Winter_Round2_LVBHSH // REV2 cut4: local valve control, boiler hub, stats hub & TX.
-#define CONFIG_Trial2013Winter_Round2_LVBH // REV2 cut4 local valve control and boiler hub.
+//#define CONFIG_Trial2013Winter_Round2_LVBH // REV2 cut4 local valve control and boiler hub.
 //#define CONFIG_Trial2013Winter_Round2_BOILERHUB // REV2 cut4 as plain boiler hub.
 #define CONFIG_Trial2013Winter_Round2_STATSHUB // REV2 cut4 as stats hub.
 //#define CONFIG_Trial2013Winter_Round2_NOHUB // REV2 cut4 as TX-only leaf node.
@@ -91,7 +91,7 @@
 // PRE-DEFINED CONFIG_... BUNDLE IMPLEMENTATION/EXPANSION
 // These features can be turned off if not required in particular implementations.
 
-// Defaults for V0.2; should be undefined if not required.
+// Defaults for V0.2; should be '#undef'ined if not required.
 //
 // Use sleep wakeup (2Hz by default) from external 32768Hz xtal and timer 2.
 #define ENABLE_WAKEUP_32768HZ_XTAL
@@ -106,6 +106,8 @@
 #undef ENABLE_TRIMMED_MEMORY
 // IF DEFINED: try to trim bandwidth as may be especially expensive/scarce.
 #undef ENABLE_TRIMMED_BANDWIDTH
+// IF DEFINED: minimise boot effort and energy eg for intermittently-powered energy-harvesting applications.
+#undef ENABLE_MIN_ENERGY_BOOT
 // IF DEFINED: basic FROST/WARM temperatures are settable.
 #define ENABLE_SETTABLE_TARGET_TEMPERATURES
 // IF DEFINED: support one on and one off time per day (possibly in conjunction with 'learn' button).
@@ -116,23 +118,8 @@
 #undef ENABLE_SLAVE_TRV
 // IF DEFINED: this unit *can* act as boiler-control hub listening to remote thermostats, possibly in addition to controlling a local TRV.
 #define ENABLE_BOILER_HUB
-// IF DEFINED: allow RX of stats frames.
-#define ENABLE_STATS_RX
-// IF DEFINED: allow TX of stats frames.
-#define ENABLE_STATS_TX
-// IF DEFINED: always allow some kind of stats TX, whatever the privacy settings.
-// HAS HUGE PRIVACY IMPLICATIONS: DO NOT ENABLE UNNECESSARILY!
-#undef ENABLE_ALWAYS_TX_ALL_STATS
-// IF DEFINED: allow minimal binary format in addition to more generic one: ~400 bytes code cost.
-#undef ENABLE_MINIMAL_STATS_TXRX
 // IF DEFINED: allow JSON stats frames alongside binary ones.
 #define ENABLE_JSON_OUTPUT
-// IF DEFINED: allow binary stats to be TXed.
-#define ENABLE_BINARY_STATS_TX
-// IF DEFINED: allow radio listen/RX.
-#define ENABLE_RADIO_RX
-// IF DEFINED: (default) forced always-on radio listen/RX, eg not requiring setup to explicitly enable.
-#undef ENABLE_DEFAULT_ALWAYS_RX
 // IF DEFINED: use active-low LEARN button(s).  Needs ENABLE_SINGLETON_SCHEDULE.
 #define ENABLE_LEARN_BUTTON // OPTIONAL ON V0.09 PCB1
 // IF DEFINED: allow periodic machine- and human- readable status report to serial, starting with "="/
@@ -147,42 +134,10 @@
 #define ENABLE_FULL_OT_UI
 // IF DEFINED: enable and extended CLI with a longer input buffer for example.
 #undef ENABLE_EXTENDED_CLI
-// IF DEFINED: minimise boot effort and energy eg for intermittently-powered energy-harvesting applications.
-#undef ENABLE_MIN_ENERGY_BOOT
 // IF DEFINED: enable use of on-board SHT21 RH and temp sensor (in lieu of TMP112).
 #undef ENABLE_PRIMARY_TEMP_SENSOR_SHT21
 // IF DEFINED: enable use of second UI LED if available.
 #define ENABLE_UI_LED_2_IF_AVAILABLE
-// IF DEFINED: enable a primary radio module; without this unit is stand-alone.
-#define ENABLE_RADIO_PRIMARY_MODULE // TODO currently does nothing
-// IF DEFINED: enable a 'null' radio module; without this unit is stand-alone.
-#undef ENABLE_RADIO_NULL
-// Default primary radio module; RFM23B from REV1 to REV11.
-#define ENABLE_RADIO_RFM23B   // Enable RFM23B by default
-// IF DEFINED: make RFM23B the primary radio.
-#define ENABLE_RADIO_PRIMARY_RFM23B
-// IF DEFINED: enable a secondary (typically WAN-relay) radio module.
-#undef ENABLE_RADIO_SECONDARY_MODULE
-// IF DEFINED: enable a WAN-relay radio module, primarily to relay stats outbound.
-#undef ENABLE_RADIO_SECONDARY_MODULE_AS_RELAY
-// IF DEFINED: enable periodic secure beacon broadcast.
-<<<<<<< HEAD
-#undef ENABLE_SECURE_RADIO_BEACON
-=======
-#define ENABLE_SECURE_RADIO_BEACON
->>>>>>> 02d6f437
-// IF DEFINED: enable support for FS20 carrier for RX or TX.
-#define ENABLE_FS20_CARRIER_SUPPORT
-// IF DEFINED: use FHT8V wireless radio module/valve, eg to control FHT8V local valve.
-#define ENABLE_FHT8VSIMPLE
-// IF DEFINED: enable support for FS20 carrier for RX of raw FS20 and piggybacked binary (non-JSON) stats.
-#define ENABLE_FS20_NATIVE_AND_BINARY_STATS_RX
-// IF DEFINED: enable support for FS20 encoding/decoding, eg to send to FHT8V.
-#define ENABLE_FS20_ENCODING_SUPPORT
-// IF DEFINED: enable OpenTRV secure frame encoding/decoding (as of 2015/12).
-#define ENABLE_OTSECUREFRAME_ENCODING_SUPPORT
-// IF DEFINED: allow non-secure OpenTRV secure frame RX (as of 2015/12): DISABLED BY DEFAULT.
-#undef ENABLE_OTSECUREFRAME_INSECURE_RX_PERMITTED
 //// SENSOR OPTIONS (and support for them)
 // IF DEFINED: allow use of ambient light sensor.
 #define ENABLE_AMBLIGHT_SENSOR
@@ -207,6 +162,48 @@
 #define ENABLE_OCCUPANCY_DETECTION_FROM_RH
 // IF DEFINED: detect occupancy based on voice detection, if available. This undefines learn button 2 to use GPIO as input.
 #undef ENABLE_OCCUPANCY_DETECTION_FROM_VOICE
+//// RADIO OPTIONS
+// IF DEFINED: enable a primary radio module; without this unit is stand-alone.
+#define ENABLE_RADIO_PRIMARY_MODULE // TODO currently does nothing
+// IF DEFINED: enable a 'null' radio module; without this unit is stand-alone.
+#undef ENABLE_RADIO_NULL
+// Default primary radio module; RFM23B from REV1 to REV11.
+#define ENABLE_RADIO_RFM23B   // Enable RFM23B by default
+// IF DEFINED: make RFM23B the primary radio.
+#define ENABLE_RADIO_PRIMARY_RFM23B
+// IF DEFINED: enable a secondary (typically WAN-relay) radio module.
+#undef ENABLE_RADIO_SECONDARY_MODULE
+// IF DEFINED: enable a WAN-relay radio module, primarily to relay stats outbound.
+#undef ENABLE_RADIO_SECONDARY_MODULE_AS_RELAY
+// IF DEFINED: enable periodic secure beacon broadcast.
+#undef ENABLE_SECURE_RADIO_BEACON
+// IF DEFINED: enable support for FS20 carrier for RX or TX.
+#define ENABLE_FS20_CARRIER_SUPPORT
+// IF DEFINED: use FHT8V wireless radio module/valve, eg to control FHT8V local valve.
+#define ENABLE_FHT8VSIMPLE
+// IF DEFINED: enable support for FS20 carrier for RX of raw FS20 and piggybacked binary (non-JSON) stats.
+#define ENABLE_FS20_NATIVE_AND_BINARY_STATS_RX
+// IF DEFINED: enable support for FS20 encoding/decoding, eg to send to FHT8V.
+#define ENABLE_FS20_ENCODING_SUPPORT
+// IF DEFINED: enable OpenTRV secure frame encoding/decoding (as of 2015/12).
+#define ENABLE_OTSECUREFRAME_ENCODING_SUPPORT
+// IF DEFINED: allow non-secure OpenTRV secure frame RX (as of 2015/12): DISABLED BY DEFAULT.
+#undef ENABLE_OTSECUREFRAME_INSECURE_RX_PERMITTED
+// IF DEFINED: allow RX of stats frames.
+#define ENABLE_STATS_RX
+// IF DEFINED: allow TX of stats frames.
+#define ENABLE_STATS_TX
+// IF DEFINED: always allow some kind of stats TX, whatever the privacy settings.
+// HAS HUGE PRIVACY IMPLICATIONS: DO NOT ENABLE UNNECESSARILY!
+#undef ENABLE_ALWAYS_TX_ALL_STATS
+// IF DEFINED: allow minimal binary format in addition to more generic one: ~400 bytes code cost.
+#undef ENABLE_MINIMAL_STATS_TXRX
+// IF DEFINED: allow binary stats to be TXed.
+#define ENABLE_BINARY_STATS_TX
+// IF DEFINED: allow radio listen/RX.
+#define ENABLE_RADIO_RX
+// IF DEFINED: (default) forced always-on radio listen/RX, eg not requiring setup to explicitly enable.
+#undef ENABLE_DEFAULT_ALWAYS_RX
 
 
 

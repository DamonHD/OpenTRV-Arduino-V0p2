/*
The OpenTRV project licenses this file to you
under the Apache Licence, Version 2.0 (the "Licence");
you may not use this file except in compliance
with the Licence. You may obtain a copy of the Licence at

http://www.apache.org/licenses/LICENSE-2.0

Unless required by applicable law or agreed to in writing,
software distributed under the Licence is distributed on an
"AS IS" BASIS, WITHOUT WARRANTIES OR CONDITIONS OF ANY
KIND, either express or implied. See the Licence for the
specific language governing permissions and limitations
under the Licence.

Author(s) / Copyright (s): Damon Hart-Davis 2013--2016
                           Deniz Erbilgin 2015--2016
*/

/*
 Global configuration parameters for V0.2 PCB hardware.
 The top part should contain one #define CONFIG_XXX and nothing else (uncommented).
 Below a set of ENABLE_XXX flags should be defined or undefined as a result.
 */

#ifndef V0P2_GENERIC_CONFIG_H
#define V0P2_GENERIC_CONFIG_H

// Define/uncomment exactly one of the CONFIG_XXX flags below
// to enable a standard configuration set.
// Some can be specific to particular locations and boards,
// others can be vanilla ready to be configured by the end-user one way or another.
// As far as possible the configs should simply #define/#undef a set of ENABLE_XXX flags.
// There is a set of 'default' ENABLE_XXX flags which will evolve over time,
// requiring alterations to them to be tracked in individual configs.

//#define CONFIG_GENERIC_ROOM_NODE
//#define CONFIG_GENERIC_BOILER_NODE
//#define CONFIG_GENERIC_RANDB_NODE
//#define CONFIG_GENERIC_DHW_NODE


// Production configs.
//#define CONFIG_Trial2013Winter_Round1 // REV1 default config.
//#define CONFIG_Trial2013Winter_Round1_LVBHSH // REV1: local valve control, boiler hub, stats hub & TX.
//#define CONFIG_Trial2013Winter_Round1_BOILERHUB // REV1 as plain boiler node.
//#define CONFIG_Trial2013Winter_Round1_NOHUB // REV1 as TX-only leaf node.
//#define CONFIG_Trial2013Winter_Round2 // REV2 cut4 default config.
//#define CONFIG_Trial2013Winter_Round2_LVBHSH // REV2 cut4: local valve control, boiler hub, stats hub & TX.
#define CONFIG_Trial2013Winter_Round2_LVBH // REV2 cut4 local valve control and boiler hub.
//#define CONFIG_Trial2013Winter_Round2_BOILERHUB // REV2 cut4 as plain boiler hub.
//#define CONFIG_Trial2013Winter_Round2_STATSHUB // REV2 cut4 as stats hub.
//#define CONFIG_Trial2013Winter_Round2_NOHUB // REV2 cut4 as TX-only leaf node.
<<<<<<< HEAD
#define CONFIG_DORM1 // REV7 / DORM1 all-in-one valve unit.
=======
//#define CONFIG_DORM1 // REV7 / DORM1 all-in-one valve unit.
>>>>>>> 99cda7ed
//#define CONFIG_DORM1_BOILER // REV8 / DORM1 boiler-control unit.
//#define CONFIG_REV11_RAW_JSON // REV11 as raw JSON-only stats/sensor leaf.


// One-offs and special cases.
//#define CONFIG_DHD_TESTLAB_REV0 // REV0 / breadboard.
//#define CONFIG_DHD_TESTLAB_REV1 // REV1.
//#define CONFIG_Trial2013Winter_Round1_STATSHUB // REV1 as stats hub.
//#define CONFIG_Trial2013Winter_Round2_CC1HUB // REV2 cut4 as CC1 hub.
//#define CONFIG_Trial2013Winter_Round2_BHR // REV2 cut4: boiler hub and stats relay.
//#define CONFIG_Trial2013Winter_Round2_SECURE_NOHUB // REV2 cut4 leaf (valve/sensor) 2015/12 secure protocol.
//#define CONFIG_Trial2013Winter_Round2_SECURE_HUB // REV2 cut4 hub (boiler/stats) 2015/12 secure protocol.
//#define CONFIG_DHD_TESTLAB_REV4 // REV4 cut2.
//#define CONFIG_DHD_TESTLAB_REV4_NOHUB // REV4 cut2, no hub.
//#define CONFIG_BH_DHW // Bo's hot water.
//#define CONFIG_BH_TESTLAB // Bo's test environment.
//#define CONFIG_DORM1_SANS32K // REV7 / DORM1 without working 32768Hz clock.
//#define CONFIG_DORM1_MUT // REV7 / DORM1 Winter 2014/2015 minimal for unit testing.
//#define CONFIG_REV7N // REV7 with external "Model N" valve.
//#define CONFIG_REV7_AS_SENSOR // REV7 as JSON-only stats/sensor leaf.
//#define CONFIG_REV9 // REV9 as CC1 relay, cut 2 of the board.
//#define CONFIG_REV9_STATS // REV9 as stats node, cut 2 of the board.
//#define CONFIG_REV9_cut1 // REV9 as CC1 relay, cut1 of board.
//#define CONFIG_DE_TESTLAB // Deniz's test environment.
//#define CONFIG_REV10_STRIPBOARD // REV10-based stripboard precursor for bus shelters
//#define CONFIG_REV10 // Generic REV10 config
//#define CONFIG_REV10_ASRELAY // REV10: stats relay only.
//#define CONFIG_REV10_BHR // REV10: boiler hub and stats relay.
// TODO //#define CONFIG_REV10_SECURE_BOILERHUB_GSM_SECURE // REV10 PCB boiler hub, relay to GSM, 2015/12 secure protocol.
//#define CONFIG_REV11_RFM23BTEST // Basic test to see if stats send
//#define CONFIG_REV14_PROTO  // Prototype REV14 w/ LoRa, TMP, SHT and QM-1
//#define CONFIG_BAREBONES // No peripherals / on breadboard.








// ------------------------------------------------------
// PRE-DEFINED CONFIG_... BUNDLE IMPLEMENTATION/EXPANSION
// These features can be turned off if not required in particular implementations.
// These flag names are all of the form ENABLE_XXX.

// Defaults for V0.2; should be '#undef'ined if not required.
//
// Use sleep wakeup (2Hz by default) from external 32768Hz xtal and timer 2.
#define ENABLE_WAKEUP_32768HZ_XTAL
// IF DEFINED: this unit may run on 2xAA cells, preferably rechargeable eg NiMH, ~2V--2.4V, and should monitor supply voltage.
#define ENABLE_SUPPLY_VOLTAGE_LOW_2AA // May require limiting clock speed and using some alternative peripherals/sensors...
// IF DEFINED: enable use AVR's 'idle' mode to stop the CPU but leave I/O clocls (eg Serial) running to save power.
// DHD20150920: NOT RECOMMENDED AS SEEMS TO CAUSE SOME BOARDS (REV1,REV9) TO CRASH.
#undef ENABLE_USE_OF_AVR_IDLE_MODE
// Provide software RTC support by default.
#define ENABLE_RTC_INTERNAL_SIMPLE
// IF DEFINED: try to trim memory (primarily RAM, also code/Flash) space used.
#undef ENABLE_TRIMMED_MEMORY
// IF DEFINED: try to trim bandwidth as may be especially expensive/scarce.
#undef ENABLE_TRIMMED_BANDWIDTH
// IF DEFINED: minimise boot effort and energy eg for intermittently-powered energy-harvesting applications.
#undef ENABLE_MIN_ENERGY_BOOT
// IF DEFINED: this unit will act as a thermostat controlling a local TRV (and calling for heat from the boiler), else is a sensor/hub unit.
#define ENABLE_LOCAL_TRV
// IF DEFINED: this unit controls a valve, but provides slave valve control only.
#undef ENABLE_SLAVE_TRV
// IF DEFINED: this unit *can* act as boiler-control hub listening to remote thermostats, possibly in addition to controlling a local TRV.
#define ENABLE_BOILER_HUB
//////////////////////////////////////// DEV/MAINT UI OPTIONS (and support for them)
// IF DEFINED: allow JSON stats frames alongside binary ones.
#define ENABLE_JSON_OUTPUT
// IF DEFINED: allow periodic machine- and human- readable status report to serial, starting with "=".
#define ENABLE_SERIAL_STATUS_REPORT
// IF DEFINED: this unit supports CLI over the USB/serial connection, eg for run-time reconfig.
#define ENABLE_CLI
// IF DEFINED: there is run-time help available for the CLI.
#define ENABLE_CLI_HELP
// IF DEFINED: enable a full OpenTRV CLI.
#define ENABLE_FULL_OT_CLI
// IF DEFINED: enable a full OpenTRV UI with normal LEDs etc.
#define ENABLE_FULL_OT_UI
// IF DEFINED: enable and extended CLI with a longer input buffer for example.
#undef ENABLE_EXTENDED_CLI
// IF DEFINED: physical UI use wakes CLI (not needed when CLI can auto-wake from serial).
#undef ENABLE_UI_WAKES_CLI
//////////////////////////////////////// DEVICE UI OPTIONS (and support for them)
// IF DEFINED: basic FROST/WARM temperatures are settable.
#define ENABLE_SETTABLE_TARGET_TEMPERATURES
// IF DEFINED: support one on and one off time per day (possibly in conjunction with 'learn' button).
#define ENABLE_SINGLETON_SCHEDULE
// IF DEFINED: use active-low LEARN button(s).  Needs ENABLE_SINGLETON_SCHEDULE.
#define ENABLE_LEARN_BUTTON // OPTIONAL ON V0.09 PCB1
// IF DEFINED: enable use of second UI LED if available.
#define ENABLE_UI_LED_2_IF_AVAILABLE
// IF DEFINED: simplified mode button behaviour: tapping button invokes BAKE, not mode cycling.
#undef ENABLE_SIMPLIFIED_MODE_BAKE 
//////////////////////////////////////// SENSOR OPTIONS (and support for them)
// IF DEFINED: allow use of ambient light sensor.
#define ENABLE_AMBLIGHT_SENSOR
// IF DEFINED: allow for less light on sideways-pointing ambient light sensor, eg on cut4 2014/03/17 REV2 boards (TODO-209).
#undef ENABLE_AMBLIGHT_EXTRA_SENSITIVE
// IF DEFINED: use the temperature-setting potentiometer/dial if present.
#define ENABLE_TEMP_POT_IF_PRESENT
// Enable use of OneWire devices.
#undef ENABLE_MINIMAL_ONEWIRE_SUPPORT
// IF DEFINED: enable use of on-board SHT21 primary temperature and RH% sensor (in lieu of default TMP112).
#undef ENABLE_PRIMARY_TEMP_SENSOR_SHT21
// Enable use of DS18B20 as primary temp sensor.
#undef ENABLE_PRIMARY_TEMP_SENSOR_DS18B20
// IF DEFINED: enable use of additional (ie external) DS18B20 temp sensor(s).
#undef ENABLE_EXTERNAL_TEMP_SENSOR_DS18B20
//////////////////////////////////////// OCCUPANCY OPTIONS
// IF DEFINED: support for general timed and multi-input occupancy detection / use.
#define ENABLE_OCCUPANCY_SUPPORT
// IF DEFINED: detect occupancy based on ambient light, if available.
#define ENABLE_OCCUPANCY_DETECTION_FROM_AMBLIGHT
// IF DEFINED: detect occupancy based on relative humidity, if available.
#define ENABLE_OCCUPANCY_DETECTION_FROM_RH
// IF DEFINED: detect occupancy based on voice detection, if available. This undefines learn button 2 to use GPIO as input.
#undef ENABLE_OCCUPANCY_DETECTION_FROM_VOICE
//////////////////////////////////////// RADIO OPTIONS
// IF DEFINED: enable (at least) a primary radio module; without, this unit has no radio comms.
#define ENABLE_RADIO_PRIMARY_MODULE
// IF DEFINED: enable a 'null' radio module; can be used to simplify code for a radio-less unit.
#undef ENABLE_RADIO_NULL
// IF DEFINED: had RFM23B as the primary radio module: default from REV1 to REV11.
#define ENABLE_RADIO_RFM23B
// IF DEFINED: make RFM23B the primary radio.
#define ENABLE_RADIO_PRIMARY_RFM23B
// IF DEFINED: enable a secondary (typically WAN-relay) radio module.
#undef ENABLE_RADIO_SECONDARY_MODULE
// IF DEFINED: enable a WAN-relay radio module, primarily to relay stats outbound.
#undef ENABLE_RADIO_SECONDARY_MODULE_AS_RELAY
// IF DEFINED: enable periodic secure beacon broadcast.
#undef ENABLE_SECURE_RADIO_BEACON
// IF DEFINED: enable support for fast (>50kbps) packet-handling carrier (leading length byte).
#undef ENABLE_FAST_FRAMED_CARRIER_SUPPORT
// IF DEFINED: enable support for FS20 carrier for RX or TX.
#define ENABLE_FS20_CARRIER_SUPPORT
// IF DEFINED: use FHT8V wireless radio module/valve, eg to control FHT8V local valve.
#define ENABLE_FHT8VSIMPLE
// IF DEFINED: enable support for FS20 carrier for RX of raw FS20 and piggybacked binary (non-JSON) stats.
#define ENABLE_FS20_NATIVE_AND_BINARY_STATS_RX
// IF DEFINED: enable support for FS20 encoding/decoding, eg to send to FHT8V.
#define ENABLE_FS20_ENCODING_SUPPORT
// IF DEFINED: enable OpenTRV secure frame encoding/decoding (as of 2015/12).
#undef ENABLE_OTSECUREFRAME_ENCODING_SUPPORT
// IF DEFINED: allow non-secure OpenTRV secure frame RX (as of 2015/12): DISABLED BY DEFAULT.
#undef ENABLE_OTSECUREFRAME_INSECURE_RX_PERMITTED
// IF DEFINED: allow RX of stats frames.
#define ENABLE_STATS_RX
// IF DEFINED: allow TX of stats frames.
#define ENABLE_STATS_TX
// IF DEFINED: always allow some kind of stats TX, whatever the privacy settings.
// HAS HUGE PRIVACY IMPLICATIONS: DO NOT ENABLE UNNECESSARILY!
#undef ENABLE_ALWAYS_TX_ALL_STATS
// IF DEFINED: allow minimal binary format in addition to more generic one: ~400 bytes code cost.
#undef ENABLE_MINIMAL_STATS_TXRX
// IF DEFINED: allow binary stats to be TXed.
#define ENABLE_BINARY_STATS_TX
// IF DEFINED: allow radio listen/RX.
#define ENABLE_RADIO_RX
// IF DEFINED: forced always-on radio listen/RX, eg not requiring setup to explicitly enable.
#undef ENABLE_DEFAULT_ALWAYS_RX








// ------------------------- REV1

#ifdef CONFIG_Trial2013Winter_Round1_LVBHSH // REV1: local valve control, boiler hub, stats hub & TX.
#define CONFIG_Trial2013Winter_Round1 // Just like normal REV1 except...
// IF DEFINED: this unit will act as a thermostat controlling a local TRV (and calling for heat from the boiler), else is a sensor/hub unit.
#define ENABLE_LOCAL_TRV
// IF DEFINED: this unit controls a valve, but provides slave valve control only.
#undef ENABLE_SLAVE_TRV
// IF DEFINED: this unit can act as boiler-control hub listening to remote thermostats, possibly in addition to controlling a local TRV.
#define ENABLE_BOILER_HUB
// IF DEFINED: allow RX of stats frames.
#define ENABLE_STATS_RX
// IF DEFINED: allow TX of stats frames.
#define ENABLE_STATS_TX
// IF DEFINED: use active-low LEARN button(s).  Needs ENABLE_SINGLETON_SCHEDULE.
#define ENABLE_LEARN_BUTTON // OPTIONAL ON V0.09 PCB1
// IF DEFINED: this unit supports CLI over the USB/serial connection, eg for run-time reconfig.
#define ENABLE_CLI
// IF DEFINED: support for general timed and multi-input occupancy detection / use.
#define ENABLE_OCCUPANCY_SUPPORT
#endif

#ifdef CONFIG_Trial2013Winter_Round1_BOILERHUB // REV1 as plain boiler hub + can TX stats.
#define CONFIG_Trial2013Winter_Round1 // Just like normal REV1 except...
// IF DEFINED: this unit can act as boiler-control hub listening to remote thermostats, possibly in addition to controlling a local TRV.
#define ENABLE_BOILER_HUB
// IF DEFINED: allow RX of stats frames.
#undef ENABLE_STATS_RX
// IF DEFINED: allow TX of stats frames.
#define ENABLE_STATS_TX
// IF DEFINED: this unit will act as a thermostat controlling a local TRV (and calling for heat from the boiler), else is a sensor/hub unit.
#undef ENABLE_LOCAL_TRV
#endif

#ifdef CONFIG_Trial2013Winter_Round1_STATSHUB // REV1 as stats hub.
#define CONFIG_Trial2013Winter_Round1 // Just like normal REV1 except...
// IF DEFINED: this unit can act as boiler-control hub listening to remote thermostats, possibly in addition to controlling a local TRV.
#undef ENABLE_BOILER_HUB
// IF DEFINED: allow RX of stats frames.
#define ENABLE_STATS_RX
// IF DEFINED: allow TX of stats frames.
#undef ENABLE_STATS_TX // Don't allow it to TX its own...
#endif

#ifdef CONFIG_Trial2013Winter_Round1_NOHUB // REV1 as TX-only leaf node.
#define CONFIG_Trial2013Winter_Round1 // Just like normal REV2 except...
// IF DEFINED: this unit can act as boiler-control hub listening to remote thermostats, possibly in addition to controlling a local TRV.
#undef ENABLE_BOILER_HUB
// IF DEFINED: allow RX of stats frames.
#undef ENABLE_STATS_RX
// IF DEFINED: allow TX of stats frames.
#define ENABLE_STATS_TX
#endif

#ifdef CONFIG_Trial2013Winter_Round1 // For trial over winter of 2013--4, first round (REV1).
// Revision REV1 of V0.2 board.
#define V0p2_REV 1
// TODO-264: Find out why IDLE seems to crash some REV1 boards.
#undef ENABLE_USE_OF_AVR_IDLE_MODE
// Use common settings.
#define COMMON_SETTINGS
#endif


// ------------------------- REV2

#ifdef CONFIG_Trial2013Winter_Round2_LVBHSH // REV2 cut4: local valve control, boiler hub, stats hub & TX.
#define CONFIG_Trial2013Winter_Round2 // Just like normal REV2 except...
// IF DEFINED: this unit will act as a thermostat controlling a local TRV (and calling for heat from the boiler), else is a sensor/hub unit.
#define ENABLE_LOCAL_TRV
// IF DEFINED: this unit controls a valve, but provides slave valve control only.
#undef ENABLE_SLAVE_TRV
// IF DEFINED: this unit can act as boiler-control hub listening to remote thermostats, possibly in addition to controlling a local TRV.
#define ENABLE_BOILER_HUB
// IF DEFINED: allow RX of stats frames.
#define ENABLE_STATS_RX
// IF DEFINED: allow TX of stats frames.
#define ENABLE_STATS_TX
// IF DEFINED: use active-low LEARN button(s).  Needs ENABLE_SINGLETON_SCHEDULE.
#define ENABLE_LEARN_BUTTON // OPTIONAL ON V0.09 PCB1
// IF DEFINED: this unit supports CLI over the USB/serial connection, eg for run-time reconfig.
#define ENABLE_CLI
// IF DEFINED: support for general timed and multi-input occupancy detection / use.
#define ENABLE_OCCUPANCY_SUPPORT
#endif

#ifdef CONFIG_Trial2013Winter_Round2_LVBH // REV2 cut4: local valve control, boiler hub & TX.
#define CONFIG_Trial2013Winter_Round2 // Just like normal REV2 except...
// IF DEFINED: try to trim memory (primarily RAM, also code/Flash) space used.
#define ENABLE_TRIMMED_MEMORY
// IF DEFINED: this unit will act as a thermostat controlling a local TRV (and calling for heat from the boiler), else is a sensor/hub unit.
#define ENABLE_LOCAL_TRV
// IF DEFINED: this unit controls a valve, but provides slave valve control only.
#undef ENABLE_SLAVE_TRV
// IF DEFINED: this unit can act as boiler-control hub listening to remote thermostats, possibly in addition to controlling a local TRV.
#define ENABLE_BOILER_HUB
// IF DEFINED: allow RX of stats frames.
#undef ENABLE_STATS_RX
// IF DEFINED: allow TX of stats frames.
#define ENABLE_STATS_TX
// IF DEFINED: use active-low LEARN button(s).  Needs ENABLE_SINGLETON_SCHEDULE.
#define ENABLE_LEARN_BUTTON // OPTIONAL ON V0.09 PCB1
// IF DEFINED: this unit supports CLI over the USB/serial connection, eg for run-time reconfig.
#define ENABLE_CLI
// IF DEFINED: support for general timed and multi-input occupancy detection / use.
#define ENABLE_OCCUPANCY_SUPPORT
#endif

#ifdef CONFIG_Trial2013Winter_Round2_BOILERHUB // For trial over winter of 2013--4, second round (REV2), as pure boiler hub + can TX stats.
#define CONFIG_Trial2013Winter_Round2 // Just like normal REV2 except...
// IF DEFINED: this unit can act as boiler-control hub listening to remote thermostats, possibly in addition to controlling a local TRV.
#define ENABLE_BOILER_HUB
// IF DEFINED: allow RX of stats frames.
#undef ENABLE_STATS_RX
// IF DEFINED: allow TX of stats frames.
#define ENABLE_STATS_TX
// IF DEFINED: this unit will act as a thermostat controlling a local TRV (and calling for heat from the boiler), else is a sensor/hub unit.
#undef ENABLE_LOCAL_TRV
#endif

#ifdef CONFIG_Trial2013Winter_Round2_STATSHUB // For trial over winter of 2013--4, second round (REV2), as stats hub.
#define CONFIG_Trial2013Winter_Round2 // Just like normal REV2 except...
// IF DEFINED: this unit can act as boiler-control hub listening to remote thermostats, possibly in addition to controlling a local TRV.
#undef ENABLE_BOILER_HUB
// IF DEFINED: allow RX of stats frames.
#define ENABLE_STATS_RX
// IF DEFINED: allow TX of stats frames.
#undef ENABLE_STATS_TX // Don't allow it to TX its own...
#endif

#ifdef CONFIG_Trial2013Winter_Round2_NOHUB // REV2 cut4 as TX-only leaf node.
#define CONFIG_Trial2013Winter_Round2 // Just like normal REV2 except...
// IF DEFINED: this unit can act as boiler-control hub listening to remote thermostats, possibly in addition to controlling a local TRV.
#undef ENABLE_BOILER_HUB
// IF DEFINED: allow RX of stats frames.
#undef ENABLE_STATS_RX
// IF DEFINED: allow TX of stats frames.
#define ENABLE_STATS_TX
#endif


#ifdef CONFIG_Trial2013Winter_Round2_CC1HUB // REV2 cut4 as CC1 hub.
#define CONFIG_Trial2013Winter_Round2 // Just like normal REV2 except...
// IF DEFINED: this unit can act as boiler-control hub listening to remote thermostats, possibly in addition to controlling a local TRV.
#undef ENABLE_BOILER_HUB
// IF DEFINED: allow RX of stats frames.
#undef ENABLE_STATS_RX // Not needed for CC1 frames.
// IF DEFINED: allow TX of stats frames.
#undef ENABLE_STATS_TX
// IF DEFINED: enable support for FS20 carrier for RX of raw FS20 and piggybacked binary (non-JSON) stats.
#undef ENABLE_FS20_NATIVE_AND_BINARY_STATS_RX
// IF DEFINED: enable support for FS20 encoding/decoding, eg to send to FHT8V.
#undef ENABLE_FS20_ENCODING_SUPPORT
// IF DEFINED: (default) forced always-on radio listen/RX, eg not requiring setup to explicitly enable.
#define ENABLE_DEFAULT_ALWAYS_RX
// IF DEFINED: this unit will act as a thermostat controlling a local TRV (and calling for heat from the boiler), else is a sensor/hub unit.
#undef ENABLE_LOCAL_TRV // THESE HUB UNITS DO NOT manage a local TRV.
// IF DEFINED: allow JSON stats frames alongside binary ones.
#undef ENABLE_JSON_OUTPUT
// IF DEFINED: enable a full OpenTRV CLI.
#undef ENABLE_FULL_OT_CLI
// IF DEFINED: enable a full OpenTRV UI with normal LEDs etc.
#undef ENABLE_FULL_OT_UI
// IF DEFINED: basic FROST/WARM temperatures are settable.
#undef ENABLE_SETTABLE_TARGET_TEMPERATURES
// IF DEFINED: enable and extended CLI with a longer input buffer for example.
#define ENABLE_EXTENDED_CLI
// IF DEFINED: support for general timed and multi-input occupancy detection / use.
#undef ENABLE_OCCUPANCY_SUPPORT // None of that logic required at hub.
// IF DEFINED: act as CC1 simple hub node.
#define ALLOW_CC1_SUPPORT
#define ALLOW_CC1_SUPPORT_HUB
#endif

#ifdef CONFIG_Trial2013Winter_Round2_BHR // REV2 cut4: boiler hub and stats relay.
#define CONFIG_Trial2013Winter_Round2 // Just like normal REV2 except...
// IF DEFINED: basic FROST/WARM temperatures are settable.
#undef ENABLE_SETTABLE_TARGET_TEMPERATURES
// IF DEFINED: this unit will act as a thermostat controlling a local TRV (and calling for heat from the boiler), else is a sensor/hub unit.
#undef ENABLE_LOCAL_TRV
// IF DEFINED: this unit controls a valve, but provides slave valve control only.
#undef ENABLE_SLAVE_TRV
// IF DEFINED: (default) forced always-on radio listen/RX, eg not requiring setup to explicitly enable.
#define ENABLE_DEFAULT_ALWAYS_RX
// IF DEFINED: this unit can act as boiler-control hub listening to remote thermostats, possibly in addition to controlling a local TRV.
#define ENABLE_BOILER_HUB
// IF DEFINED: allow binary stats to be TXed.
#undef ENABLE_BINARY_STATS_TX
// IF DEFINED: enable support for FS20 carrier for RX of raw FS20 and piggybacked binary (non-JSON) stats.
#undef ENABLE_FS20_NATIVE_AND_BINARY_STATS_RX
// IF DEFINED: allow RX of stats frames.
#define ENABLE_STATS_RX
// IF DEFINED: allow TX of stats frames.
#define ENABLE_STATS_TX
// IF DEFINED: use active-low LEARN button(s).  Needs ENABLE_SINGLETON_SCHEDULE.
#undef ENABLE_LEARN_BUTTON // OPTIONAL ON V0.09 PCB1
// IF DEFINED: this unit supports CLI over the USB/serial connection, eg for run-time reconfig.
#define ENABLE_CLI
// IF DEFINED: support for general timed and multi-input occupancy detection / use.
#undef ENABLE_OCCUPANCY_SUPPORT
// IF DEFINED: enable a secondary (typically WAN-relay) radio module.
#define ENABLE_RADIO_SECONDARY_MODULE
// IF DEFINED: enable a WAN-relay radio module, primarily to relay stats outbound.
#define ENABLE_RADIO_SECONDARY_MODULE_AS_RELAY
// Chose NullRadio as secondary.
#define RADIO_SECONDARY_NULL
// IF DEFINED: allow periodic machine- and human- readable status report to serial, starting with "="/
//#undef ENABLE_SERIAL_STATUS_REPORT
// Use common settings.
#define COMMON_SETTINGS
#endif

#ifdef CONFIG_Trial2013Winter_Round2_SECURE_NOHUB
#define CONFIG_Trial2013Winter_Round2 // Just like normal REV2 except...
// IF DEFINED: this unit can act as boiler-control hub listening to remote thermostats, possibly in addition to controlling a local TRV.
#undef ENABLE_BOILER_HUB
// IF DEFINED: allow RX of stats frames.
#undef ENABLE_STATS_RX
// IF DEFINED: allow TX of stats frames.
#define ENABLE_STATS_TX
// IF DEFINED: allow JSON stats frames alongside binary ones.
#define ENABLE_JSON_OUTPUT
// IF DEFINED: allow binary stats to be TXed.
#undef ENABLE_BINARY_STATS_TX
// IF DEFINED: enable support for FS20 carrier for RX or TX.
#undef ENABLE_FS20_CARRIER_SUPPORT
// IF DEFINED: use FHT8V wireless radio module/valve.
#undef ENABLE_FHT8VSIMPLE
// IF DEFINED: enable support for fast (>50kbps) packet-handling carrier (leading length byte).
#define ENABLE_FAST_FRAMED_CARRIER_SUPPORT
// IF DEFINED: enable support for FS20 carrier for TX specifically (to allow RX-only).
#undef ENABLE_FS20_CARRIER_SUPPORT_TX
// IF DEFINED: enable support for FS20 encoding/decoding, eg to send to FHT8V.
#undef ENABLE_FS20_ENCODING_SUPPORT
// IF DEFINED: enable OpenTRV secure frame encoding/decoding (as of 2015/12).
#define ENABLE_OTSECUREFRAME_ENCODING_SUPPORT
// IF DEFINED: allow non-secure OpenTRV secure frame RX (as of 2015/12): DISABLED BY DEFAULT.
#undef ENABLE_OTSECUREFRAME_INSECURE_RX_PERMITTED
#endif


#ifdef CONFIG_Trial2013Winter_Round2_SECURE_HUB
#define CONFIG_Trial2013Winter_Round2 // Just like normal REV2 except...
// IF DEFINED: this unit will act as a thermostat controlling a local TRV (and calling for heat from the boiler), else is a sensor/hub unit.
#undef ENABLE_LOCAL_TRV
// IF DEFINED: this unit controls a valve, but provides slave valve control only.
#undef ENABLE_SLAVE_TRV
// IF DEFINED: (default) forced always-on radio listen/RX, eg not requiring setup to explicitly enable.
#define ENABLE_DEFAULT_ALWAYS_RX
// IF DEFINED: this unit can act as boiler-control hub listening to remote thermostats, possibly in addition to controlling a local TRV.
#define ENABLE_BOILER_HUB
// IF DEFINED: allow RX of stats frames.
#define ENABLE_STATS_RX
// IF DEFINED: allow TX of stats frames.
#define ENABLE_STATS_TX
// IF DEFINED: allow JSON stats frames alongside binary ones.
#define ENABLE_JSON_OUTPUT
// IF DEFINED: enable periodic secure beacon broadcast.
#define ENABLE_SECURE_RADIO_BEACON
// IF DEFINED: allow binary stats to be TXed.
#undef ENABLE_BINARY_STATS_TX
// IF DEFINED: enable support for fast (>50kbps) packet-handling carrier (leading length byte).
#define ENABLE_FAST_FRAMED_CARRIER_SUPPORT
// IF DEFINED: enable support for FS20 carrier for RX or TX.
#undef ENABLE_FS20_CARRIER_SUPPORT
// IF DEFINED: use FHT8V wireless radio module/valve.
#undef ENABLE_FHT8VSIMPLE
// IF DEFINED: enable support for FS20 carrier for TX specifically (to allow RX-only).
#undef ENABLE_FS20_CARRIER_SUPPORT_TX
// IF DEFINED: enable support for FS20 encoding/decoding, eg to send to FHT8V.
#undef ENABLE_FS20_ENCODING_SUPPORT
// IF DEFINED: enable OpenTRV secure frame encoding/decoding (as of 2015/12).
#define ENABLE_OTSECUREFRAME_ENCODING_SUPPORT
// IF DEFINED: allow non-secure OpenTRV secure frame RX (as of 2015/12): DISABLED BY DEFAULT.
#undef ENABLE_OTSECUREFRAME_INSECURE_RX_PERMITTED
#endif

#ifdef CONFIG_Trial2013Winter_Round2 // For trial over winter of 2013--4, second round (REV2).
// Revision REV2 (cut4+) of V0.2 board.
#define V0p2_REV 2
// IF DEFINED: allow for less light on sideways-pointing LDR on cut4 2014/03/17 REV2 boards (TODO-209).
#define ENABLE_AMBLIGHT_EXTRA_SENSITIVE
// Use common settings.
#define COMMON_SETTINGS
#endif

// ------------------------- REV7

#ifdef CONFIG_DORM1 // All-in-one (REV7).
// Revision REV7 of V0.2 board, all-in-one valve unit with local motor drive.
// Does not ever need to act as a boiler hub nor to receive stats.
// Although LEARN buttons are provided, by default they are disabled as is the scheduler.
#define V0p2_REV 7
// IF DEFINED: simplified mode button behaviour: tapping button invokes BAKE, not mode cycling.
#define ENABLE_SIMPLIFIED_MODE_BAKE 
// IF DEFINED: support one on and one off time per day (possibly in conjunction with 'learn' button).
#undef ENABLE_SINGLETON_SCHEDULE
// IF DEFINED: use active-low LEARN button(s).  Needs ENABLE_SINGLETON_SCHEDULE.
#undef ENABLE_LEARN_BUTTON // OPTIONAL ON V0.09 PCB1
// IF DEFINED: try to trim memory (primarily RAM, also code/Flash) space used.
#undef ENABLE_TRIMMED_MEMORY
// IF DEFINED: initial direct motor drive design.
#define ENABLE_V1_DIRECT_MOTOR_DRIVE
// IF DEFINED: enable use of on-board SHT21 RH and temp sensor (in lieu of TMP112).
#define ENABLE_PRIMARY_TEMP_SENSOR_SHT21
// Using RoHS-compliant phototransistor in place of LDR.
#define AMBIENT_LIGHT_SENSOR_PHOTOTRANS_TEPT4400
// IF DEFINED: detect occupancy based on relative humidity, if available.
// DHD20160101: seems to still be set off spuriously by fast drop in temp when rad turns off (TODO-696).
#undef ENABLE_OCCUPANCY_DETECTION_FROM_RH
// IF UNDEFINED: this unit cannot act as boiler-control hub listening to remote thermostats, possibly in addition to controlling a local TRV.
#undef ENABLE_BOILER_HUB
// IF UNDEFINED: do not allow TX of stats frames.
#define ENABLE_STATS_TX
// IF UNDEFINED: do not allow RX of stats frames.
#undef ENABLE_STATS_RX
// IF DEFINED: allow radio listen/RX.
#undef ENABLE_RADIO_RX
// IF DEFINED: allow JSON stats frames.
#define ENABLE_JSON_OUTPUT
// IF DEFINED: allow binary stats to be TXed.
#undef ENABLE_BINARY_STATS_TX
// IF DEFINED: this unit will act as a thermostat controlling a local TRV (and calling for heat from the boiler), else is a sensor/hub unit.
#define ENABLE_LOCAL_TRV
// IF DEFINED: this unit supports CLI over the USB/serial connection, eg for run-time reconfig.
#define ENABLE_CLI
// IF DEFINED: there is run-time help available for the CLI.
#undef ENABLE_CLI_HELP
// IF DEFINED: enable a full OpenTRV CLI.
#define ENABLE_FULL_OT_CLI
// IF DEFINED: enable and extended CLI with a longer input buffer for example.
#undef ENABLE_EXTENDED_CLI
// IF DEFINED: enable a full OpenTRV UI with normal LEDs etc.
#define ENABLE_FULL_OT_UI
// IF DEFINED: enable use of second UI LED if available.
#undef ENABLE_UI_LED_2_IF_AVAILABLE
// IF DEFINED: reverse DORM1 motor with respect to very first samples.
#define ENABLE_DORM1_MOTOR_REVERSED
// Use common settings.
#define COMMON_SETTINGS
#endif




// -------------------------
// NON-STANDARD DEFINITIONS
// -------------------------

// ------------------------- REV0 / breadboard

#ifdef CONFIG_DHD_TESTLAB_REV0 // DHD's test lab breadboard with TRV.
// Revision of V0.2 board.
#define V0p2_REV 0 // REV0 covers DHD's breadboard (was first V0.2 PCB).
// IF DEFINED: minimise boot effort and energy eg for intermittently-powered energy-harvesting applications.
#define ENABLE_MIN_ENERGY_BOOT
//// Enable use of DS18B20 temp sensor.
//#define ENABLE_PRIMARY_TEMP_SENSOR_DS18B20
//// IF DEFINED: enable use of on-board SHT21 RH and temp sensor (in lieu of TMP112).
//#define ENABLE_PRIMARY_TEMP_SENSOR_SHT21
// Using RoHS-compliant phototransistor in place of LDR.
#define AMBIENT_LIGHT_SENSOR_PHOTOTRANS_TEPT4400
// Anticipation logic not yet ready for prime-time.
//#define ENABLE_ANTICIPATION
//// Enable experimental voice detection.
//#define ENABLE_VOICE_SENSOR
// IF UNDEFINED: this unit cannot act as boiler-control hub listening to remote thermostats, possibly in addition to controlling a local TRV.
#undef ENABLE_BOILER_HUB
// IF UNDEFINED: don't allow RX of stats frames (since there is no easy way to plug in a serial connection to relay them!)
#undef ENABLE_STATS_RX
// IF DEFINED: initial direct motor drive design.
//#define ENABLE_V1_DIRECT_MOTOR_DRIVE
// Use common settings.
#define COMMON_SETTINGS
#endif

#ifdef CONFIG_BAREBONES
// use alternative loop
#define ALT_MAIN_LOOP
#define V0p2_REV 0
// Defaults for V0.2; have to be undefined if not required.  ***
// May require limiting clock speed and using some alternative peripherals/sensors.
#define ENABLE_SUPPLY_VOLTAGE_LOW_2AA
// Provide software RTC support by default.
#define ENABLE_RTC_INTERNAL_SIMPLE
// IF DEFINED: this unit will act as a thermostat controlling a local TRV (and calling for heat from the boiler), else is a sensor/hub unit.
#undef ENABLE_LOCAL_TRV
// IF DEFINED: this unit *can* act as boiler-control hub listening to remote thermostats, possibly in addition to controlling a local TRV.  ***
#undef ENABLE_BOILER_HUB
// IF DEFINED: allow RX of stats frames.
#undef ENABLE_STATS_RX
// IF DEFINED: allow TX of stats frames.
#undef ENABLE_STATS_TX
// IF DEFINED: allow minimal binary format in addition to more generic one: ~400 bytes code cost.
#undef ENABLE_MINIMAL_STATS_TXRX
// IF DEFINED: allow JSON stats frames alongside binary ones.
#undef ENABLE_JSON_OUTPUT
// IF DEFINED: (default) forced always-on radio listen/RX, eg not requiring setup to explicitly enable. ***
#undef ENABLE_DEFAULT_ALWAYS_RX
// IF DEFINED: this unit supports CLI over the USB/serial connection, eg for run-time reconfig.
#define ENABLE_CLI
// IF DEFINED: enable a full OpenTRV CLI.
#define ENABLE_FULL_OT_CLI
// IF DEFINED: enable a full OpenTRV UI with normal LEDs etc. ***
//#define ENABLE_FULL_OT_UI
// IF DEFINED: enable and extended CLI with a longer input buffer for example.
#undef ENABLE_EXTENDED_CLI
// IF DEFINED: minimise boot effort and energy eg for intermittently-powered energy-harvesting applications.  ***
#undef ENABLE_MIN_ENERGY_BOOT
// IF DEFINED: enable use of on-board SHT21 RH and temp sensor (in lieu of TMP112).   ***
#undef ENABLE_PRIMARY_TEMP_SENSOR_SHT21
// IF DEFINED: enable use AVR's 'idle' mode to stop the CPU but leave I/O (eg Serial) running to save power.
// DHD20150920: CURRENTLY NOT RECOMMENDED AS STILL SEEMS TO CAUSE SOME BOARDS TO CRASH.
#define ENABLE_USE_OF_AVR_IDLE_MODE
// IF DEFINED: Use OTNullRadioLink instead of a radio module
// Undefine other radio //FIXME make this a part of the automatic stuff
#define USE_NULLRADIO
//#define USE_MODULE_SIM900
// things that break
// IF DEFINED: basic FROST/WARM temperatures are settable.
//#undef ENABLE_SETTABLE_TARGET_TEMPERATURES
// IF DEFINED: use active-low LEARN button(s).  Needs ENABLE_SINGLETON_SCHEDULE.  ***
//#undef ENABLE_LEARN_BUTTON // OPTIONAL ON V0.09 PCB1  UI_Minimal.cpp:1180:32: error: 'handleLEARN' was not declared in this scope
#define ENABLE_FHT8VSIMPLE //Control.cpp:1322:27: error: 'localFHT8VTRVEnabled' was not declared in this scope
// If LDR is not to be used then specifically define OMIT_... as below.
//#undef ENABLE_OCCUPANCY_DETECTION_FROM_AMBLIGHT //  LDR 'occupancy' sensing irrelevant for DHW. Messaging.cpp:232:87: error: 'class AmbientLight' has no member named 'getRaw
#endif


// -------------------------
#ifdef CONFIG_DE_TESTLAB
// use alternative loop
#define ALT_MAIN_LOOP
#define V0p2_REV 0
// Defaults for V0.2; have to be undefined if not required.  ***
// May require limiting clock speed and using some alternative peripherals/sensors.
#define ENABLE_SUPPLY_VOLTAGE_LOW_2AA
// Provide software RTC support by default.
#define ENABLE_RTC_INTERNAL_SIMPLE
// IF DEFINED: this unit will act as a thermostat controlling a local TRV (and calling for heat from the boiler), else is a sensor/hub unit.
#undef ENABLE_LOCAL_TRV
// IF DEFINED: this unit *can* act as boiler-control hub listening to remote thermostats, possibly in addition to controlling a local TRV.  ***
#undef ENABLE_BOILER_HUB
// IF DEFINED: allow RX of stats frames.
#undef ENABLE_STATS_RX
// IF DEFINED: allow TX of stats frames.
#define ENABLE_STATS_TX
// IF DEFINED: allow minimal binary format in addition to more generic one: ~400 bytes code cost.
#undef ENABLE_MINIMAL_STATS_TXRX
// IF DEFINED: allow JSON stats frames alongside binary ones.
//#undef ENABLE_JSON_OUTPUT
// IF DEFINED: (default) forced always-on radio listen/RX, eg not requiring setup to explicitly enable. ***
#undef ENABLE_DEFAULT_ALWAYS_RX
// IF DEFINED: this unit supports CLI over the USB/serial connection, eg for run-time reconfig.
#define ENABLE_CLI
// IF DEFINED: enable a full OpenTRV CLI.
#define ENABLE_FULL_OT_CLI
// IF DEFINED: enable a full OpenTRV UI with normal LEDs etc. ***
//#define ENABLE_FULL_OT_UI
// IF DEFINED: enable and extended CLI with a longer input buffer for example.
#undef ENABLE_EXTENDED_CLI
// IF DEFINED: minimise boot effort and energy eg for intermittently-powered energy-harvesting applications.  ***
#undef ENABLE_MIN_ENERGY_BOOT
// IF DEFINED: enable use of on-board SHT21 RH and temp sensor (in lieu of TMP112).   ***
#undef ENABLE_PRIMARY_TEMP_SENSOR_SHT21
// IF DEFINED: enable use AVR's 'idle' mode to stop the CPU but leave I/O (eg Serial) running to save power.
// DHD20150920: CURRENTLY NOT RECOMMENDED AS STILL SEEMS TO CAUSE SOME BOARDS TO CRASH.
#define ENABLE_USE_OF_AVR_IDLE_MODE
// IF DEFINED: Use OTNullRadioLink instead of a radio module
// Undefine other radio //FIXME make this a part of the automatic stuff
//#define USE_NULLRADIO
#define USE_MODULE_SIM900
// Define voice module
#define ENABLE_VOICE_SENSOR
// Enable use of OneWire devices.
#define ENABLE_MINIMAL_ONEWIRE_SUPPORT
// Enable use of DS18B20 temp sensor.
#define ENABLE_PRIMARY_TEMP_SENSOR_DS18B20

// things that break
// IF DEFINED: basic FROST/WARM temperatures are settable.
//#undef ENABLE_SETTABLE_TARGET_TEMPERATURES
// IF DEFINED: use active-low LEARN button(s).  Needs ENABLE_SINGLETON_SCHEDULE.  ***
//#undef ENABLE_LEARN_BUTTON // OPTIONAL ON V0.09 PCB1  UI_Minimal.cpp:1180:32: error: 'handleLEARN' was not declared in this scope
#define ENABLE_FHT8VSIMPLE //Control.cpp:1322:27: error: 'localFHT8VTRVEnabled' was not declared in this scope
// If LDR is not to be used then specifically define OMIT_... as below.
//#undef ENABLE_OCCUPANCY_DETECTION_FROM_AMBLIGHT //  LDR 'occupancy' sensing irrelevant for DHW. Messaging.cpp:232:87: error: 'class AmbientLight' has no member named 'getRaw

#endif // CONFIG_DE_TESTLAB


// ------------------------- REV1

#ifdef CONFIG_DHD_TESTLAB_REV1 // DHD's test lab on REV1.
// Revision of V0.2 board.
#define V0p2_REV 1
// IF DEFINED: minimise boot effort and energy eg for intermittently-powered energy-harvesting applications.
#define ENABLE_MIN_ENERGY_BOOT
//// Enable use of DS18B20 temp sensor.
//#define ENABLE_PRIMARY_TEMP_SENSOR_DS18B20
// Anticipation logic not yet ready for prime-time.
//#define ENABLE_ANTICIPATION
//// Enable experimental voice detection.
//#define ENABLE_VOICE_SENSOR
// IF UNDEFINED: this unit cannot act as boiler-control hub listening to remote thermostats, possibly in addition to controlling a local TRV.
#undef ENABLE_BOILER_HUB
// IF UNDEFINED: don't allow RX of stats frames (since there is no easy way to plug in a serial connection to relay them!)
#undef ENABLE_STATS_RX
// IF DEFINED: initial direct motor drive design.
//#define ENABLE_V1_DIRECT_MOTOR_DRIVE
// Use common settings.
#define COMMON_SETTINGS
#endif

// ------------------------- REV4

#ifdef CONFIG_DHD_TESTLAB_REV4_NOHUB // REV4 board but no listening...
#define CONFIG_DHD_TESTLAB_REV4
// IF DEFINED: this unit can act as boiler-control hub listening to remote thermostats, possibly in addition to controlling a local TRV.
#undef ENABLE_BOILER_HUB
// IF DEFINED: allow RX of stats frames.
#undef ENABLE_STATS_RX
#endif

#ifdef CONFIG_DHD_TESTLAB_REV4 // DHD's test lab with TRV on REV4 (cut2) board.
// Revision of V0.2 board.
#define V0p2_REV 4 // REV0 covers DHD's breadboard and first V0.2 PCB.
// IF DEFINED: enable use of on-board SHT21 RH and temp sensor (in lieu of TMP112).
#define ENABLE_PRIMARY_TEMP_SENSOR_SHT21
// Using RoHS-compliant phototransistor in place of LDR.
#define AMBIENT_LIGHT_SENSOR_PHOTOTRANS_TEPT4400
// Anticipation logic not yet ready for prime-time.
//#define ENABLE_ANTICIPATION
// IF UNDEFINED: this unit cannot act as boiler-control hub listening to remote thermostats, possibly in addition to controlling a local TRV.
//#undef ENABLE_BOILER_HUB
// Use common settings.
#define COMMON_SETTINGS
#endif


// ------------------------- REV7

#ifdef CONFIG_REV7_AS_SENSOR // REV7 as JSON-only stats/sensor leaf.
// Revision REV7 of V0.2 board, all-in-one valve unit with local motor drive.
// In this off-label mode being used as stats gatherers or simple hubs.
#define V0p2_REV 7
// IF DEFINED: initial direct motor drive design.  Doesn't imply it gets used, but I/O can be set up safely.
#define ENABLE_V1_DIRECT_MOTOR_DRIVE
// IF DEFINED: enable use of on-board SHT21 RH and temp sensor (in lieu of TMP112).
#define ENABLE_PRIMARY_TEMP_SENSOR_SHT21
// Using RoHS-compliant phototransistor in place of LDR.
#define AMBIENT_LIGHT_SENSOR_PHOTOTRANS_TEPT4400
// IF DEFINED: use the temperature-setting potentiometer/dial if present.
#undef ENABLE_TEMP_POT_IF_PRESENT
// IF DEFINED: basic FROST/WARM temperatures are settable.
#undef ENABLE_SETTABLE_TARGET_TEMPERATURES
// IF DEFINED: this unit will act as a thermostat controlling a local TRV (and calling for heat from the boiler), else is a sensor/hub unit.
#undef ENABLE_LOCAL_TRV
// IF DEFINED: this unit controls a valve, but provides slave valve control only.
#undef ENABLE_SLAVE_TRV
// IF DEFINED: this unit can act as boiler-control hub listening to remote thermostats, possibly in addition to controlling a local TRV.
#undef ENABLE_BOILER_HUB // NO BOILER CODE
// IF DEFINED: allow RX of stats frames.
#undef ENABLE_STATS_RX
// IF DEFINED: allow TX of stats frames.
#define ENABLE_STATS_TX
// IF DEFINED: always allow some kind of stats TX, whatever the privacy settings.
#define ENABLE_ALWAYS_TX_ALL_STATS
// IF DEFINED: allow JSON stats frames.
#define ENABLE_JSON_OUTPUT
// IF DEFINED: allow binary stats to be TXed.
#undef ENABLE_BINARY_STATS_TX
// IF DEFINED: enable support for FS20 carrier for RX of raw FS20 and piggybacked binary (non-JSON) stats.
#undef ENABLE_FS20_NATIVE_AND_BINARY_STATS_RX
// Use common settings.
#define COMMON_SETTINGS
#endif


//#ifdef CONFIG_DORM1_SANS32K // REV7 / DORM1 without working 32768Hz clock.
//#define CONFIG_DORM1
//#undef ENABLE_WAKEUP_32768HZ_XTAL
//#endif

#ifdef CONFIG_DORM1_MUT // REV7 / DORM1 Winter 2014/2015 minimal for unit testing.
// Revision REV7 of V0.2 board, all-in-one valve unit with local motor drive.
// Does not ever need to act as a boiler hub nor to receive stats.
#define V0p2_REV 7
// IF DEFINED: initial direct motor drive design.
#undef ENABLE_V1_DIRECT_MOTOR_DRIVE
// IF DEFINED: enable use of on-board SHT21 RH and temp sensor (in lieu of TMP112).
#define ENABLE_PRIMARY_TEMP_SENSOR_SHT21
// Using RoHS-compliant phototransistor in place of LDR.
#define AMBIENT_LIGHT_SENSOR_PHOTOTRANS_TEPT4400
// IF UNDEFINED: this unit cannot act as boiler-control hub listening to remote thermostats, possibly in addition to controlling a local TRV.
#undef ENABLE_BOILER_HUB
// IF UNDEFINED: do not allow TX of stats frames.
#undef ENABLE_STATS_TX
// IF UNDEFINED: do not allow RX of stats frames.
#undef ENABLE_STATS_RX
// IF DEFINED: allow JSON stats frames.
#undef ENABLE_JSON_OUTPUT
// IF DEFINED: this unit supports CLI over the USB/serial connection, eg for run-time reconfig.
#undef ENABLE_CLI
// IF DEFINED: enable a full OpenTRV CLI.
#undef ENABLE_FULL_OT_CLI
// IF DEFINED: enable a full OpenTRV UI with normal LEDs etc.
#undef ENABLE_FULL_OT_UI
// IF DEFINED: enable and extended CLI with a longer input buffer for example.
#undef ENABLE_EXTENDED_CLI
// IF DEFINED: this unit will act as a thermostat controlling a local TRV (and calling for heat from the boiler), else is a sensor/hub unit.
#define ENABLE_LOCAL_TRV
// Use common settings.
#define COMMON_SETTINGS
#endif

// ------------------------- REV8

#ifdef CONFIG_DORM1_BOILER // REV8 boiler-control counterpart to REV7.
// Revision REV8.B of V0.2 board, boiler control unit.
// NO LIGHT SENSOR FITTED ON REV8.B BOARDS.
// BOTH TMP112 AND SHT21 FITTED on REV8.B BOARDS.
#define V0p2_REV 8
// IF DEFINED: enable use of on-board SHT21 RH and temp sensor (in lieu of TMP112).
#define ENABLE_PRIMARY_TEMP_SENSOR_SHT21
// Using RoHS-compliant phototransistor in place of LDR.
//#define AMBIENT_LIGHT_SENSOR_PHOTOTRANS_TEPT4400
// IF DEFINED: this unit can act as boiler-control hub listening to remote thermostats, possibly in addition to controlling a local TRV.
#define ENABLE_BOILER_HUB
// IF DEFINED: allow RX of stats frames.
#undef ENABLE_STATS_RX
// IF DEFINED: allow TX of stats frames.
#define ENABLE_STATS_TX
// IF DEFINED: this unit will act as a thermostat controlling a local TRV (and calling for heat from the boiler), else is a sensor/hub unit.
#undef ENABLE_LOCAL_TRV
// Use common settings.
#define COMMON_SETTINGS
#endif

// ------------------------- REV9

#ifdef CONFIG_REV9_cut1
#define V0p2_REV 9 // Just like cut2 but with some bugs...
// For 1st-cut REV9 boards phototransistor was accidentally pulling down not up.
#define AMBIENT_LIGHT_SENSOR_PHOTOTRANS_TEPT4400_WRONG_WAY
#endif

#ifdef CONFIG_REV9 // REV9 cut2, derived from REV4.
// Revision of V0.2 board.
#define V0p2_REV 9
// Enable use of OneWire devices.
#define ENABLE_MINIMAL_ONEWIRE_SUPPORT
// IF DEFINED: enable use of on-board SHT21 RH and temp sensor (in lieu of TMP112).
#define ENABLE_PRIMARY_TEMP_SENSOR_SHT21
// IF DEFINED: enable use of additional (eg external) DS18B20 temp sensor(s).
#define ENABLE_EXTERNAL_TEMP_SENSOR_DS18B20
// Using RoHS-compliant phototransistor in place of LDR.
#define AMBIENT_LIGHT_SENSOR_PHOTOTRANS_TEPT4400
// IF UNDEFINED: this unit cannot act as boiler-control hub listening to remote thermostats, possibly in addition to controlling a local TRV.
#undef ENABLE_BOILER_HUB
// IF DEFINED: allow RX of stats frames.
#undef ENABLE_STATS_RX
// IF DEFINED: allow TX of stats frames.
#undef ENABLE_STATS_TX
// IF DEFINED: (default) forced always-on radio listen/RX, eg not requiring setup to explicitly enable.
#define ENABLE_DEFAULT_ALWAYS_RX
// IF DEFINED: allow JSON stats frames alongside binary ones.
#undef ENABLE_JSON_OUTPUT
// IF DEFINED: this unit will act as a thermostat controlling a local TRV (and calling for heat from the boiler), else is a sensor/hub unit.
#undef ENABLE_LOCAL_TRV
// IF DEFINED: this unit controls a valve, but provides slave valve control only.
#define ENABLE_SLAVE_TRV
// IF DEFINED: (default) forced always-on radio listen/RX, eg not requiring setup to explicitly enable.
#define ENABLE_DEFAULT_ALWAYS_RX
// IF DEFINED: enable a full OpenTRV CLI.
#undef ENABLE_FULL_OT_CLI
// IF DEFINED: enable a full OpenTRV UI with normal LEDs etc.
#undef ENABLE_FULL_OT_UI
// IF DEFINED: basic FROST/WARM temperatures are settable.
#undef ENABLE_SETTABLE_TARGET_TEMPERATURES
// IF DEFINED: this unit supports CLI over the USB/serial connection, eg for run-time reconfig.
#define ENABLE_CLI
// IF DEFINED: enable and extended CLI with a longer input buffer for example.
#define ENABLE_EXTENDED_CLI
// IF DEFINED: support for general timed and multi-input occupancy detection / use.
#undef ENABLE_OCCUPANCY_SUPPORT // No direct occupancy tracking at relay unit itself.
// IF UNDEFINED: no LEARN mode for REV9 boards (window sensor(s) instead).
//#undef ENABLE_LEARN_BUTTON
// IF DEFINED: act as CC1 simple relay node.
#define ALLOW_CC1_SUPPORT
#define ALLOW_CC1_SUPPORT_RELAY
#define ALLOW_CC1_SUPPORT_RELAY_IO // Direct addressing of LEDs, use of buttons, etc.
// Use common settings.
#define COMMON_SETTINGS
#endif

#ifdef CONFIG_REV9_STATS // REV9 cut2, derived from REV4, as stats node, for testing.
#define V0p2_REV 9
// IF DEFINED: enable use of on-board SHT21 RH and temp sensor (in lieu of TMP112).
#define ENABLE_PRIMARY_TEMP_SENSOR_SHT21
// Using RoHS-compliant phototransistor in place of LDR.
#define AMBIENT_LIGHT_SENSOR_PHOTOTRANS_TEPT4400
// IF DEFINED: this unit will act as a thermostat controlling a local TRV (and calling for heat from the boiler), else is a sensor/hub unit.
#undef ENABLE_LOCAL_TRV
// IF DEFINED: this unit controls a valve, but provides slave valve control only.
#undef ENABLE_SLAVE_TRV
// IF DEFINED: this unit can act as boiler-control hub listening to remote thermostats, possibly in addition to controlling a local TRV.
#undef ENABLE_BOILER_HUB
// IF DEFINED: allow RX of stats frames.
#undef ENABLE_STATS_RX
// IF DEFINED: allow TX of stats frames.
#define ENABLE_STATS_TX
// IF DEFINED: allow JSON stats frames alongside binary ones.
#define ENABLE_JSON_OUTPUT
// Anticipation logic not yet ready for prime-time.
//#define ENABLE_ANTICIPATION
// IF UNDEFINED: this unit cannot act as boiler-control hub listening to remote thermostats, possibly in addition to controlling a local TRV.
//#undef ENABLE_BOILER_HUB
// Use common settings.
#define COMMON_SETTINGS
#endif

// ------------------------- REV10

// REV8 + GSM Arduino shield + I2CEXT, see TODO-551

#ifdef CONFIG_REV10 // REV10 base config
#define V0p2_REV 10
#define COMMON_SETTINGS
// IF DEFINED: this unit will act as a thermostat controlling a local TRV (and calling for heat from the boiler), else is a sensor/hub unit.
#undef ENABLE_LOCAL_TRV
// IF DEFINED: this unit *can* act as boiler-control hub listening to remote thermostats, possibly in addition to controlling a local TRV.  ***
#define ENABLE_BOILER_HUB
// IF DEFINED: allow RX of stats frames.
#define ENABLE_STATS_RX
// IF DEFINED: allow TX of stats frames.
#define ENABLE_STATS_TX
// IF DEFINED: allow minimal binary format in addition to more generic one: ~400 bytes code cost.
#undef ENABLE_MINIMAL_STATS_TXRX
// IF DEFINED: this unit supports CLI over the USB/serial connection, eg for run-time reconfig.
#define ENABLE_CLI
// IF DEFINED: enable a full OpenTRV CLI.
#undef ENABLE_FULL_OT_CLI
// IF DEFINED: enable a full OpenTRV UI with normal LEDs etc. ***
#undef ENABLE_FULL_OT_UI
// IF DEFINED: enable and extended CLI with a longer input buffer for example.
#undef ENABLE_EXTENDED_CLI
// IF DEFINED: minimise boot effort and energy eg for intermittently-powered energy-harvesting applications.  ***
#undef ENABLE_MIN_ENERGY_BOOT
// IF DEFINED: enable use of on-board SHT21 RH and temp sensor (in lieu of TMP112).   ***
#undef ENABLE_PRIMARY_TEMP_SENSOR_SHT21
// IF DEFINED: enable use AVR's 'idle' mode to stop the CPU but leave I/O (eg Serial) running to save power.
// DHD20150920: CURRENTLY NOT RECOMMENDED AS STILL SEEMS TO CAUSE SOME BOARDS TO CRASH.
#define ENABLE_USE_OF_AVR_IDLE_MODE

// Secondary radio
// IF DEFINED: enable a secondary (typically WAN-relay) radio module.
#define ENABLE_RADIO_SECONDARY_MODULE
#define ENABLE_RADIO_SIM900   // Enable SIM900
#define RADIO_SECONDARY_SIM900  // Assign SIM900

#endif // CONFIG_REV10


#ifdef CONFIG_REV10_STRIPBOARD // REV10-based stripboard precursor for bus shelters

#define V0p2_REV 10
#define COMMON_SETTINGS
// IF DEFINED: this unit will act as a thermostat controlling a local TRV (and calling for heat from the boiler), else is a sensor/hub unit.
#undef ENABLE_LOCAL_TRV
// IF DEFINED: this unit *can* act as boiler-control hub listening to remote thermostats, possibly in addition to controlling a local TRV.  ***
#undef ENABLE_BOILER_HUB
// IF DEFINED: allow RX of stats frames.
#undef ENABLE_STATS_RX
// IF DEFINED: (default) forced always-on radio listen/RX, eg not requiring setup to explicitly enable. ***
#undef ENABLE_DEFAULT_ALWAYS_RX
// IF DEFINED: allow TX of stats frames.
#define ENABLE_STATS_TX
// IF DEFINED: allow minimal binary format in addition to more generic one: ~400 bytes code cost.
#undef ENABLE_MINIMAL_STATS_TXRX
// IF DEFINED: this unit supports CLI over the USB/serial connection, eg for run-time reconfig.
#define ENABLE_CLI
// IF DEFINED: enable a full OpenTRV CLI.
#define ENABLE_FULL_OT_CLI
// IF DEFINED: enable a full OpenTRV UI with normal LEDs etc. ***
#undef ENABLE_FULL_OT_UI
// IF DEFINED: enable and extended CLI with a longer input buffer for example.
#undef ENABLE_EXTENDED_CLI
// IF DEFINED: minimise boot effort and energy eg for intermittently-powered energy-harvesting applications.  ***
#undef ENABLE_MIN_ENERGY_BOOT
// IF DEFINED: enable use of on-board SHT21 RH and temp sensor (in lieu of TMP112).   ***
#undef ENABLE_PRIMARY_TEMP_SENSOR_SHT21
// IF DEFINED: enable use AVR's 'idle' mode to stop the CPU but leave I/O (eg Serial) running to save power.
// DHD20150920: CURRENTLY NOT RECOMMENDED AS STILL SEEMS TO CAUSE SOME BOARDS TO CRASH.
#define ENABLE_USE_OF_AVR_IDLE_MODE
// IF DEFINED: support for general timed and multi-input occupancy detection / use.
#define ENABLE_OCCUPANCY_SUPPORT

// IF DEFINED: enable a 'null' radio module; without this unit is stand-alone.
#define ENABLE_RADIO_NULL

// Secondary radio
#undef ENABLE_RADIO_RFM23B
#undef ENABLE_RADIO_PRIMARY_RFM23B

// IF DEFINED: enable a secondary (typically WAN-relay) radio module.
#define ENABLE_RADIO_SECONDARY_MODULE
#define ENABLE_RADIO_SIM900   // Enable SIM900
//#define RADIO_PRIMARY_SIM900  // Assign SIM900
#define RADIO_SECONDARY_SIM900  // Assign SIM900

// Enable use of OneWire devices.
#define ENABLE_MINIMAL_ONEWIRE_SUPPORT
// Enable use of DS18B20 temp sensor.
#define ENABLE_PRIMARY_TEMP_SENSOR_DS18B20

// Define voice module
#define ENABLE_VOICE_SENSOR
#define ENABLE_OCCUPANCY_DETECTION_FROM_VOICE
#define ENABLE_VOICE_STATS

// IF DEFINED: use active-low LEARN button(s).  Needs ENABLE_SINGLETON_SCHEDULE.  ***
#undef ENABLE_LEARN_BUTTON // OPTIONAL ON V0.09 PCB1  UI_Minimal.cpp:1180:32: error: 'handleLEARN' was not declared in this scope
#undef ENABLE_SETTABLE_TARGET_TEMPERATURES


#endif // CONFIG_REV10_BUSSHELTER


#ifdef CONFIG_REV10_ASRELAY // REV10: stats relay.
#define V0p2_REV 10
// Using RoHS-compliant phototransistor in place of LDR.
#define AMBIENT_LIGHT_SENSOR_PHOTOTRANS_TEPT4400
// IF DEFINED: basic FROST/WARM temperatures are settable.
#undef ENABLE_SETTABLE_TARGET_TEMPERATURES
// IF DEFINED: this unit will act as a thermostat controlling a local TRV (and calling for heat from the boiler), else is a sensor/hub unit.
#undef ENABLE_LOCAL_TRV
// IF DEFINED: this unit controls a valve, but provides slave valve control only.
#undef ENABLE_SLAVE_TRV
// IF DEFINED: (default) forced always-on radio listen/RX, eg not requiring setup to explicitly enable.
#define ENABLE_DEFAULT_ALWAYS_RX
// IF DEFINED: this unit can act as boiler-control hub listening to remote thermostats, possibly in addition to controlling a local TRV.
#undef ENABLE_BOILER_HUB
// IF DEFINED: allow binary stats to be TXed.
#undef ENABLE_BINARY_STATS_TX
// IF DEFINED: enable support for FS20 carrier for RX of raw FS20 and piggybacked binary (non-JSON) stats.
#undef ENABLE_FS20_NATIVE_AND_BINARY_STATS_RX
// IF DEFINED: allow RX of stats frames.
#define ENABLE_STATS_RX
// IF DEFINED: allow TX of stats frames.
#define ENABLE_STATS_TX
// IF DEFINED: use active-low LEARN button(s).  Needs ENABLE_SINGLETON_SCHEDULE.
#undef ENABLE_LEARN_BUTTON // OPTIONAL ON V0.09 PCB1
// IF DEFINED: this unit supports CLI over the USB/serial connection, eg for run-time reconfig.
#define ENABLE_CLI
// IF DEFINED: support for general timed and multi-input occupancy detection / use.
#undef ENABLE_OCCUPANCY_SUPPORT
// IF DEFINED: enable a secondary (typically WAN-relay) radio module.
#define ENABLE_RADIO_SECONDARY_MODULE
// IF DEFINED: enable a WAN-relay radio module, primarily to relay stats outbound.
#define ENABLE_RADIO_SECONDARY_MODULE_AS_RELAY
// SIM900 relay.
#define ENABLE_RADIO_SIM900   // Enable SIM900
#define RADIO_SECONDARY_SIM900  // Assign SIM900
// Use common settings.
#define COMMON_SETTINGS
#endif // REV10_ASRELAY


#ifdef CONFIG_REV10_BHR // REV10: boiler hub and stats relay.
#define V0p2_REV 10
// Using RoHS-compliant phototransistor in place of LDR.
#define AMBIENT_LIGHT_SENSOR_PHOTOTRANS_TEPT4400
// IF DEFINED: basic FROST/WARM temperatures are settable.
#undef ENABLE_SETTABLE_TARGET_TEMPERATURES
// IF DEFINED: this unit will act as a thermostat controlling a local TRV (and calling for heat from the boiler), else is a sensor/hub unit.
#undef ENABLE_LOCAL_TRV
// IF DEFINED: this unit controls a valve, but provides slave valve control only.
#undef ENABLE_SLAVE_TRV
// IF DEFINED: (default) forced always-on radio listen/RX, eg not requiring setup to explicitly enable.
#define ENABLE_DEFAULT_ALWAYS_RX
// IF DEFINED: this unit can act as boiler-control hub listening to remote thermostats, possibly in addition to controlling a local TRV.
#define ENABLE_BOILER_HUB
// IF DEFINED: allow binary stats to be TXed.
#undef ENABLE_BINARY_STATS_TX
// IF DEFINED: enable support for FS20 carrier for RX of raw FS20 and piggybacked binary (non-JSON) stats.
#undef ENABLE_FS20_NATIVE_AND_BINARY_STATS_RX
// IF DEFINED: allow RX of stats frames.
#define ENABLE_STATS_RX
// IF DEFINED: allow TX of stats frames.
#define ENABLE_STATS_TX
// IF DEFINED: use active-low LEARN button(s).  Needs ENABLE_SINGLETON_SCHEDULE.
#undef ENABLE_LEARN_BUTTON // OPTIONAL ON V0.09 PCB1
// IF DEFINED: this unit supports CLI over the USB/serial connection, eg for run-time reconfig.
#define ENABLE_CLI
// IF DEFINED: support for general timed and multi-input occupancy detection / use.
#undef ENABLE_OCCUPANCY_SUPPORT
// IF DEFINED: enable a secondary (typically WAN-relay) radio module.
#define ENABLE_RADIO_SECONDARY_MODULE
// IF DEFINED: enable a WAN-relay radio module, primarily to relay stats outbound.
#define ENABLE_RADIO_SECONDARY_MODULE_AS_RELAY
// SIM900 relay.
#define ENABLE_RADIO_SIM900   // Enable SIM900
#define RADIO_SECONDARY_SIM900  // Assign SIM900
// Use common settings.
#define COMMON_SETTINGS
#endif



// ------------------------- REV11

// REV4 (ie SHT21 sensor and phototransistor) + PCB antenna + PCB battery back (probably AAA), see TODO-566
#ifdef CONFIG_REV11_RFM23BTEST
// Revision of V0.2 board.
#define V0p2_REV 11 // REV11 covers first sensor only board.
// IF DEFINED: enable use of on-board SHT21 RH and temp sensor (in lieu of TMP112).
#define ENABLE_PRIMARY_TEMP_SENSOR_SHT21
// Using RoHS-compliant phototransistor in place of LDR.
#define AMBIENT_LIGHT_SENSOR_PHOTOTRANS_TEPT4400
// Anticipation logic not yet ready for prime-time.
//#define ENABLE_ANTICIPATION
// IF UNDEFINED: this unit cannot act as boiler-control hub listening to remote thermostats, possibly in addition to controlling a local TRV.
//#undef ENABLE_BOILER_HUB
// Use common settings.
#define COMMON_SETTINGS
// IF DEFINED: this unit can act as boiler-control hub listening to remote thermostats, possibly in addition to controlling a local TRV.
#undef ENABLE_BOILER_HUB
// IF DEFINED: allow RX of stats frames.
#undef ENABLE_STATS_RX
#undef ENABLE_LOCAL_TRV
#endif // CONFIG_REV11_RFM23BTEST

#ifdef CONFIG_REV11_RAW_JSON // REV11 as raw JSON-only stats/sensor leaf.
// Revision of V0.2 board.
#define V0p2_REV 11 // REV11 covers first sensor only board.
// IF DEFINED: enable use of on-board SHT21 RH and temp sensor (in lieu of TMP112).
#define ENABLE_PRIMARY_TEMP_SENSOR_SHT21
// Using RoHS-compliant phototransistor in place of LDR.
#define AMBIENT_LIGHT_SENSOR_PHOTOTRANS_TEPT4400
// IF DEFINED: basic FROST/WARM temperatures are settable.
#undef ENABLE_SETTABLE_TARGET_TEMPERATURES
// IF DEFINED: this unit will act as a thermostat controlling a local TRV (and calling for heat from the boiler), else is a sensor/hub unit.
#undef ENABLE_LOCAL_TRV
// IF DEFINED: this unit controls a valve, but provides slave valve control only.
#undef ENABLE_SLAVE_TRV
// IF DEFINED: this unit can act as boiler-control hub listening to remote thermostats, possibly in addition to controlling a local TRV.
#undef ENABLE_BOILER_HUB // NO BOILER CODE
// IF DEFINED: allow RX of stats frames.
#undef ENABLE_STATS_RX
// IF DEFINED: allow TX of stats frames.
#define ENABLE_STATS_TX
// IF DEFINED: allow JSON stats frames.
#define ENABLE_JSON_OUTPUT
// IF DEFINED: allow binary stats to be TXed.
#undef ENABLE_BINARY_STATS_TX
// IF DEFINED: enable support for FS20 carrier for RX of raw FS20 and piggybacked binary (non-JSON) stats.
#undef ENABLE_FS20_NATIVE_AND_BINARY_STATS_RX
// Use common settings.
#define COMMON_SETTINGS
#endif

// -------------------------

#ifdef CONFIG_REV14_PROTO // Prototype REV14 w/ LoRa, TMP, SHT and QM-1

#define V0p2_REV 14
#define COMMON_SETTINGS
// IF DEFINED: basic FROST/WARM temperatures are settable.
#undef ENABLE_SETTABLE_TARGET_TEMPERATURES
// IF DEFINED: use active-low LEARN button(s).  Needs ENABLE_SINGLETON_SCHEDULE.  ***
#undef ENABLE_LEARN_BUTTON // OPTIONAL ON V0.09 PCB1 
// IF DEFINED: this unit will act as a thermostat controlling a local TRV (and calling for heat from the boiler), else is a sensor/hub unit.
#undef ENABLE_LOCAL_TRV
// IF DEFINED: this unit controls a valve, but provides slave valve control only.
#undef ENABLE_SLAVE_TRV
// IF DEFINED: this unit *can* act as boiler-control hub listening to remote thermostats, possibly in addition to controlling a local TRV.  ***
#undef ENABLE_BOILER_HUB
// IF DEFINED: allow RX of stats frames.
#undef ENABLE_STATS_RX
// IF DEFINED: (default) forced always-on radio listen/RX, eg not requiring setup to explicitly enable. ***
#undef ENABLE_DEFAULT_ALWAYS_RX
// IF DEFINED: allow TX of stats frames.
#define ENABLE_STATS_TX
// IF DEFINED: allow minimal binary format in addition to more generic one: ~400 bytes code cost.
#undef ENABLE_MINIMAL_STATS_TXRX
// IF DEFINED: allow binary stats to be TXed.
#undef ENABLE_BINARY_STATS_TX
// IF DEFINED: enable support for FS20 carrier for RX of raw FS20 and piggybacked binary (non-JSON) stats.
#undef ENABLE_FS20_NATIVE_AND_BINARY_STATS_RX
// IF DEFINED: this unit supports CLI over the USB/serial connection, eg for run-time reconfig.
#define ENABLE_CLI
// IF DEFINED: enable a full OpenTRV CLI.
#define ENABLE_FULL_OT_CLI
// IF DEFINED: enable a full OpenTRV UI with normal LEDs etc. ***
#undef ENABLE_FULL_OT_UI
// IF DEFINED: enable and extended CLI with a longer input buffer for example.
#undef ENABLE_EXTENDED_CLI
// IF DEFINED: minimise boot effort and energy eg for intermittently-powered energy-harvesting applications.  ***
#undef ENABLE_MIN_ENERGY_BOOT
// IF DEFINED: enable use of on-board SHT21 RH and temp sensor (in lieu of TMP112).   ***
#undef ENABLE_PRIMARY_TEMP_SENSOR_SHT21
//#define ENABLE_PRIMARY_TEMP_SENSOR_SHT21
// IF DEFINED: enable use AVR's 'idle' mode to stop the CPU but leave I/O (eg Serial) running to save power.
// DHD20150920: CURRENTLY NOT RECOMMENDED AS STILL SEEMS TO CAUSE SOME BOARDS TO CRASH.
#define ENABLE_USE_OF_AVR_IDLE_MODE

// IF DEFINED: enable a 'null' radio module; without this unit is stand-alone.
#define ENABLE_RADIO_NULL

// Secondary radio
#undef ENABLE_RADIO_RFM23B
#undef ENABLE_RADIO_PRIMARY_RFM23B

// IF DEFINED: enable a secondary (typically WAN-relay) radio module.
#define ENABLE_RADIO_SECONDARY_MODULE
#define ENABLE_RADIO_RN2483   // Enable RN2483
//#define RADIO_PRIMARY_RN2483 // Must be secondary to avoid sending preamble etc
#define RADIO_SECONDARY_RN2483

// Define voice module
#define ENABLE_VOICE_SENSOR
#define ENABLE_OCCUPANCY_DETECTION_FROM_VOICE
#define ENABLE_VOICE_STATS

#endif // CONFIG_REV14_PROTO

//___________________________________

#ifdef CONFIG_BH_DHW // DHW on REV1 board.
// Revision of V0.2 board.
#define V0p2_REV 1
// Enable use of OneWire devices.
#define ENABLE_MINIMAL_ONEWIRE_SUPPORT
// Enable use of DS18B20 temp sensor.
#define ENABLE_PRIMARY_TEMP_SENSOR_DS18B20
// Select DHW temperatures by default.
#define DHW_TEMPERATURES
// Must minimise water flow.
#define TRV_SLEW_GLACIAL
// Set max percentage open: BH reports 30% to be (near) optimal 2015/03; BH requested 20% at 2015/10/15, 13% at 2016/01/19.
#define TRV_MAX_PC_OPEN 13
// IF UNDEFINED: this unit cannot act as boiler-control hub listening to remote thermostats, possibly in addition to controlling a local TRV.
#undef ENABLE_BOILER_HUB
// IF UNDEFINED: don't allow RX of stats frames (since there is no easy way to plug in a serial connection to relay them!)
#undef ENABLE_STATS_RX
// IF DEFINED: allow TX of stats frames.
#define ENABLE_STATS_TX
// TODO-264: Find out why IDLE seems to crash some REV1 boards.
#undef ENABLE_USE_OF_AVR_IDLE_MODE
// Override schedule on time to simple fixed value of 2h per BH request 2015/10/15.
#define LEARNED_ON_PERIOD_M 120 // Must be <= 255.
#define LEARNED_ON_PERIOD_COMFORT_M LEARNED_ON_PERIOD_M
// Bo just wants the timing for his DHW; no occupancy sensing.
// IF DEFINED: support for general timed and multi-input occupancy detection / use.
#undef ENABLE_OCCUPANCY_SUPPORT
// IF DEFINED: detect occupancy based on ambient light, if available.
#undef ENABLE_OCCUPANCY_DETECTION_FROM_AMBLIGHT
// Use common settings.
#define COMMON_SETTINGS
#endif

// -------------------------













// --------------------------------------------
// CONSEQUENTIAL DEFINITIONS ARISING FROM ABOVE
// (Don't fiddle with these unless you are sure of module interdependencies, etc!)


#ifdef COMMON_SETTINGS // FOR REV0 onwards...
#if (V0p2_REV >= 1) // && (V0p2_REV <= 8) // && !defined(CONFIG_DHD_TESTLAB_REV2) // All REV 1--8 PCBs use RFM23B.
// IF DEFINED: RFM23 is in use in place of RFM22.
#define RFM22_IS_ACTUALLY_RFM23 // Note: RFM23 used on V0.2 PCB.
#endif // V0p2_REV >= 1
#endif // COMMON_SETTINGS

// If ENABLE_LEARN_BUTTON then in the absence of anything better ENABLE_SINGLETON_SCHEDULE should be supported.
#ifdef ENABLE_LEARN_BUTTON
#ifndef ENABLE_SINGLETON_SCHEDULE
#define ENABLE_SINGLETON_SCHEDULE
#endif
#endif

// For now (DHD20150927) allowing stats TX forces JSON to allos JSON stats.
// IF DEFINED: allow TX of stats frames.
#ifdef ENABLE_STATS_TX
// IF DEFINED: allow JSON stats frames alongside binary ones.
#define ENABLE_JSON_OUTPUT
#endif

// If (potentially) needing to run in some sort of continuous RX mode, define a flag.
#if defined(ENABLE_BOILER_HUB) || defined(ENABLE_STATS_RX) || defined(ENABLE_DEFAULT_ALWAYS_RX)
#define ENABLE_CONTINUOUS_RX // was #define CONFIG_IMPLIES_MAY_NEED_CONTINUOUS_RX true
#endif

// By default (up to 2015), use the RFM22/RFM23 module to talk to an FHT8V wireless radiator valve.
#ifdef ENABLE_FHT8VSIMPLE
#define ENABLE_RADIO_RFM23B
#define ENABLE_FS20_CARRIER_SUPPORT
#define ENABLE_FS20_ENCODING_SUPPORT
// If this can be a hub, enable extra RX code.
#if defined(ENABLE_BOILER_HUB) || defined(ENABLE_STATS_RX)
#define ENABLE_FHT8VSIMPLE_RX
#define LISTEN_FOR_FTp2_FS20_native
#endif // defined(ENABLE_BOILER_HUB) || defined(ENABLE_STATS_RX)
#if defined(ENABLE_STATS_RX)
#define ENABLE_FS20_NATIVE_AND_BINARY_STATS_RX
#endif // defined(ENABLE_STATS_RX)
#endif // ENABLE_FHT8VSIMPLE

// If in stats or boiler hub mode, and with an FS20 OOK carrier, then apply a trailing-zeros RX filter.
#if (defined(ENABLE_BOILER_HUB) || defined(ENABLE_STATS_RX)) && defined(LISTEN_FOR_FTp2_FS20_native)
#define CONFIG_TRAILING_ZEROS_FILTER_RX
#endif


#endif
<|MERGE_RESOLUTION|>--- conflicted
+++ resolved
@@ -47,15 +47,11 @@
 //#define CONFIG_Trial2013Winter_Round1_NOHUB // REV1 as TX-only leaf node.
 //#define CONFIG_Trial2013Winter_Round2 // REV2 cut4 default config.
 //#define CONFIG_Trial2013Winter_Round2_LVBHSH // REV2 cut4: local valve control, boiler hub, stats hub & TX.
-#define CONFIG_Trial2013Winter_Round2_LVBH // REV2 cut4 local valve control and boiler hub.
+//#define CONFIG_Trial2013Winter_Round2_LVBH // REV2 cut4 local valve control and boiler hub.
 //#define CONFIG_Trial2013Winter_Round2_BOILERHUB // REV2 cut4 as plain boiler hub.
 //#define CONFIG_Trial2013Winter_Round2_STATSHUB // REV2 cut4 as stats hub.
 //#define CONFIG_Trial2013Winter_Round2_NOHUB // REV2 cut4 as TX-only leaf node.
-<<<<<<< HEAD
 #define CONFIG_DORM1 // REV7 / DORM1 all-in-one valve unit.
-=======
-//#define CONFIG_DORM1 // REV7 / DORM1 all-in-one valve unit.
->>>>>>> 99cda7ed
 //#define CONFIG_DORM1_BOILER // REV8 / DORM1 boiler-control unit.
 //#define CONFIG_REV11_RAW_JSON // REV11 as raw JSON-only stats/sensor leaf.
 
@@ -982,18 +978,14 @@
 // IF DEFINED: enable use AVR's 'idle' mode to stop the CPU but leave I/O (eg Serial) running to save power.
 // DHD20150920: CURRENTLY NOT RECOMMENDED AS STILL SEEMS TO CAUSE SOME BOARDS TO CRASH.
 #define ENABLE_USE_OF_AVR_IDLE_MODE
-
 // Secondary radio
 // IF DEFINED: enable a secondary (typically WAN-relay) radio module.
 #define ENABLE_RADIO_SECONDARY_MODULE
 #define ENABLE_RADIO_SIM900   // Enable SIM900
 #define RADIO_SECONDARY_SIM900  // Assign SIM900
-
 #endif // CONFIG_REV10
 
-
 #ifdef CONFIG_REV10_STRIPBOARD // REV10-based stripboard precursor for bus shelters
-
 #define V0p2_REV 10
 #define COMMON_SETTINGS
 // IF DEFINED: this unit will act as a thermostat controlling a local TRV (and calling for heat from the boiler), else is a sensor/hub unit.
@@ -1025,35 +1017,27 @@
 #define ENABLE_USE_OF_AVR_IDLE_MODE
 // IF DEFINED: support for general timed and multi-input occupancy detection / use.
 #define ENABLE_OCCUPANCY_SUPPORT
-
 // IF DEFINED: enable a 'null' radio module; without this unit is stand-alone.
 #define ENABLE_RADIO_NULL
-
 // Secondary radio
 #undef ENABLE_RADIO_RFM23B
 #undef ENABLE_RADIO_PRIMARY_RFM23B
-
 // IF DEFINED: enable a secondary (typically WAN-relay) radio module.
 #define ENABLE_RADIO_SECONDARY_MODULE
 #define ENABLE_RADIO_SIM900   // Enable SIM900
 //#define RADIO_PRIMARY_SIM900  // Assign SIM900
 #define RADIO_SECONDARY_SIM900  // Assign SIM900
-
 // Enable use of OneWire devices.
 #define ENABLE_MINIMAL_ONEWIRE_SUPPORT
 // Enable use of DS18B20 temp sensor.
 #define ENABLE_PRIMARY_TEMP_SENSOR_DS18B20
-
 // Define voice module
 #define ENABLE_VOICE_SENSOR
 #define ENABLE_OCCUPANCY_DETECTION_FROM_VOICE
 #define ENABLE_VOICE_STATS
-
 // IF DEFINED: use active-low LEARN button(s).  Needs ENABLE_SINGLETON_SCHEDULE.  ***
 #undef ENABLE_LEARN_BUTTON // OPTIONAL ON V0.09 PCB1  UI_Minimal.cpp:1180:32: error: 'handleLEARN' was not declared in this scope
 #undef ENABLE_SETTABLE_TARGET_TEMPERATURES
-
-
 #endif // CONFIG_REV10_BUSSHELTER
 
 

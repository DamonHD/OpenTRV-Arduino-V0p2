/*
The OpenTRV project licenses this file to you
under the Apache Licence, Version 2.0 (the "Licence");
you may not use this file except in compliance
with the Licence. You may obtain a copy of the Licence at

http://www.apache.org/licenses/LICENSE-2.0

Unless required by applicable law or agreed to in writing,
software distributed under the Licence is distributed on an
"AS IS" BASIS, WITHOUT WARRANTIES OR CONDITIONS OF ANY
KIND, either express or implied. See the Licence for the
specific language governing permissions and limitations
under the Licence.

Author(s) / Copyright (s): Damon Hart-Davis 2013--2015
                           Deniz Erbilgin 2015
*/

/*
 Control/model for TRV and boiler.
 */
#include <util/atomic.h>

#include "V0p2_Main.h"

#include "Control.h"

#include "FHT8V_Wireless_Rad_Valve.h"
#include "Power_Management.h"
#include "RFM22_Radio.h"
#include "Security.h"
#include "Serial_IO.h"
#include "Schedule.h"
#include "UI_Minimal.h"


#ifdef ENABLE_BOILER_HUB
// True if boiler should be on.
static bool isBoilerOn();
#endif

// If true then is in WARM (or BAKE) mode; defaults to (starts as) false/FROST.
// Should be only be set when 'debounced'.
// Defaults to (starts as) false/FROST.
static bool isWarmMode;
// If true then the unit is in 'warm' (heating) mode, else 'frost' protection mode.
bool inWarmMode() { return(isWarmMode); }
// Has the effect of forcing the warm mode to the specified state immediately.
// Should be only be called once 'debounced' if coming from a button press for example.
// If forcing to FROST mode then any pending BAKE time is cancelled.
void setWarmModeDebounced(const bool warm)
  {
#if 0 && defined(DEBUG)
  DEBUG_SERIAL_PRINT_FLASHSTRING("Call to setWarmModeDebounced(");
  DEBUG_SERIAL_PRINT(warm);
  DEBUG_SERIAL_PRINT_FLASHSTRING(")");
  DEBUG_SERIAL_PRINTLN();
#endif
  isWarmMode = warm;
#ifdef SUPPORT_BAKE
  if(!warm) { cancelBakeDebounced(); }
#endif
  }


#ifdef SUPPORT_BAKE // IF DEFINED: this unit supports BAKE mode.
// Only relevant if isWarmMode is true,
static uint_least8_t bakeCountdownM;
// If true then the unit is in 'BAKE' mode, a subset of 'WARM' mode which boosts the temperature target temporarily.
bool inBakeMode() { return(isWarmMode && (0 != bakeCountdownM)); }
// Should be only be called once 'debounced' if coming from a button press for example.
// Cancel 'bake' mode if active; does not force to FROST mode.
void cancelBakeDebounced() { bakeCountdownM = 0; }
// Start/restart 'BAKE' mode and timeout.
// Should be only be called once 'debounced' if coming from a button press for example.
void startBakeDebounced() { isWarmMode = true; bakeCountdownM = BAKE_MAX_M; }
#endif





#if defined(UNIT_TESTS)
// Support for unit tests to force particular apparent WARM setting (without EEPROM writes).
//enum _TEST_basetemp_override
//  {
//    _btoUT_normal = 0, // No override
//    _btoUT_min, // Minimum settable/reasonable temperature.
//    _btoUT_mid, // Medium settable/reasonable temperature.
//    _btoUT_max, // Minimum settable/reasonable temperature.
//  };
// Current override state; 0 (default) means no override.
static _TEST_basetemp_override _btoUT_override;
// Set the override value (or remove the override).
void _TEST_set_basetemp_override(const _TEST_basetemp_override override)
  { _btoUT_override = override; }
#endif



// Get 'FROST' protection target in C; no higher than getWARMTargetC() returns, strictly positive, in range [MIN_TARGET_C,MAX_TARGET_C].
#if defined(TEMP_POT_AVAILABLE)
// Derived from temperature pot position.
uint8_t getFROSTTargetC()
  {
  // Prevent falling to lowest frost temperature if relative humidity is high (eg to avoid mould).
  const uint8_t result = (!hasEcoBias() || (RelHumidity.isAvailable() && RelHumidity.isRHHighWithHyst())) ? BIASCOM_FROST : BIASECO_FROST;
#if defined(SETTABLE_TARGET_TEMPERATURES)
  const uint8_t stored = eeprom_read_byte((uint8_t *)V0P2BASE_EE_START_FROST_C);
  // If stored value is set and in bounds and higher than computed value then use stored value instead.
  if((stored >= MIN_TARGET_C) && (stored <= MAX_TARGET_C) && (stored > result)) { return(stored); }
#endif
  return(result);
  }
#elif defined(SETTABLE_TARGET_TEMPERATURES)
// Note that this value is non-volatile (stored in EEPROM).
uint8_t getFROSTTargetC()
  {
  // Get persisted value, if any.
  const uint8_t stored = eeprom_read_byte((uint8_t *)V0P2BASE_EE_START_FROST_C);
  // If out of bounds or no stored value then use default.
  if((stored < MIN_TARGET_C) || (stored > MAX_TARGET_C)) { return(FROST); }
  // TODO-403: cannot use hasEcoBias() with RH% as that would cause infinite recursion!
  // Return valid persisted value.
  return(stored);
  }
#else
#define getFROSTTargetC() (FROST) // Fixed value.
#endif

// Get 'WARM' target in C; no lower than getFROSTTargetC() returns, strictly positive, in range [MIN_TARGET_C,MAX_TARGET_C].
#if defined(TEMP_POT_AVAILABLE)
// Derived from temperature pot position, 0 for coldest (most eco), 255 for hottest (comfort).
// Temp ranges from eco-1C to comfort+1C levels across full (reduced jitter) [0,255] pot range.
// May be fastest computing values at the extreme ends of the range.
// Exposed for unit testing.
uint8_t computeWARMTargetC(const uint8_t pot)
  {
#if defined(V0p2_REV)
#if 7 == V0p2_REV // Must match DORM1 scale 7 position scale 16|17|18|19|20|21|22 with frost/boost at extremes.
#if (16 != TEMP_SCALE_MIN) || (22 != TEMP_SCALE_MAX)
#error Temperature scale must run from 16 to 22 inclusive for REV7 / DORM1 unit.
#endif
#endif
#endif
  const uint8_t range = TEMP_SCALE_MAX - TEMP_SCALE_MIN + 1;
  const uint8_t band = 256 / range; // Width of band for each degree C...

  // If there are is relatively small number of distinct temperature values
  // then compute result iteratively...
  if(pot >= 256 - band) { return(TEMP_SCALE_MAX); } // At top... (optimisation / robustness)
  if(pot < band) { return(TEMP_SCALE_MIN); } // At bottom... (optimisation / robustness)
  if(range < 10)
    {
    uint8_t result = TEMP_SCALE_MIN+1;
    for(uint8_t ppot = band<<1; ppot < pot; ++result) { ppot += band; }
    return(result);
    }
  // ...else do it in one step with a division.
  return((pot / band) + TEMP_SCALE_MIN); // Intermediate (requires expensive run-time division).
  }

// Exposed implementation.
// Uses cache to avoid expensive recomputation.
// NOT safe in face of interrupts.
uint8_t getWARMTargetC()
  {
#if defined(UNIT_TESTS)
  // Special behaviour for unit tests.
  switch(_btoUT_override)
    {
    case _btoUT_min: return(TEMP_SCALE_MIN);
    case _btoUT_mid: return(TEMP_SCALE_MID);
    case _btoUT_max: return(TEMP_SCALE_MAX);
    }
#endif

  const uint8_t pot = TempPot.get();

  // Cached input and result values; initially zero.
  static uint8_t potLast;
  static uint8_t resultLast;
  // Force recomputation if pot value changed
  // or apparently no calc done yet (unlikely/impossible zero cached result).
  if((potLast != pot) || (0 == resultLast))
    {
    const uint8_t result = computeWARMTargetC(pot);
    // Cache input/result.
    resultLast = result;
    potLast = pot;
    return(result);
    }

  // Return cached result.
  return(resultLast);
  }
#elif defined(SETTABLE_TARGET_TEMPERATURES)
// Note that this value is non-volatile (stored in EEPROM).
uint8_t getWARMTargetC()
  {
#if defined(UNIT_TESTS)
  // Special behaviour for unit tests.
  switch(_btoUT_override)
    {
    case _btoUT_min: return(TEMP_SCALE_MIN);
    case _btoUT_mid: return(TEMP_SCALE_MID);
    case _btoUT_max: return(TEMP_SCALE_MAX);
    }
#endif

  // Get persisted value, if any.
  const uint8_t stored = eeprom_read_byte((uint8_t *)V0P2BASE_EE_START_WARM_C);
  // If out of bounds or no stored value then use default (or frost value if set and higher).
  if((stored < MIN_TARGET_C) || (stored > MAX_TARGET_C)) { return(fnmax((uint8_t)WARM, getFROSTTargetC())); }
  // Return valid persisted value (or frost value if set and higher).
  return(fnmax(stored, getFROSTTargetC()));
  }
#else
uint8_t getWARMTargetC() { return((uint8_t) (WARM)); } // Fixed value.
#endif

#if defined(SETTABLE_TARGET_TEMPERATURES)
// Set (non-volatile) 'FROST' protection target in C; no higher than getWARMTargetC() returns, strictly positive, in range [MIN_TARGET_C,MAX_TARGET_C].
// Can also be used, even when a temperature pot is present, to set a floor setback temperature.
// Returns false if not set, eg because outside range [MIN_TARGET_C,MAX_TARGET_C], else returns true.
bool setFROSTTargetC(uint8_t tempC)
  {
  if((tempC < MIN_TARGET_C) || (tempC > MAX_TARGET_C)) { return(false); } // Invalid temperature.
  if(tempC > getWARMTargetC()) { return(false); } // Cannot set above WARM target.
  OTV0P2BASE::eeprom_smart_update_byte((uint8_t *)V0P2BASE_EE_START_FROST_C, tempC); // Update in EEPROM if necessary.
  return(true); // Assume value correctly written.
  }
#endif
#if defined(SETTABLE_TARGET_TEMPERATURES) && !defined(TEMP_POT_AVAILABLE)
// Set 'WARM' target in C; no lower than getFROSTTargetC() returns, strictly positive, in range [MIN_TARGET_C,MAX_TARGET_C].
// Returns false if not set, eg because below FROST setting or outside range [MIN_TARGET_C,MAX_TARGET_C], else returns true.
bool setWARMTargetC(uint8_t tempC)
  {
  if((tempC < MIN_TARGET_C) || (tempC > MAX_TARGET_C)) { return(false); } // Invalid temperature.
  if(tempC < getFROSTTargetC()) { return(false); } // Cannot set below FROST target.
  OTV0P2BASE::eeprom_smart_update_byte((uint8_t *)V0P2BASE_EE_START_WARM_C, tempC); // Update in EEPROM if necessary.
  return(true); // Assume value correctly written.
  }
#endif


// If true (the default) then the system has an 'Eco' energy-saving bias, else it has a 'comfort' bias.
// Several system parameters are adjusted depending on the bias,
// with 'eco' slanted toward saving energy, eg with lower target temperatures and shorter on-times.
#ifndef hasEcoBias // If not a macro...
// True if WARM temperature at/below halfway mark between eco and comfort levels.
// Midpoint should be just in eco part to provide a system bias toward eco.
bool hasEcoBias() { return(getWARMTargetC() <= TEMP_SCALE_MID); }
//#endif
#endif


#ifndef getMinBoilerOnMinutes
// Get minimum on (and off) time for pointer (minutes); zero if not in hub mode.
uint8_t getMinBoilerOnMinutes() { return(~eeprom_read_byte((uint8_t *)V0P2BASE_EE_START_MIN_BOILER_ON_MINS_INV)); }
#endif

#ifndef setMinBoilerOnMinutes
// Set minimum on (and off) time for pointer (minutes); zero to disable hub mode.
// Suggested minimum of 4 minutes for gas combi; much longer for heat pumps for example.
void setMinBoilerOnMinutes(uint8_t mins) { OTV0P2BASE::eeprom_smart_update_byte((uint8_t *)V0P2BASE_EE_START_MIN_BOILER_ON_MINS_INV, ~(mins)); }
#endif

// Minimum slew/error % distance in central range; should be larger than smallest temperature-sensor-driven step (6) to be effective; [1,100].
// Note: keeping TRV_MIN_SLEW_PC sufficiently high largely avoids spurious hunting back and forth from single-ulp noise.
#ifndef TRV_MIN_SLEW_PC
#define TRV_MIN_SLEW_PC 7
#endif
// Set maximum valve slew rate (percent/minute) when close to target temperature.
// Note: keeping TRV_MAX_SLEW_PC_PER_MIN small reduces noise and overshoot and surges of water
// (eg for when additionally charged by the m^3 of flow in district heating systems)
// and will likely work better with high-thermal-mass / slow-response systems such as UFH.
// Should be << 100%/min, and probably << 30%/min, given that 30% may be the effective control range of many rad valves.
#ifndef TRV_MAX_SLEW_PC_PER_MIN
#define TRV_MIN_SLEW_PC_PER_MIN 1 // Minimal slew rate (%/min) to keep flow rates as low as possible.
#ifndef TRV_SLEW_GLACIAL
#define TRV_MAX_SLEW_PC_PER_MIN 5 // Maximum normal slew rate (%/min), eg to fully open from off when well under target; [1,100].
#else
#define TRV_MAX_SLEW_PC_PER_MIN TRV_MIN_SLEW_PC_PER_MIN
#endif
#endif

// Derived from basic slew values.
#ifndef TRV_SLEW_GLACIAL
#define TRV_SLEW_PC_PER_MIN_VFAST (min(34,(4*TRV_MAX_SLEW_PC_PER_MIN))) // Takes >= 3 minutes for full travel.
#define TRV_SLEW_PC_PER_MIN_FAST (min(20,(2*TRV_MAX_SLEW_PC_PER_MIN))) // Takes >= 5 minutes for full travel.
#else
#define TRV_SLEW_PC_PER_MIN_FAST TRV_MAX_SLEW_PC_PER_MIN
#define TRV_SLEW_PC_PER_MIN_VFAST TRV_MAX_SLEW_PC_PER_MIN
#endif




#ifdef OCCUPANCY_SUPPORT
// Singleton implementation for entire node.
OccupancyTracker Occupancy;

// Crude percentage occupancy confidence [0,100].
// Returns 0 if unknown or known unoccupied.
#if (OCCUPATION_TIMEOUT_M < 25) || (OCCUPATION_TIMEOUT_M > 100)
#error needs support for different occupancy timeout
#elif OCCUPATION_TIMEOUT_M <= 25
#define OCCCP_SHIFT 2
#elif OCCUPATION_TIMEOUT_M <= 50
#define OCCCP_SHIFT 1
#elif OCCUPATION_TIMEOUT_M <= 100
#define OCCCP_SHIFT 0
#endif

// Update notion of occupancy confidence.
uint8_t OccupancyTracker::read()
  {
  ATOMIC_BLOCK (ATOMIC_RESTORESTATE)
    {
    // Compute as percentage.
    const uint8_t newValue = (0 == occupationCountdownM) ? 0 :
        fnmin((uint8_t)((uint8_t)100 - (uint8_t)((((uint8_t)OCCUPATION_TIMEOUT_M) - occupationCountdownM) << OCCCP_SHIFT)), (uint8_t)100);
    value = newValue;
    // Run down occupation timer (or run up vacancy time) if need be.
    if(occupationCountdownM > 0) { --occupationCountdownM; vacancyM = 0; vacancyH = 0; }
    else if(vacancyH < 0xffU) { if(++vacancyM >= 60) { vacancyM = 0; ++vacancyH; } }
    // Run down 'recent activity' timer.
    if(activityCountdownM > 0) { --activityCountdownM; }
    return(value);
    }
  }

// Call when some/weak evidence of room occupation, such as a light being turned on, or voice heard.
// Do not call based on internal/synthetic events.
// Doesn't force the room to appear recently occupied.
// If the hardware allows this may immediately turn on the main GUI LED until normal GUI reverts it,
// at least periodically.
// Probably do not call on manual control operation to avoid interfering with UI operation.
// Thread-safe.
void OccupancyTracker::markAsPossiblyOccupied()
  {
//  if(0 == activityCountdownM) // Only flash the UI at start of external activity to limit flashing.
    { LED_HEATCALL_ON_ISR_SAFE(); }
  ATOMIC_BLOCK (ATOMIC_RESTORESTATE)
    {
    occupationCountdownM = fnmax((uint8_t)occupationCountdownM, (uint8_t)(OCCUPATION_TIMEOUT_1_M));
    }
  activityCountdownM = 2;
  }
#endif




// Returns true iff there is a full set of stats (none unset) and this 3/4s of the values are higher than the supplied sample.
// Always returns false if all samples are the same.
//   * s is start of (24) sample set in EEPROM
//   * sample to be tested for being in lower quartile
bool inBottomQuartile(const uint8_t *sE, const uint8_t sample)
  {
  uint8_t valuesHigher = 0;
  for(int8_t hh = 24; --hh >= 0; ++sE)
    {
    const uint8_t v = eeprom_read_byte(sE); 
    if(STATS_UNSET_INT == v) { return(false); } // Abort if not a full set of stats (eg at least one full day's worth). 
    if(v > sample) { if(++valuesHigher >= 18) { return(true); } } // Stop as soon as known to be in lower quartile.
    }
  return(false); // Not in lower quartile.
  }

// Returns true iff there is a full set of stats (none unset) and this 3/4s of the values are lower than the supplied sample.
// Always returns false if all samples are the same.
//   * s is start of (24) sample set in EEPROM
//   * sample to be tested for being in lower quartile
bool inTopQuartile(const uint8_t *sE, const uint8_t sample)
  {
  uint8_t valuesLower = 0;
  for(int8_t hh = 24; --hh >= 0; ++sE)
    {
    const uint8_t v = eeprom_read_byte(sE); 
    if(STATS_UNSET_INT == v) { return(false); } // Abort if not a full set of stats (eg at least one full day's worth). 
    if(v < sample) { if(++valuesLower >= 18) { return(true); } } // Stop as soon as known to be in upper quartile.
    }
  return(false); // Not in upper quartile.
  }

// Get previous hour in current local time, wrapping round from 0 to 23.
uint8_t getPrevHourLT()
  {
  const uint8_t h = OTV0P2BASE::getHoursLT();
  if(0 == h) { return(23); }
  return(h - 1);
  }
// Get next hour in current local time, wrapping round from 23 back to 0.
uint8_t getNextHourLT()
  {
  const uint8_t h = OTV0P2BASE::getHoursLT();
  if(h >= 23) { return(0); }
  return(h + 1);
  }

// Returns true if specified hour is (conservatively) in the specified outlier quartile for the specified stats set.
// Returns false if a full set of stats not available, eg including the specified hour.
// Always returns false if all samples are the same.
//   * inTop  test for membership of the top quartile if true, bottom quartile if false
//   * statsSet  stats set number to use.
//   * hour  hour of day to use or ~0 for current hour.
bool inOutlierQuartile(const uint8_t inTop, const uint8_t statsSet, const uint8_t hour)
  {
  if(statsSet >= V0P2BASE_EE_STATS_SETS) { return(false); } // Bad stats set number, ie unsafe.
  const uint8_t hh = (inOutlierQuartile_CURRENT_HOUR == hour) ? OTV0P2BASE::getHoursLT() :
    ((hour > 23) ? getNextHourLT() : hour);
  const uint8_t *ss = (uint8_t *)(V0P2BASE_EE_STATS_START_ADDR(statsSet));
  const uint8_t sample = eeprom_read_byte(ss + hh);
  if(STATS_UNSET_INT == sample) { return(false); }
  if(inTop) { return(inTopQuartile(ss, sample)); }
  return(inBottomQuartile(ss, sample));
  }

#ifdef ENABLE_ANTICIPATION
// Returns true iff room likely to be occupied and need warming at the specified hour's sample point based on collected stats.
// Used for predictively warming a room in smart mode and for choosing setback depths.
// Returns false if no good evidence to warm the room at the given time based on past history over about one week.
//   * hh hour to check for predictive warming [0,23]
bool shouldBeWarmedAtHour(const uint_least8_t hh)
  {
#ifndef OMIT_MODULE_LDROCCUPANCYDETECTION
  // Return false immediately if the sample hour's historic ambient light level falls in the bottom quartile (or is zero).
  // Thus aim to shave off 'smart' warming for at least 25% of the daily cycle.
  if(inOutlierQuartile(false, EE_STATS_SET_AMBLIGHT_BY_HOUR_SMOOTHED, hh)) { return(false); }
#endif

#ifdef OCCUPANCY_SUPPORT
  // Return false immediately if the sample hour's historic occupancy level falls in the bottom quartile (or is zero).
  // Thus aim to shave off 'smart' warming for at least 25% of the daily cycle.
  if(inOutlierQuartile(false, EE_STATS_SET_OCCPC_BY_HOUR_SMOOTHED, hh)) { return(false); }
#endif

  const uint8_t warmHistory = eeprom_read_byte((uint8_t *)(EE_STATS_START_ADDR(EE_STATS_SET_WARMMODE_BY_HOUR_OF_WK) + hh));
  if(0 == (0x80 & warmHistory)) // This hour has a history.
    {
//    // Return false immediately if no WARM mode this hour for the last week (ie the unit needs reminding at least once per week).
//    if(0 == warmHistory) // No explicit WARM for a week at this hour, prevents 'smart' warming.
//      { return(false); }
    // Return true immediately if this hour was in WARM mode yesterday or a week ago, and at least one other day.
    if((0 != (0x41 & warmHistory)) && (0 != (0x3e & warmHistory)))
      { return(true); }
    }

  // Return true if immediately the sample hour is usually warm, ie at or above WARM target.
  const int smoothedTempHHNext = expandTempC16(eeprom_read_byte((uint8_t *)(EE_STATS_START_ADDR(EE_STATS_SET_TEMP_BY_HOUR_SMOOTHED) + hh)));
#if 0 && defined(DEBUG)
  DEBUG_SERIAL_PRINT_FLASHSTRING("Smoothed C for ");
  DEBUG_SERIAL_PRINT(hh);
  DEBUG_SERIAL_PRINT_FLASHSTRING("h is ");
  DEBUG_SERIAL_PRINT(smoothedTempHHNext >> 4);
  DEBUG_SERIAL_PRINTLN();
#endif
  if((STATS_UNSET_INT != smoothedTempHHNext) && (((smoothedTempHHNext+8)>>4) >= getWARMTargetC()))
    { return(true); }

  // No good evidence for room to be warmed for specified hour.
  return(false);
  }
#endif




#ifdef ENABLE_MODELLED_RAD_VALVE
// Internal model of controlled radiator valve position.
ModelledRadValve NominalRadValve;
// Cache initially unset.
uint8_t ModelledRadValve::mVPRO_cache = 0;

// Return minimum valve percentage open to be considered actually/significantly open; [1,100].
// At the boiler hub this is also the threshold percentage-open on eavesdropped requests that will call for heat.
// If no override is set then OTRadValve::DEFAULT_VALVE_PC_MIN_REALLY_OPEN is used.
// NOTE: raising this value temporarily (and shutting down the boiler immediately if possible) is one way to implement dynamic demand.
uint8_t ModelledRadValve::getMinValvePcReallyOpen()
  {
  if(0 != mVPRO_cache) { return(mVPRO_cache); } // Return cached value if possible.
  const uint8_t stored = eeprom_read_byte((uint8_t *)V0P2BASE_EE_START_MIN_VALVE_PC_REALLY_OPEN);
  const uint8_t result = ((stored > 0) && (stored <= 100)) ? stored : OTRadValve::DEFAULT_VALVE_PC_MIN_REALLY_OPEN;
  mVPRO_cache = result; // Cache it.
  return(result);
  }

// Set and cache minimum valve percentage open to be considered really open.
// Applies to local valve and, at hub, to calls for remote calls for heat.
// Any out-of-range value (eg >100) clears the override and OTRadValve::DEFAULT_VALVE_PC_MIN_REALLY_OPEN will be used.
void ModelledRadValve::setMinValvePcReallyOpen(const uint8_t percent)
  {
  if((percent > 100) || (percent == 0) || (percent == OTRadValve::DEFAULT_VALVE_PC_MIN_REALLY_OPEN))
    {
    // Bad / out-of-range / default value so erase stored value if not already so.
    OTV0P2BASE::eeprom_smart_erase_byte((uint8_t *)V0P2BASE_EE_START_MIN_VALVE_PC_REALLY_OPEN);
    // Cache logical default value.
    mVPRO_cache = OTRadValve::DEFAULT_VALVE_PC_MIN_REALLY_OPEN;
    return;
    }
  // Store specified value with as low wear as possible.
  OTV0P2BASE::eeprom_smart_update_byte((uint8_t *)V0P2BASE_EE_START_MIN_VALVE_PC_REALLY_OPEN, percent);
  // Cache it.
  mVPRO_cache = percent;
  }

// True if the controlled physical valve is thought to be at least partially open right now.
// If multiple valves are controlled then is this true only if all are at least partially open.
// Used to help avoid running boiler pump against closed valves.
// The default is to use the check the current computed position
// against the minimum open percentage.
bool ModelledRadValve::isControlledValveReallyOpen() const
  {
  if(isRecalibrating()) { return(false); }
#ifdef USE_MODULE_FHT8VSIMPLE
  if(!FHT8VisControlledValveOpen()) { return(false); }
#endif
  return(value >= getMinPercentOpen());
  }
  
// Returns true if (re)calibrating/(re)initialising/(re)syncing.
// The target valve position is not lost while this is true.
// By default there is no recalibration step.
bool ModelledRadValve::isRecalibrating() const
  {
#ifdef USE_MODULE_FHT8VSIMPLE
  if(!isSyncedWithFHT8V()) { return(true); }
#endif
  return(false);
  }

// If possible exercise the valve to avoid pin sticking and recalibrate valve travel.
// Default does nothing.
void ModelledRadValve::recalibrate()
  {
#ifdef USE_MODULE_FHT8VSIMPLE
  FHT8VSyncAndTXReset(); // Should this be decalcinate instead/also/first?
#endif
  }

// Offset from raw temperature to get reference temperature in C/16.
static const int8_t refTempOffsetC16 = 8;

//// Maximum raw temperature overshoot allowed before taking drastic action, eg simulating glacial mode.
//static const int maxRawOvershootC16 = 8 + refTempOffsetC16; // 0.5C max raw overshoot.

// Calculate reference temperature from real temperature.
// Proportional temperature regulation is in a 1C band.
// By default, for a given target XC the rad is off at (X+1)C so temperature oscillates around that point.
// This routine shifts the reference point at which the rad is off to (X+0.5C)
// ie to the middle of the specified degree, which is more intuitive,
// and which may save a little energy if users target the specified temperatures.
// Suggestion c/o GG ~2014/10 code, and generally less misleading anyway!
void ModelledRadValveInputState::setReferenceTemperatures(const int currentTempC16)
  {
  const int referenceTempC16 = currentTempC16 + refTempOffsetC16; // TODO-386: push targeted temperature down by 0.5C to middle of degree.
  refTempC16 = referenceTempC16;
  }

// Compute target temperature (stateless).
// Can be called as often as required though may be slow/expensive.
// Will be called by computeCallForHeat().
// One aim is to allow reasonable energy savings (10--30%+)
// even if the device is left in WARM mode all the time,
// using occupancy/light/etc to determine when temperature can be set back
// without annoying users.
uint8_t ModelledRadValve::computeTargetTemp()
  {
  // In FROST mode.
  if(!inWarmMode())
    {
    const uint8_t frostC = getFROSTTargetC();

    // If scheduled WARM is due soon then ensure that room is at least at setback temperature
    // to give room a chance to hit the target, and for furniture and surfaces to be warm, etc.
    // Don't do this if the room has been vacant for a long time (eg so as to avoid pre-warm being higher than WARM ever).
    // Don't do this if there has been recent manual intervention, eg to allow manual 'cancellation' of pre-heat (TODO-464).
    // Only do this if the target WARM temperature is NOT an 'eco' temperature (ie very near the bottom of the scale).
    if(!Occupancy.longVacant() && isAnyScheduleOnWARMSoon() && !recentUIControlUse())
      {
      const uint8_t warmTarget = getWARMTargetC();
      // Compute putative pre-warm temperature...
      const uint8_t preWarmTempC = fnmax((uint8_t)(warmTarget - (hasEcoBias() ? SETBACK_ECO : SETBACK_DEFAULT)), frostC);
      if((frostC < preWarmTempC) && (!isEcoTemperature(warmTarget)))
        { return(preWarmTempC); }
      }

    // Apply FROST safety target temperature by default in FROST mode.
    return(frostC);
    }

#ifdef SUPPORT_BAKE
  else if(inBakeMode()) // If in BAKE mode then use elevated target.
    {
    return(fnmin((uint8_t)(getWARMTargetC() + BAKE_UPLIFT), (uint8_t)MAX_TARGET_C)); // No setbacks apply in BAKE mode.
    }
#endif

  else // In 'WARM' mode with possible setback.
    {
    const uint8_t wt = getWARMTargetC();

    // Set back target the temperature a little if the room seems to have been vacant for a long time (TODO-107)
    // or it is too dark for anyone to be active or the room is not likely occupied at this time
    //   AND no WARM schedule is active now (TODO-111)
    //   AND no recent manual interaction with the unit's local UI (TODO-464) indicating local settings override.
    // Note that this mainly has to work in domestic settings in winter (with ~8h of daylight)
    // but should also work in artificially-lit offices (maybe ~12h continuous lighting).
    // No 'lights-on' signal for a whole day is a fairly strong indication that the heat can be turned down.
    // TODO-451: TODO-453: ignore a short lights-off, eg from someone briefly leaving room or a transient shadow.
    // TODO: consider bottom quartile of ambient light as alternative setback trigger for near-continuously-lit spaces (aiming to spot daylight signature).
    // Look ahead to next time period (as well as current) to determine notLikelyOccupiedSoon.
    // Note that deeper setbacks likely offer more savings than faster (but shallower) setbacks.
    const bool longLongVacant = Occupancy.longLongVacant();
    const bool longVacant = longLongVacant || Occupancy.longVacant();
    const bool notLikelyOccupiedSoon = longLongVacant ||
        (Occupancy.isLikelyUnoccupied() &&
         inOutlierQuartile(false, V0P2BASE_EE_STATS_SET_OCCPC_BY_HOUR_SMOOTHED) &&
         inOutlierQuartile(false, V0P2BASE_EE_STATS_SET_OCCPC_BY_HOUR_SMOOTHED, inOutlierQuartile_NEXT_HOUR));
    if(longVacant ||
       ((notLikelyOccupiedSoon || (AmbLight.getDarkMinutes() > 10)) && !isAnyScheduleOnWARMNow() && !recentUIControlUse()))
      {
      // Use a default minimal non-annoying setback if
      //   in upper part of comfort range
      //   or if the room is likely occupied now
      //   or if the room is lit and hasn't been vacant for a very long time (TODO-107)
      //   or if the room is commonly occupied at this time and hasn't been vacant for a very long time
      //   or if a scheduled WARM period is due soon and the room hasn't been vacant for a moderately long time,
      // else usually use a somewhat bigger 'eco' setback
      // else use an even bigger 'full' setback if in the eco region and
      //   the room has been vacant for a very long time
      //   or is unlikely to be unoccupied at this time of day and in the lower part of the 'eco' range.
      const uint8_t setback = (isComfortTemperature(wt) ||
                               Occupancy.isLikelyOccupied() ||
                               (!longLongVacant && AmbLight.isRoomLit()) ||
                               (!longLongVacant && inOutlierQuartile(true, V0P2BASE_EE_STATS_SET_OCCPC_BY_HOUR_SMOOTHED)) ||
                               (!longVacant && isAnyScheduleOnWARMSoon())) ?
              SETBACK_DEFAULT :
          ((hasEcoBias() && (longLongVacant || (notLikelyOccupiedSoon && isEcoTemperature(wt)))) ?
              SETBACK_FULL : SETBACK_ECO);

      return(fnmax((uint8_t)(wt - setback), getFROSTTargetC())); // Target must never be set low enough to create a frost/freeze hazard.
      }
    // Else use WARM target as-is.
    return(wt);
    }
  }

// TODO-467: if defined then slow to glacial on when wide deadband has been specified implying reduced heating effort.
#define GLACIAL_ON_WITH_WIDE_DEADBAND

// Computes optimal valve position given supplied input state including current position; [0,100].
// Uses no state other than that passed as the arguments (thus unit testable).
// This supplied 'retained' state may be updated.
// Uses hysteresis and a proportional control and some other cleverness.
// Is always willing to turn off quickly, but on slowly (AKA "slow start" algorithm),
// and tries to eliminate unnecessary 'hunting' which makes noise and uses actuator energy.
// Nominally called at a regular rate, once per minute.
// All inputState values should be set to sensible values before starting.
// Usually called by tick() which does required state updates afterwards.
uint8_t ModelledRadValve::computeRequiredTRVPercentOpen(const uint8_t valvePCOpen, const struct ModelledRadValveInputState &inputState, struct ModelledRadValveState &retainedState)
  {
#if 0 && defined(DEBUG)
DEBUG_SERIAL_PRINT_FLASHSTRING("targ=");
DEBUG_SERIAL_PRINT(inputState.targetTempC);
DEBUG_SERIAL_PRINT_FLASHSTRING(" room=");
DEBUG_SERIAL_PRINT(inputState.refTempC);
DEBUG_SERIAL_PRINTLN();
#endif

  // Possibly-adjusted and.or smoothed temperature to use for targeting.
  const int adjustedTempC16 = retainedState.isFiltering ? (retainedState.getSmoothedRecent() + refTempOffsetC16) : inputState.refTempC16;
  const int8_t adjustedTempC = (adjustedTempC16 >> 4);

  // (Well) under temp target: open valve up.
  if(adjustedTempC < inputState.targetTempC)
    {
//DEBUG_SERIAL_PRINTLN_FLASHSTRING("under temp");
    // Limit valve open slew to help minimise overshoot and actuator noise.
    // This should also reduce nugatory setting changes when occupancy (etc) is fluctuating.
    // Thus it may take several minutes to turn the radiator fully on,
    // though probably opening the first third or so will allow near-maximum heat output in practice.
    if(valvePCOpen < inputState.maxPCOpen)
      {
#if defined(SUPPORT_BAKE)
      // If room is well below target and in BAKE mode then immediately open to maximum.
      // Need debounced bake mode value to avoid spurious slamming open of the valve as the user cycles through modes.
      if(inputState.inBakeMode) { return(inputState.maxPCOpen); }
#endif

      // Reduce valve hunting: defer re-opening if recently closed.
      if(retainedState.dontTurnup()) { return(valvePCOpen); }

      // Open glacially if explicitly requested or if temperature overshoot has happened or is a danger,
      // or if there's likely no one going to care about getting on target particularly quickly (or would prefer reduced noise).
      //
      // If already at least the expected minimum % open for significant flow,
      //   and wide deadband (eg in FROST mode or dark) to avoid over-eager pre-warm / anticipation for example (TODO-467)
      // OR
      //   filtering is on indicating rapid recent changes or jitter,
      //   and the last raw change was upwards,
      // then force glacial mode to try to damp oscillations and avoid overshoot and excessive valve movement (TODO-453).
      const bool beGlacial = inputState.glacial ||
          ((valvePCOpen >= inputState.minPCOpen) &&
              (
#if defined(GLACIAL_ON_WITH_WIDE_DEADBAND)
               // Don't work so hard to reach and hold target temp with wide deadband
               // (widened eg because room is dark, or this is a pre-warm in FROST mode, or temperature is gyrating)
               // and not comfort mode nor massively below (possibly already setback) target temp.
               (inputState.widenDeadband && inputState.hasEcoBias && (adjustedTempC >= (uint8_t)fnmax(inputState.targetTempC-1, (int)MIN_TARGET_C))) ||
#endif
               (retainedState.isFiltering && (retainedState.getRawDelta() > 0)))); // FIXME: maybe redundant w/ GLACIAL_ON_WITH_WIDE_DEADBAND and widenDeadband set when isFiltering is true 
      if(beGlacial) { return(valvePCOpen + 1); }

      // Ensure that the valve opens quickly from cold for acceptable response.
      // Less fast if already moderately open or in the degree below target.
      const uint8_t slewRate =
          ((valvePCOpen >= OTRadValve::DEFAULT_VALVE_PC_MODERATELY_OPEN) || (adjustedTempC == inputState.targetTempC-1)) ?
              TRV_MAX_SLEW_PC_PER_MIN :
              // Open VFAST until almost all valves would be significantly open.
              ((valvePCOpen >= OTRadValve::DEFAULT_VALVE_PC_SAFER_OPEN) ?
                  TRV_SLEW_PC_PER_MIN_FAST : TRV_SLEW_PC_PER_MIN_VFAST);
      const uint8_t minOpenFromCold = fnmax(slewRate, inputState.minPCOpen);
      // Open to 'minimum' likely open state immediately if less open currently.
      if(valvePCOpen < minOpenFromCold) { return(minOpenFromCold); }
      // Slew open relatively gently...
      return(fnmin((uint8_t)(valvePCOpen + slewRate), inputState.maxPCOpen)); // Capped at maximum.
      }
    // Keep open at maximum allowed.
    return(inputState.maxPCOpen);
    }

  // (Well) over temp target: close valve down.
  if(adjustedTempC > inputState.targetTempC)
    {
//DEBUG_SERIAL_PRINTLN_FLASHSTRING("over temp");

    if(0 != valvePCOpen)
      {
      // Reduce valve hunting: defer re-closing if recently opened.
      if(retainedState.dontTurndown()) { return(valvePCOpen); }

      // True if just above the the proportional range.
      const bool justOverTemp = (adjustedTempC == inputState.targetTempC+1);

      // TODO-453: avoid closing the valve at all when the temperature error is small and falling, and there is a widened deadband.
      if(justOverTemp && inputState.widenDeadband && (retainedState.getRawDelta() < 0)) { return(valvePCOpen); }

      // TODO-482: glacial close if temperature is jittery and not too far above target.
      if(justOverTemp && retainedState.isFiltering) { return(valvePCOpen - 1); }

      // Continue shutting valve slowly as not yet fully closed.
      // TODO-117: allow very slow final turn off to help systems with poor bypass, ~1% per minute.
      // Special slow-turn-off rules for final part of travel at/below "min % really open" floor.
      const uint8_t minReallyOpen = inputState.minPCOpen;
      const uint8_t lingerThreshold = (minReallyOpen > 0) ? (minReallyOpen-1) : 0;
      if(valvePCOpen < minReallyOpen)
        {
        // If lingered long enough then do final chunk in one burst to help avoid valve hiss and temperature overshoot.
        if((DEFAULT_MAX_RUN_ON_TIME_M < minReallyOpen) && (valvePCOpen < minReallyOpen - DEFAULT_MAX_RUN_ON_TIME_M))
          { return(0); } // Shut valve completely.
        return(valvePCOpen - 1); // Turn down as slowly as reasonably possible to help boiler cool.
        }

      // TODO-109: with comfort bias close relatively slowly to reduce wasted effort from minor overshoots.
      // TODO-453: close relatively slowly when temperature error is small (<1C) to reduce wasted effort from minor overshoots.
      if(((!inputState.hasEcoBias) || justOverTemp || retainedState.isFiltering) &&
         (valvePCOpen > constrain(((int)lingerThreshold) + TRV_SLEW_PC_PER_MIN_FAST, TRV_SLEW_PC_PER_MIN_FAST, inputState.maxPCOpen)))
        { return(valvePCOpen - TRV_SLEW_PC_PER_MIN_FAST); }

      // Else (by default) force to (nearly) off immediately when requested, ie eagerly stop heating to conserve energy.
      // In any case percentage open should now be low enough to stop calling for heat immediately.
      return(lingerThreshold);
      }

    // Ensure that the valve is/remains fully shut.
    return(0);
    }

  // Close to (or at) temp target: set valve partly open to try to tightly regulate.
  //
  // Use currentTempC16 lsbits to set valve percentage for proportional feedback
  // to provide more efficient and quieter TRV drive and probably more stable room temperature.
  const uint8_t lsbits = (uint8_t) (adjustedTempC16 & 0xf); // LSbits of temperature above base of proportional adjustment range.
//    uint8_t tmp = (uint8_t) (refTempC16 & 0xf); // Only interested in lsbits.
  const uint8_t tmp = 16 - lsbits; // Now in range 1 (at warmest end of 'correct' temperature) to 16 (coolest).
  const uint8_t ulpStep = 6;
  // Get to nominal range 6 to 96, eg valve nearly shut just below top of 'correct' temperature window.
  const uint8_t targetPORaw = tmp * ulpStep;
  // Constrain from below to likely minimum-open value, in part to deal with TODO-117 'linger open' in lieu of boiler bypass.
  // Constrain from above by maximum percentage open allowed, eg for pay-by-volume systems.
  const uint8_t targetPO = constrain(targetPORaw, inputState.minPCOpen, inputState.maxPCOpen);

  // Reduce spurious valve/boiler adjustment by avoiding movement at all unless current temperature error is significant.
  if(targetPO != valvePCOpen)
    {
    // True iff valve needs to be closed somewhat.
    const bool tooOpen = (targetPO < valvePCOpen);
    // Compute the minimum/epsilon slew adjustment allowed (the deadband).
    // Also increase effective deadband if temperature resolution is lower than 1/16th, eg 8ths => 1+2*ulpStep minimum.
// FIXME //    const uint8_t realMinUlp = 1 + (inputState.isLowPrecision ? 2*ulpStep : ulpStep); // Assume precision no coarser than 1/8C.
    const uint8_t realMinUlp = 1 + ulpStep;
    const uint8_t minAbsSlew = fnmax(realMinUlp, (uint8_t)(inputState.widenDeadband ? max(min(OTRadValve::DEFAULT_VALVE_PC_MODERATELY_OPEN/2,max(TRV_MAX_SLEW_PC_PER_MIN,2*TRV_MIN_SLEW_PC)), 2+TRV_MIN_SLEW_PC) : TRV_MIN_SLEW_PC));
    if(tooOpen) // Currently open more than required.  Still below target at top of proportional range.
      {
//DEBUG_SERIAL_PRINTLN_FLASHSTRING("slightly too open");
      const uint8_t slew = valvePCOpen - targetPO;
      // Ensure no hunting for ~1ulp temperature wobble.
      if(slew < minAbsSlew) { return(valvePCOpen); }

      // Reduce valve hunting: defer re-closing if recently opened.
      if(retainedState.dontTurndown()) { return(valvePCOpen); }

      // TODO-453: avoid closing the valve at all when the (raw) temperature is not rising, so as to minimise valve movement.
      // Since the target is the top of the proportional range than nothing within it requires the temperature to be *forced* down.
      // Possibly don't apply this rule at the very top of the range in case filtering is on and the filtered value moves differently to the raw.
      if(retainedState.getRawDelta() <= 0) { return(valvePCOpen); }

      // Close glacially if explicitly requested or if temperature undershoot has happened or is a danger.
      // Also be glacial if in soft setback which aims to allow temperatures to drift passively down a little.
      //   (TODO-451, TODO-467: have darkness only immediately trigger a 'soft setback' using wide deadband)
      // This assumes that most valves more than about 1/3rd open can deliver significant power, esp if not statically balanced.
      // TODO-482: try to deal better with jittery temperature readings.
      const bool beGlacial = inputState.glacial ||
#if defined(GLACIAL_ON_WITH_WIDE_DEADBAND)
          ((inputState.widenDeadband || retainedState.isFiltering) && (valvePCOpen <= OTRadValve::DEFAULT_VALVE_PC_MODERATELY_OPEN)) ||
#endif
          (lsbits < 8);
      if(beGlacial) { return(valvePCOpen - 1); }

      if(slew > TRV_SLEW_PC_PER_MIN_FAST)
          { return(valvePCOpen - TRV_SLEW_PC_PER_MIN_FAST); } // Cap slew rate.
      // Adjust directly to target.
      return(targetPO);
      }

    // if(targetPO > TRVPercentOpen) // Currently open less than required.  Still below target at top of proportional range.
//DEBUG_SERIAL_PRINTLN_FLASHSTRING("slightly too closed");
#if defined(SUPPORT_BAKE)
    // If room is well below target and in BAKE mode then immediately open to maximum.
    // Needs debounced bake mode value to avoid spuriously slamming open the valve as the user cycles through modes.
    if(inputState.inBakeMode) { return(inputState.maxPCOpen); }
#endif

    const uint8_t slew = targetPO - valvePCOpen;
    // To to avoid hunting around boundaries of a ~1ulp temperature step.
    if(slew < minAbsSlew) { return(valvePCOpen); }

    // Reduce valve hunting: defer re-opening if recently closed.
    if(retainedState.dontTurnup()) { return(valvePCOpen); }

    // TODO-453: minimise valve movement (and thus noise and battery use).
    // Keeping the temperature steady anywhere in the target proportional range
    // while minimising valve moment/noise/etc is a good goal,
    // so if raw temperatures are rising at the moment then leave the valve as-is.
    // If fairly near the final target then also leave the valve as-is (TODO-453 & TODO-451).
    const int rise = retainedState.getRawDelta();
    if(rise > 0) { return(valvePCOpen); }
    if( /* (0 == rise) && */ (lsbits >= (inputState.widenDeadband ? 8 : 12))) { return(valvePCOpen); }

    // Open glacially if explicitly requested or if temperature overshoot has happened or is a danger.
    // Also be glacial if in soft setback which aims to allow temperatures to drift passively down a little.
    //   (TODO-451, TODO-467: have darkness only immediately trigger a 'soft setback' using wide deadband)
    // This assumes that most valves more than about 1/3rd open can deliver significant power, esp if not statically balanced.
    const bool beGlacial = inputState.glacial ||
#if defined(GLACIAL_ON_WITH_WIDE_DEADBAND)
        inputState.widenDeadband ||
#endif
        (lsbits >= 8) || ((lsbits >= 4) && (valvePCOpen >= OTRadValve::DEFAULT_VALVE_PC_MODERATELY_OPEN));
    if(beGlacial) { return(valvePCOpen + 1); }

    // Slew open faster with comfort bias.
    const uint8_t maxSlew = (!inputState.hasEcoBias) ? TRV_SLEW_PC_PER_MIN_FAST : TRV_MAX_SLEW_PC_PER_MIN;
    if(slew > maxSlew)
        { return(valvePCOpen + maxSlew); } // Cap slew rate open.
    // Adjust directly to target.
    return(targetPO);
    }

  // Leave value position as was...
  return(valvePCOpen);
  }

// Compute/update target temperature and set up state for tick()/computeRequiredTRVPercentOpen().
void ModelledRadValve::computeTargetTemperature()
  {
  // Compute basic target temperature.
  const uint8_t newTarget = computeTargetTemp();

  // Set up state for computeRequiredTRVPercentOpen().
  inputState.targetTempC = newTarget;
  inputState.minPCOpen = getMinPercentOpen();
  inputState.maxPCOpen = getMaxPercentageOpenAllowed();
  inputState.glacial = glacial;
  inputState.inBakeMode = inBakeMode();
  inputState.hasEcoBias = hasEcoBias();
  // Widen the allowed deadband significantly in a dark/quiet/vacant room (TODO-383)
  // (or in FROST mode, or if temperature is jittery eg changing fast and filtering has been engaged)
  // to attempt to reduce the total number and size of adjustments and thus reduce noise/disturbance (and battery drain).
  // The wider deadband (less good temperature regulation) might be noticeable/annoying to sensitive occupants.
  // FIXME: With a wider deadband may also simply suppress any movement/noise on some/most minutes while close to target temperature.
  inputState.widenDeadband = AmbLight.isRoomDark() || Occupancy.longVacant() || (!inWarmMode()) || retainedState.isFiltering;
  // Capture adjusted reference/room temperatures
  // and set callingForHeat flag also using same outline logic as computeRequiredTRVPercentOpen() will use.
  inputState.setReferenceTemperatures(TemperatureC16.get());
  callingForHeat = (newTarget >= (inputState.refTempC16 >> 4));
  }

// Get smoothed raw/unadjusted temperature from the most recent samples.
int ModelledRadValveState::getSmoothedRecent()
  { return(smallIntMean<filterLength>(prevRawTempC16)); }

//// Compute an estimate of rate/velocity of temperature change in C/16 per minute/tick.
//// A positive value indicates that temperature is rising.
//// Based on comparing the most recent smoothed value with an older smoothed value.
//int ModelledRadValveState::getVelocityC16PerTick()
//  {
//  const int oldSmoothed = smallIntMean<filterLength/2>(prevRawTempC16 + (filterLength/2));
//  const int newSmoothed = getSmoothedRecent();
//  const int velocity = (newSmoothed - oldSmoothed + (int)(filterLength/4)) / (int)(filterLength/2); // Avoid going unsigned by accident.
////DEBUG_SERIAL_PRINT_FLASHSTRING("old&new sm, velocity: ");
////DEBUG_SERIAL_PRINT(oldSmoothed);
////DEBUG_SERIAL_PRINT('&');
////DEBUG_SERIAL_PRINT(newSmoothed);
////DEBUG_SERIAL_PRINT(',');
////DEBUG_SERIAL_PRINT(velocity);
////DEBUG_SERIAL_PRINTLN();
//  return(velocity);
//  }

// Maximum jump between adjacent readings before forcing filtering.
// Too small a value may in some circumstances cap room rate rise to this per minute.
// Too large a value may fail to sufficiently help damp oscillations and overshoot.
// As to be at least as large as the minimum temperature sensor precision to avoid false triggering of the filter.
// Typical values range from 2 (for 1/8C precision temperature sensor) up to 4.
static const int MAX_TEMP_JUMP_C16 = 3; // 3/16C.

// Perform per-minute tasks such as counter and filter updates then recompute valve position.
// The input state must be complete including target and reference temperatures
// before calling this including the first time whereupon some further lazy initialisation is done.
//   * valvePCOpenRef  current valve position UPDATED BY THIS ROUTINE, in range [0,100]
void ModelledRadValveState::tick(volatile uint8_t &valvePCOpenRef, const ModelledRadValveInputState &inputState)
  {
  const int rawTempC16 = inputState.refTempC16 - refTempOffsetC16; // Remove adjustment for target centre.
  if(!initialised)
    {
    // Fill the filter memory with the current room temperature.
    for(int i = filterLength; --i >= 0; ) { prevRawTempC16[i] = rawTempC16; }
    initialised = true;
    }

  // Shift in the latest (raw) temperature.
  for(int i = filterLength; --i > 0; ) { prevRawTempC16[i] = prevRawTempC16[i-1]; }
  prevRawTempC16[0] = rawTempC16;

  // Disable/enable filtering.
  // Allow possible exit from filtering for next time
  // if the raw value is close enough to the current filtered value
  // so that reverting to unfiltered will not of itself cause a big jump.
  if(isFiltering)
    {
    if(abs(getSmoothedRecent() - rawTempC16) <= MAX_TEMP_JUMP_C16) { isFiltering = false; }  
    }
  // Force filtering (back) on if any adjacent past readings are wildly different.
  if(!isFiltering)
    {
    for(int i = 1; i < filterLength; ++i) { if(abs(prevRawTempC16[i] - prevRawTempC16[i-1]) > MAX_TEMP_JUMP_C16) { isFiltering = true; break; } }
    }

  // Tick count down timers.
  if(valveTurndownCountdownM > 0) { --valveTurndownCountdownM; }
  if(valveTurnupCountdownM > 0) { --valveTurnupCountdownM; }

  // Update the modelled state including the valve position passed by reference.
  const uint8_t newValvePC = ModelledRadValve::computeRequiredTRVPercentOpen(valvePCOpenRef, inputState, *this);
  const bool changed = (newValvePC != valvePCOpenRef);
  if(changed)
    {
    if(newValvePC > valvePCOpenRef)
      {
      // Defer reclosing valve to avoid excessive hunting.
      valveTurnup();
      cumulativeMovementPC += (newValvePC - valvePCOpenRef);
      }
    else
      {
      // Defer opening valve to avoid excessive hunting.
      valveTurndown();
      cumulativeMovementPC += (valvePCOpenRef - newValvePC);
      }
    valvePCOpenRef = newValvePC;
    }
  valveMoved = changed;
  }

// Compute target temperature and set heat demand for TRV and boiler; update state.
// CALL REGULARLY APPROXIMATELY ONCE PER MINUTE TO ALLOW SIMPLE TIME-BASED CONTROLS.
// Inputs are inWarmMode(), isRoomLit().
// The inputs must be valid (and recent).
// Values set are targetTempC, value (TRVPercentOpen).
// This may also prepare data such as TX command sequences for the TRV, boiler, etc.
// This routine may take significant CPU time; no I/O is done, only internal state is updated.
// Returns true if valve target changed and thus messages may need to be recomputed/sent/etc.
void ModelledRadValve::computeCallForHeat()
  {
  ATOMIC_BLOCK (ATOMIC_RESTORESTATE)
    {
#ifdef SUPPORT_BAKE
    // Cancel any BAKE mode once temperature target has been hit.
    if(!callingForHeat) { bakeCountdownM = 0; }
    // Run down BAKE mode timer if need be, one tick per minute.
    else if(bakeCountdownM > 0) { --bakeCountdownM; }
#endif
    }

  // Compute target and ensure that required input state is set for computeRequiredTRVPercentOpen().
  computeTargetTemperature();
  retainedState.tick(value, inputState);
  }
//#endif // ENABLE_MODELLED_RAD_VALVE
#elif defined(SLAVE_TRV)
// Singleton implementation for entire node.
SimpleSlaveRadValve NominalRadValve;

// Set new value.
// Ignores invalid values.
bool SimpleSlaveRadValve::set(const uint8_t newValue)
  {
  if(!isValid(newValue)) { return(false); }
  if(newValue != value)
    {
    value = newValue;
    // Regenerate buffer ready to TX to FHT8V.
    FHT8VCreateValveSetCmdFrame(*this);
    }
  ticksLeft = TIMEOUT_MINS;
  return(true);
  }

// Do any regular work that needs doing.
// Deals with timeout and reversion to 'safe' valve position if the controller goes quiet.
// Call at a fixed rate (1/60s).
// Potentially expensive/slow.
uint8_t SimpleSlaveRadValve::read()
  {
  if((0 == ticksLeft) || (0 == --ticksLeft))
    {
    value = SAFE_POSITION_PC;
#if 1 && defined(DEBUG)
    DEBUG_SERIAL_PRINTLN_FLASHSTRING("!controller silent: valve moved to safe position");
#endif
    }
  return(value);
  }

// Returns true if (re)calibrating/(re)initialising/(re)syncing.
// The target valve position is not lost while this is true.
// By default there is no recalibration step.
bool SimpleSlaveRadValve::isRecalibrating() const
  {
#ifdef USE_MODULE_FHT8VSIMPLE
  if(!isSyncedWithFHT8V()) { return(true); }
#endif
  return(false);
  }
#endif


// The STATS_SMOOTH_SHIFT is chosen to retain some reasonable precision within a byte and smooth over a weekly cycle.
#define STATS_SMOOTH_SHIFT 3 // Number of bits of shift for smoothed value: larger => larger time-constant; strictly positive.

// If defined, limit to stats sampling to one pre-sample and the final sample, to simplify/speed code.
#define STATS_MAX_2_SAMPLES

// Compute new linearly-smoothed value given old smoothed value and new value.
// Guaranteed not to produce a value higher than the max of the old smoothed value and the new value.
// Uses stochastic rounding to nearest to allow nominally sub-lsb values to have an effect over time.
// Usually only made public for unit testing.
uint8_t smoothStatsValue(const uint8_t oldSmoothed, const uint8_t newValue)
  {
  if(oldSmoothed == newValue) { return(oldSmoothed); } // Optimisation: smoothed value is unchanged if new value is the same as extant.
  // Compute and update with new stochastically-rounded exponentially-smoothed ("Brown's simple exponential smoothing") value.
  // Stochastic rounding allows sub-lsb values to have an effect over time.
  const uint8_t stocAdd = OTV0P2BASE::randRNG8() & ((1 << STATS_SMOOTH_SHIFT) - 1); // Allows sub-lsb values to have an effect over time.
#if 0 && defined(DEBUG)
  DEBUG_SERIAL_PRINT_FLASHSTRING("stocAdd=");
  DEBUG_SERIAL_PRINT(stocAdd);
  DEBUG_SERIAL_PRINTLN();
#endif
  // Do arithmetic in 16 bits to avoid over-/under- flows.
  return((uint8_t) (((((uint16_t) oldSmoothed) << STATS_SMOOTH_SHIFT) - ((uint16_t)oldSmoothed) + ((uint16_t)newValue) + stocAdd) >> STATS_SMOOTH_SHIFT));
  }

// Do an efficient division of an int total by small positive count to give a uint8_t mean.
//  * total running total, no higher than 255*sampleCount
//  * sampleCount small (<128) strictly positive number
static uint8_t smartDivToU8(const uint16_t total, const uint8_t sampleCount)
  {
#if 0 && defined(DEBUG) // Extra arg validation during dev.
  if(0 == sampleCount) { panic(); }
#endif
  if(1 == sampleCount) { return((uint8_t) total); } // No division required.
#if !defined(STATS_MAX_2_SAMPLES)
  // Generic divide (slow).
  if(2 != sampleCount) { return((uint8_t) ((total + (sampleCount>>1)) / sampleCount)); }
#elif 0 && defined(DEBUG)
  if(2 != sampleCount) { panic(); }
#endif
  // 2 samples.
  return((uint8_t) ((total+1) >> 1)); // Fast shift for 2 samples instead of slow divide.
  }

// Do simple update of last and smoothed stats numeric values.
// This assumes that the 'last' set is followed by the smoothed set.
// This autodetects unset values in the smoothed set and replaces them completely.
//   * lastSetPtr  is the offset in EEPROM of the 'last' value, with 'smoothed' assumed to be 24 bytes later.
//   * value  new stats value in range [0,254]
static void simpleUpdateStatsPair_(uint8_t * const lastEEPtr, const uint8_t value)
  {
#if 0 && defined(DEBUG) // Extra arg validation during dev.
  if((((int)lastEEPtr) < EE_START_STATS) || (((int)lastEEPtr)+24 > EE_END_STATS)) { panic(); }
  if(0xff == value) { panic(); }
#endif
  // Update the last-sample slot using the mean samples value.
  OTV0P2BASE::eeprom_smart_update_byte(lastEEPtr, value);
  // If existing smoothed value unset or invalid, use new one as is, else fold in.
  uint8_t * const pS = lastEEPtr + 24;
  const uint8_t smoothed = eeprom_read_byte(pS);
  if(0xff == smoothed) { OTV0P2BASE::eeprom_smart_update_byte(pS, value); }
  else { OTV0P2BASE::eeprom_smart_update_byte(pS, smoothStatsValue(smoothed, value)); }
  }
// Get some constant calculation done at compile time,
//   * lastSetN  is the set number for the 'last' values, with 'smoothed' assumed to be the next set.
//   * hh  hour for these stats [0,23].
//   * value  new stats value in range [0,254].
static inline void simpleUpdateStatsPair(const uint8_t lastSetN, const uint8_t hh, const uint8_t value)
  {
#if 0 && defined(DEBUG)
    DEBUG_SERIAL_PRINT_FLASHSTRING("stats update for set ");
    DEBUG_SERIAL_PRINT(lastSetN);
    DEBUG_SERIAL_PRINT_FLASHSTRING(" @");
    DEBUG_SERIAL_PRINT(hh);
    DEBUG_SERIAL_PRINT_FLASHSTRING("h = ");
    DEBUG_SERIAL_PRINT(value);
    DEBUG_SERIAL_PRINTLN();
#endif
  simpleUpdateStatsPair_((uint8_t *)(V0P2BASE_EE_STATS_START_ADDR(lastSetN) + (hh)), (value));
  }

// Sample statistics once per hour as background to simple monitoring and adaptive behaviour.
// Call this once per hour with fullSample==true, as near the end of the hour as possible;
// this will update the non-volatile stats record for the current hour.
// Optionally call this at a small (2--10) even number of evenly-spaced number of other times thoughout the hour
// with fullSample=false to sub-sample (and these may receive lower weighting or be ignored).
// (EEPROM wear should not be an issue at this update rate in normal use.)
void sampleStats(const bool fullSample)
  {
  // (Sub-)sample processing.
  // In general, keep running total of sub-samples in a way that should not overflow
  // and use the mean to update the non-volatile EEPROM values on the fullSample call.
  static uint8_t sampleCount_; // General sub-sample count; initially zero after boot, and zeroed after each full sample.
#if defined(STATS_MAX_2_SAMPLES)
  // Ensure maximum of two samples used: optional non-full sample then full/final one.
  if(!fullSample && (sampleCount_ != 0)) { return; }
#endif
  const bool firstSample = (0 == sampleCount_++);
#if defined(EE_STATS_SET_WARMMODE_BY_HOUR_OF_WK)
  // WARM mode count.
  static int8_t warmCount; // Sub-sample WARM count; initially zero, and zeroed after each full sample.
  if(inWarmMode()) { ++warmCount; } else { --warmCount; }
#endif
  // Ambient light.
  const uint16_t ambLight = fnmin(AmbLight.get(), (uint8_t)MAX_STATS_AMBLIGHT); // Constrain value at top end to avoid 'not set' value.
  static uint16_t ambLightTotal;
  ambLightTotal = firstSample ? ambLight : (ambLightTotal + ambLight);
  const int tempC16 = TemperatureC16.get();
  static int tempC16Total;
  tempC16Total = firstSample ? tempC16 : (tempC16Total + tempC16);
#ifdef OCCUPANCY_SUPPORT
  const uint16_t occpc = Occupancy.get();
  static uint16_t occpcTotal;
  occpcTotal = firstSample ? occpc : (occpcTotal + occpc);
#endif
#if defined(HUMIDITY_SENSOR_SUPPORT)
  // Assume for now RH% always available (compile-time determined) or not; not intermittent.
  // TODO: allow this to work with at least start-up-time availability detection.
  const uint16_t rhpc = fnmin(RelHumidity.get(), (uint8_t)100); // Fail safe.
  static uint16_t rhpcTotal;
  rhpcTotal = firstSample ? rhpc : (rhpcTotal + rhpc);
#endif
  if(!fullSample) { return; } // Only accumulate values cached until a full sample.
  // Catpure sample count to use below.
  const uint8_t sc = sampleCount_; 
  // Reset generic sub-sample count to initial state after fill sample.
  sampleCount_ = 0;

  // Get the current local-time hour...
  const uint_least8_t hh = OTV0P2BASE::getHoursLT(); 

  // Scale and constrain last-read temperature to valid range for stats.
#if defined(STATS_MAX_2_SAMPLES)
  const int tempCTotal = (1==sc)?tempC16Total:((tempC16Total+1)>>1);
#else
  const int tempCTotal = (1==sc)?tempC16Total:
                         ((2==sc)?((tempC16Total+1)>>1):
                                  ((tempC16Total + (sc>>1)) / sc));
#endif
  const uint8_t temp = compressTempC16(tempCTotal);
#if 0 && defined(DEBUG)
  DEBUG_SERIAL_PRINT_FLASHSTRING("SU tempC16Total=");
  DEBUG_SERIAL_PRINT(tempC16Total);
  DEBUG_SERIAL_PRINT_FLASHSTRING(", tempCTotal=");
  DEBUG_SERIAL_PRINT(tempCTotal);
  DEBUG_SERIAL_PRINT_FLASHSTRING(", temp=");
  DEBUG_SERIAL_PRINT(temp);
  DEBUG_SERIAL_PRINT_FLASHSTRING(", expanded=");
  DEBUG_SERIAL_PRINT(expandTempC16(temp));
  DEBUG_SERIAL_PRINTLN();
#endif
  simpleUpdateStatsPair(V0P2BASE_EE_STATS_SET_TEMP_BY_HOUR, hh, temp);

  // Ambient light; last and smoothed data sets,
  simpleUpdateStatsPair(V0P2BASE_EE_STATS_SET_AMBLIGHT_BY_HOUR, hh, smartDivToU8(ambLightTotal, sc));

#ifdef OCCUPANCY_SUPPORT
  // Occupancy confidence percent, if supported; last and smoothed data sets,
  simpleUpdateStatsPair(V0P2BASE_EE_STATS_SET_OCCPC_BY_HOUR, hh, smartDivToU8(occpcTotal, sc));
#endif 

#if defined(HUMIDITY_SENSOR_SUPPORT)
  // Relative humidity percent, if supported; last and smoothed data sets,
  simpleUpdateStatsPair(V0P2BASE_EE_STATS_SET_RHPC_BY_HOUR, hh, smartDivToU8(rhpcTotal, sc));
#endif

#if defined(EE_STATS_SET_WARMMODE_BY_HOUR_OF_WK)
  // Update sampled WARM-mode value.
  // 0xff when unset/erased; first use will set all history bits to the initial sample value.
  // When in use, bit 7 (msb) is always 0 (to distinguish from unset).
  // Bit 6 is 1 if most recent day's sample was in WARM (or BAKE) mode, 0 if in FROST mode.
  // At each new sampling, bits 6--1 are shifted down and the new bit 6 set as above.
  // Designed to enable low-wear no-write or selective erase/write use much of the time;
  // periods which are always the same mode will achieve a steady-state value (eliminating most EEPROM wear)
  // while even some of the rest (while switching over from all-WARM to all-FROST) will only need pure writes (no erase).
  uint8_t *const phW = (uint8_t *)(V0P2BASE_EE_STATS_START_ADDR(EE_STATS_SET_WARMMODE_BY_HOUR_OF_WK) + hh);
  const uint8_t warmHistory = eeprom_read_byte(phW);
  if(warmHistory & 0x80) { eeprom_smart_clear_bits(phW, inWarmMode() ? 0x7f : 0); } // First use sets all history bits to current sample value.
  else // Shift in today's sample bit value for this hour at bit 6...
    {
    uint8_t newWarmHistory = (warmHistory >> 1) & 0x3f;
    if(warmCount > 0) { newWarmHistory |= 0x40; } // Treat as warm iff more WARM than FROST (sub-)samples.
    eeprom_smart_update_byte(phW, newWarmHistory);
    }
  // Reset WARM sub-sample count after full sample.
  warmCount = 0;
#endif

  // TODO: other stats measures...
  }

// Get raw stats value for hour HH [0,23] from stats set N from non-volatile (EEPROM) store.
// A value of 0xff (255) means unset (or out of range); other values depend on which stats set is being used.
// The stats set is determined by the order in memory.
uint8_t getByHourStat(uint8_t hh, uint8_t statsSet)
  {
  if(statsSet > (V0P2BASE_EE_END_STATS - V0P2BASE_EE_START_STATS) / V0P2BASE_EE_STATS_SET_SIZE) { return((uint8_t) 0xff); } // Invalid set.
  if(hh > 23) { return((uint8_t) 0xff); } // Invalid hour.
  return(eeprom_read_byte((uint8_t *)(V0P2BASE_EE_START_STATS + (statsSet * (int)V0P2BASE_EE_STATS_SET_SIZE) + (int)hh)));
  }


// Clear all collected statistics, eg when moving device to a new room or at a major time change.
// Requires 1.8ms per byte for each byte that actually needs erasing.
//   * maxBytesToErase limit the number of bytes erased to this; strictly positive, else 0 to allow 65536
// Returns true if finished with all bytes erased.
bool zapStats(uint16_t maxBytesToErase)
  {
  for(uint8_t *p = (uint8_t *)V0P2BASE_EE_START_STATS; p <= (uint8_t *)V0P2BASE_EE_END_STATS; ++p)
    { if(OTV0P2BASE::eeprom_smart_erase_byte(p)) { if(--maxBytesToErase == 0) { return(false); } } } // Stop if out of time...
  return(true); // All done.
  }


// Range-compress an signed int 16ths-Celsius temperature to a unsigned single-byte value < 0xff.
// This preserves at least the first bit after the binary point for all values,
// and three bits after binary point for values in the most interesting mid range around normal room temperatures,
// with transitions at whole degrees Celsius.
// Input values below 0C are treated as 0C, and above 100C as 100C, thus allowing air and DHW temperature values.
#define COMPRESSION_C16_FLOOR_VAL 0 // Floor input value to compression.
#define COMPRESSION_C16_LOW_THRESHOLD (16<<4) // Values in range [COMPRESSION_LOW_THRESHOLD_C16,COMPRESSION_HIGH_THRESHOLD_C16[ have maximum precision.
#define COMPRESSION_C16_LOW_THR_AFTER (COMPRESSION_C16_LOW_THRESHOLD>>3) // Low threshold after compression.
#define COMPRESSION_C16_HIGH_THRESHOLD (24<<4)
#define COMPRESSION_C16_HIGH_THR_AFTER (COMPRESSION_C16_LOW_THR_AFTER + ((COMPRESSION_C16_HIGH_THRESHOLD-COMPRESSION_C16_LOW_THRESHOLD)>>1)) // High threshold after compression.
#define COMPRESSION_C16_CEIL_VAL (100<<4) // Ceiling input value to compression.
#define COMPRESSION_C16_CEIL_VAL_AFTER (COMPRESSION_C16_HIGH_THR_AFTER + ((COMPRESSION_C16_CEIL_VAL-COMPRESSION_C16_HIGH_THRESHOLD) >> 3)) // Ceiling input value after compression.
uint8_t compressTempC16(int tempC16)
  {
  if(tempC16 <= 0) { return(0); } // Clamp negative values to zero.
  if(tempC16 < COMPRESSION_C16_LOW_THRESHOLD) { return(tempC16 >> 3); } // Preserve 1 bit after the binary point (0.5C precision).
  if(tempC16 < COMPRESSION_C16_HIGH_THRESHOLD)
    { return(((tempC16 - COMPRESSION_C16_LOW_THRESHOLD) >> 1) + COMPRESSION_C16_LOW_THR_AFTER); }
  if(tempC16 < COMPRESSION_C16_CEIL_VAL)
    { return(((tempC16 - COMPRESSION_C16_HIGH_THRESHOLD) >> 3) + COMPRESSION_C16_HIGH_THR_AFTER); }
  return(COMPRESSION_C16_CEIL_VAL_AFTER);
  }

// Reverses range compression done by compressTempC16(); results in range [0,100], with varying precision based on original value.
// 0xff (or other invalid) input results in STATS_UNSET_INT. 
int expandTempC16(uint8_t cTemp)
  {
  if(cTemp < COMPRESSION_C16_LOW_THR_AFTER) { return(cTemp << 3); }
  if(cTemp < COMPRESSION_C16_HIGH_THR_AFTER)
    { return(((cTemp - COMPRESSION_C16_LOW_THR_AFTER) << 1) + COMPRESSION_C16_LOW_THRESHOLD); }
  if(cTemp <= COMPRESSION_C16_CEIL_VAL_AFTER)
    { return(((cTemp - COMPRESSION_C16_HIGH_THR_AFTER) << 3) + COMPRESSION_C16_HIGH_THRESHOLD); }
  return(STATS_UNSET_INT); // Invalid/unset input.
  }


#ifdef ENABLE_ANTICIPATION
// Returns true if system is in 'learn'/smart mode.
// If in 'smart' mode then the unit can anticipate user demand
// to pre-warm rooms, maintain customary temperatures, etc.
// Currently true if any simple schedule is set.
bool inSmartMode()
  {
  return(isAnySimpleScheduleSet());
  }
#endif











// Clear and populate core stats structure with information from this node.
// Exactly what gets filled in will depend on sensors on the node,
// and may depend on stats TX security level (eg if collecting some sensitive items is also expensive).
void populateCoreStats(FullStatsMessageCore_t *const content)
  {
  clearFullStatsMessageCore(content); // Defensive programming: all fields should be set explicitly below.
  if(localFHT8VTRVEnabled())
    {
    // Use FHT8V house codes if available.
    content->id0 = FHT8VGetHC1();
    content->id1 = FHT8VGetHC2();
    }
  else
    {
    // Use OpenTRV unique ID if no other higher-priority ID.
    content->id0 = eeprom_read_byte(0 + (uint8_t *)V0P2BASE_EE_START_ID);
    content->id1 = eeprom_read_byte(1 + (uint8_t *)V0P2BASE_EE_START_ID);
    }
  content->containsID = true;
  content->tempAndPower.tempC16 = TemperatureC16.get();
  content->tempAndPower.powerLow = Supply_mV.isSupplyVoltageLow();
  content->containsTempAndPower = true;
  content->ambL = fnmax((uint8_t)1, fnmin((uint8_t)254, AmbLight.get())); // Coerce to allowed value in range [1,254]. Bug-fix (twice! TODO-510) c/o Gary Gladman!
  content->containsAmbL = true;
  // OC1/OC2 = Occupancy: 00 not disclosed, 01 not occupied, 10 possibly occupied, 11 probably occupied.
  // The encodeFullStatsMessageCore() route should omit data not appopriate for security reasons.
#ifdef OCCUPANCY_SUPPORT
  content->occ = Occupancy.twoBitOccupancyValue();
#else
  content->occ = 0; // Not supported.
#endif
  }








// Call this to do an I/O poll if needed; returns true if something useful happened.
// This call should typically take << 1ms at 1MHz CPU.
// Does not change CPU clock speeds, mess with interrupts (other than possible brief blocking), or sleep.
// Should also does nothing that interacts with Serial.
// Limits actual poll rate to something like once every 8ms, unless force is true.
//   * force if true then force full poll on every call (ie do not internally rate-limit)
// Not thread-safe, eg not to be called from within an ISR.
bool pollIO(const bool force)
  {
//  if(inHubMode())
//    {
    static volatile uint8_t _pO_lastPoll;

    // Poll RX at most about every ~8ms.
    const uint8_t sct = OTV0P2BASE::getSubCycleTime();
    if(force || (sct != _pO_lastPoll))
      {
      _pO_lastPoll = sct;
      // Poll for inbound frames.
      // The will generally be little time to do this before getting an overrun or dropped frame.
      RFM23B.poll();
      }
//    }
  return(false);
  }

#ifdef ALLOW_STATS_TX
#if defined(ALLOW_JSON_OUTPUT)
// Managed JSON stats.
static SimpleStatsRotation<9> ss1; // Configured for maximum different stats.
#endif
// Do bare stats transmission.
// Output should be filtered for items appropriate
// to current channel security and sensitivity level.
// This may be binary or JSON format.
//   * allowDoubleTX  allow double TX to increase chance of successful reception
//   * doBinary  send binary form, else JSON form if supported
static void bareStatsTX(const bool allowDoubleTX, const bool doBinary)
  {
  const bool neededWaking = OTV0P2BASE::powerUpSerialIfDisabled<V0P2_UART_BAUD>(); // FIXME

#if (FullStatsMessageCore_MAX_BYTES_ON_WIRE > STATS_MSG_MAX_LEN)
#error FullStatsMessageCore_MAX_BYTES_ON_WIRE too big
#endif
#if (MSG_JSON_MAX_LENGTH+1 > STATS_MSG_MAX_LEN) // Allow 1 for trailing CRC.
#error MSG_JSON_MAX_LENGTH too big
#endif

  // Allow space in buffer for:
  //   * buffer offset/preamble
  //   * max binary length, or max JSON length + 1 for CRC + 1 to allow detection of oversize message
  //   * terminating 0xff
  uint8_t buf[STATS_MSG_START_OFFSET + max(FullStatsMessageCore_MAX_BYTES_ON_WIRE,  MSG_JSON_MAX_LENGTH+1) + 1];

#if defined(ALLOW_JSON_OUTPUT)
  if(doBinary)
#endif
    {
    // Send binary message first.
    // Gather core stats.
    FullStatsMessageCore_t content;
    populateCoreStats(&content);
    const uint8_t *msg1 = encodeFullStatsMessageCore(buf + STATS_MSG_START_OFFSET, sizeof(buf) - STATS_MSG_START_OFFSET, getStatsTXLevel(), false, &content);
    if(NULL == msg1)
      {
#if 0
DEBUG_SERIAL_PRINTLN_FLASHSTRING("Bin gen err!");
#endif
      return;
      }
    // Send it!
    RFM22RawStatsTXFFTerminated(buf, allowDoubleTX);
    // Record stats as if remote, and treat channel as secure.
//    recordCoreStats(true, &content);
    outputCoreStats(&Serial, true, &content);
    handleQueuedMessages(&Serial, false, &RFM23B); // Serial must already be running!
    }

#if defined(ALLOW_JSON_OUTPUT)
  else // Send binary *or* JSON on each attempt so as not to overwhelm the receiver.
    {
    // Send JSON message.        
    uint8_t *bptr = buf + STATS_MSG_START_OFFSET;
    // Now append JSON text and closing 0xff...
    // Use letters that correspond to the values in ParsedRemoteStatsRecord and when displaying/parsing @ status records.
    int8_t wrote;

    // Managed JSON stats.
    const bool maximise = true; // Make best use of available bandwidth...
    if(ss1.isEmpty())
      {
//#ifdef DEBUG
      ss1.enableCount(true); // For diagnostic purposes, eg while TX is lossy.
//#endif
//      // Try and get as much out on the first TX as possible.
//      maximise = true;
      }
    ss1.put(TemperatureC16);
#if defined(HUMIDITY_SENSOR_SUPPORT)
    ss1.put(RelHumidity);
#endif
#if defined(OCCUPANCY_SUPPORT)
    ss1.put(Occupancy.twoBitTag(), Occupancy.twoBitOccupancyValue()); // Reduce spurious TX cf percentage.
    ss1.put(Occupancy.vacHTag(), Occupancy.getVacancyH()); // EXPERIMENTAL
#endif
    // OPTIONAL items
    // Only TX supply voltage for units apparently not mains powered.
    if(!Supply_mV.isMains()) { ss1.put(Supply_mV); } else { ss1.remove(Supply_mV.tag()); }
#ifdef ENABLE_BOILER_HUB
    // Show boiler state for boiler hubs.
    ss1.put("b", (int) isBoilerOn());
#endif
    ss1.put(AmbLight); // Always send ambient light level (assuming sensor is present).
#if !defined(LOCAL_TRV) // Deploying as sensor unit, not TRV controller, so show all sensors and no TRV stuff.
//    // Only show raw ambient light levels for non-TRV pure-sensor units.
//    ss1.put(AmbLight);
#else
    ss1.put(NominalRadValve);
    ss1.put(NominalRadValve.tagTTC(), NominalRadValve.getTargetTempC());
#if 1
    ss1.put(NominalRadValve.tagCMPC(), NominalRadValve.getCumulativeMovementPC()); // EXPERIMENTAL
#endif
#endif

    // If not doing a doubleTX then consider sometimes suppressing the change-flag clearing for this send
    // to reduce the chance of important changes being missed by the receiver.
    wrote = ss1.writeJSON(bptr, sizeof(buf) - (bptr-buf), getStatsTXLevel(), maximise); // , !allowDoubleTX && randRNG8NextBoolean());
    if(0 == wrote)
      {
DEBUG_SERIAL_PRINTLN_FLASHSTRING("JSON gen err!");
      return;
      }

    outputJSONStats(&Serial, true, bptr, sizeof(buf) - (bptr-buf)); // Serial must already be running!
    handleQueuedMessages(&Serial, false, &RFM23B); // Serial must already be running!
    // Adjust JSON message for transmission.
    // (Set high-bit on final closing brace to make it unique, and compute (non-0xff) CRC.)
    const uint8_t crc = adjustJSONMsgForTXAndComputeCRC((char *)bptr);
    if(0xff == crc)
      {
#if 0 && defined(DEBUG)
      DEBUG_SERIAL_PRINTLN_FLASHSTRING("JSON msg bad!");
#endif
      return;
      }
    bptr += wrote;
    *bptr++ = crc; // Add 7-bit CRC for on-the-wire check.
    *bptr = 0xff; // Terminate message for TX.
#if 0 && defined(DEBUG)
    if(bptr - buf >= 64)
      {
      DEBUG_SERIAL_PRINT_FLASHSTRING("Too long for RFM2x: ");
      DEBUG_SERIAL_PRINT((int)(bptr - buf));
      DEBUG_SERIAL_PRINTLN();
      return;
      }
#endif
    // Send it!
    RFM22RawStatsTXFFTerminated(buf, allowDoubleTX);
    }
#endif // defined(ALLOW_JSON_OUTPUT)

//DEBUG_SERIAL_PRINTLN_FLASHSTRING("Stats TX");
  if(neededWaking) { OTV0P2BASE::flushSerialProductive(); OTV0P2BASE::powerDownSerial(); }
  }
#endif // defined(ALLOW_STATS_TX)











// 'Elapsed minutes' count of minute/major cycles; cheaper than accessing RTC and not tied to real time.
// Starts at or near zero.
// Wraps at its maximum (0xff) value.
static uint8_t minuteCount;

#if !defined(DONT_RANDOMISE_MINUTE_CYCLE)
// Local count for seconds-within-minute; not tied to RTC and helps prevent collisions between (eg) TX of different units.
static uint8_t localTicks;
#endif

#if defined(ENABLE_BOILER_HUB)
// Ticks until locally-controlled boiler should be turned off; boiler should be on while this is positive.
// Ticks are the mail loop time, 1s or 2s.
// Used in hub mode only.
static uint16_t boilerCountdownTicks;
// True if boiler should be on.
static bool isBoilerOn() { return(0 != boilerCountdownTicks); }
// Minutes since boiler last on as result of remote call for heat.
// Reducing listening if quiet for a while helps reduce self-heating temperature error
// (~2C as of 2013/12/24 at 100% RX, ~100mW heat dissipation in V0.2 REV1 box) and saves some energy.
// Time thresholds could be affected by eco/comfort switch.
#define RX_REDUCE_MIN_M 20 // Minimum minutes quiet before considering reducing RX duty cycle listening for call for heat; [1--255], 10--60 typical.
// IF DEFINED then give backoff threshold to minimise duty cycle.
// #define RX_REDUCE_MAX_M 240 // Minutes quiet before considering maximally reducing RX duty cycle; ]RX_REDUCE_MIN_M--255], 30--240 typical.
static uint8_t boilerNoCallM;
#endif


// Controller's view of Least Significiant Digits of the current (local) time, in this case whole seconds.
// See PICAXE V0.1/V0.09/DHD201302L0 code.
#define TIME_LSD_IS_BINARY // TIME_LSD is in binary (cf BCD).
#define TIME_CYCLE_S 60 // TIME_LSD ranges from 0 to TIME_CYCLE_S-1, also major cycle length.
static uint_fast8_t TIME_LSD; // Controller's notion of seconds within major cycle.

// Mask for Port B input change interrupts.
#define MASK_PB_BASIC 0b00000000 // Nothing.
#ifdef PIN_RFM_NIRQ
  #if (PIN_RFM_NIRQ < 8) || (PIN_RFM_NIRQ > 15)
    #error PIN_RFM_NIRQ expected to be on port B
  #endif
  #define RFM23B_INT_MASK (1 << (PIN_RFM_NIRQ&7))
  #define MASK_PB (MASK_PB_BASIC | RFM23B_INT_MASK)
#else
  #define MASK_PB MASK_PB_BASIC
#endif

// Mask for Port C input change interrupts.
#define MASK_PC_BASIC 0b00000000 // Nothing.

// Mask for Port D input change interrupts.
#define MASK_PD_BASIC 0b00000001 // Just RX.
#if defined(ENABLE_VOICE_SENSOR)
#if VOICE_NIRQ > 7
#error voice interrupt on wrong port
#endif
#define VOICE_INT_MASK (1 << (VOICE_NIRQ&7))
#define MASK_PD (MASK_PD_BASIC | VOICE_INT_MASK)
#else
#define MASK_PD MASK_PD_BASIC // Just RX.
#endif

void setupOpenTRV()
  {
#if 0 && defined(DEBUG)
  DEBUG_SERIAL_PRINTLN_FLASHSTRING("Entering setup...");
#endif

  // Radio not listening to start with.
  // Ignore any initial spurious RX interrupts for example.
  RFM23B.listen(false);

#if 0 && defined(DEBUG)
  DEBUG_SERIAL_PRINTLN_FLASHSTRING("RFM23B.listen(false);");
#endif

  // Set up async edge interrupts.
  ATOMIC_BLOCK (ATOMIC_RESTORESTATE)
    {
   //PCMSK0 = PB; PCINT  0--7    (LEARN1 and Radio)
    //PCMSK1 = PC; PCINT  8--15
    //PCMSK2 = PD; PCINT 16--24   (LEARN2 and MODE, RX)

    PCICR =
#if defined(MASK_PB) && (MASK_PB != 0) // If PB interrupts required.
        1 | // 0x1 enables PB/PCMSK0.
#endif
#if defined(MASK_PC) && (MASK_PC != 0) // If PC interrupts required.
        2 | // 0x2 enables PC/PCMSK1.
#endif
#if defined(MASK_PD) && (MASK_PD != 0) // If PD interrupts required.
        4 | // 0x4 enables PD/PCMSK2.
#endif
        0;

#if defined(MASK_PB) && (MASK_PB != 0) // If PB interrupts required.
    PCMSK0 = MASK_PB;
#endif
#if defined(MASK_PC) && (MASK_PC != 0) // If PC interrupts required.
    PCMSK1 = MASK_PC;
#endif
#if defined(MASK_PD) && (MASK_PD != 0) // If PD interrupts required.
    PCMSK2 = MASK_PD;
#endif
    }

#if 0 && defined(DEBUG)
  DEBUG_SERIAL_PRINTLN_FLASHSTRING("ints set up");
#endif

#ifdef ALLOW_STATS_TX
  // Do early 'wake-up' stats transmission if possible
  // when everything else is set up and ready.
  // Attempt to maximise chance of reception with a double TX.
  // Assume not in hub mode yet.
  // Send all possible formats, binary first (assumed complete in one message).
  bareStatsTX(true, true);
  // Send JSON stats repeatedly (typically once or twice)
  // until all values pushed out (no 'changed' values unsent)
  // or limit reached.
  for(uint8_t i = 5; --i > 0; )
    {
    ::OTV0P2BASE::nap(WDTO_120MS, false); // Sleep long enough for receiver to have a chance to process previous TX.
#if 0 && defined(DEBUG)
  DEBUG_SERIAL_PRINTLN_FLASHSTRING(" TX...");
#endif
    bareStatsTX(true, false);
    if(!ss1.changedValue()) { break; }
    }
//  nap(WDTO_120MS, false);
#endif

#if 0 && defined(DEBUG)
  DEBUG_SERIAL_PRINTLN_FLASHSTRING("setup stats sent");
#endif

#if defined(LOCAL_TRV) && defined(DIRECT_MOTOR_DRIVE_V1)
  // Signal some sort of life on waking up...
  ValveDirect.wiggle();
#endif

#if !defined(DONT_RANDOMISE_MINUTE_CYCLE)
  // Start local counters in randomised positions to help avoid inter-unit collisions,
  // but without (eg) breaking any of the logic about what order things will be run first time through.
  // Offsets based on whatever noise is in the simple PRNG plus some from the unique ID.
  const uint8_t ID0 = eeprom_read_byte((uint8_t *)V0P2BASE_EE_START_ID);
  localTicks = (OTV0P2BASE::randRNG8() ^ ID0) & 0x1f; // Start within bottom half of minute (or close to).
  if(0 != (ID0 & 0x20)) { minuteCount = (OTV0P2BASE::randRNG8() & 1) | 2; } // Start at minute 2 or 3 out of 4 for some units.
#endif

#if 0 && defined(DEBUG)
  DEBUG_SERIAL_PRINTLN_FLASHSTRING("Finishing setup...");
#endif

  // Set appropriate loop() values just before entering it.
  TIME_LSD = OTV0P2BASE::getSecondsLT();
  }

#if !defined(ALT_MAIN_LOOP) // Do not define handlers here when alt main is in use.

#if defined(MASK_PB) && (MASK_PB != 0) // If PB interrupts required.
//// Interrupt count.  Marked volatile so safe to read without a lock as is a single byte.
//static volatile uint8_t intCountPB;
// Previous state of port B pins to help detect changes.
static volatile uint8_t prevStatePB;
// Interrupt service routine for PB I/O port transition changes.
ISR(PCINT0_vect)
  {
//  ++intCountPB;
  const uint8_t pins = PINB;
  const uint8_t changes = pins ^ prevStatePB;
  prevStatePB = pins;

#if defined(RFM23B_INT_MASK)
  // RFM23B nIRQ falling edge is of interest.
  // Handler routine not required/expected to 'clear' this interrupt.
  // TODO: try to ensure that OTRFM23BLink.handleInterruptSimple() is inlineable to minimise ISR prologue/epilogue time and space.
  if((changes & RFM23B_INT_MASK) && !(pins & RFM23B_INT_MASK))
    { RFM23B.handleInterruptSimple(); }
#endif
  }
#endif

#if defined(MASK_PC) && (MASK_PC != 0) // If PC interrupts required.
// Previous state of port C pins to help detect changes.
static volatile uint8_t prevStatePC;
// Interrupt service routine for PC I/O port transition changes.
ISR(PCINT1_vect)
  {
//  const uint8_t pins = PINC;
//  const uint8_t changes = pins ^ prevStatePC;
//  prevStatePC = pins;
//
// ...
  }
#endif

#if defined(MASK_PD) && (MASK_PD != 0) // If PD interrupts required.
// Previous state of port D pins to help detect changes.
static volatile uint8_t prevStatePD;
// Interrupt service routine for PD I/O port transition changes (including RX).
ISR(PCINT2_vect)
  {
  const uint8_t pins = PIND;
  const uint8_t changes = pins ^ prevStatePD;
  prevStatePD = pins;

#if defined(ENABLE_VOICE_SENSOR)
//  // Voice detection is a falling edge.
//  // Handler routine not required/expected to 'clear' this interrupt.
//  // FIXME: ensure that Voice.handleInterruptSimple() is inlineable to minimise ISR prologue/epilogue time and space.
//  if((changes & VOICE_INT_MASK) && !(pins & VOICE_INT_MASK))
  // Voice detection is a RISING edge.
  // Handler routine not required/expected to 'clear' this interrupt.
  // FIXME: ensure that Voice.handleInterruptSimple() is inlineable to minimise ISR prologue/epilogue time and space.
  if((changes & VOICE_INT_MASK) && (pins & VOICE_INT_MASK))
    { Voice.handleInterruptSimple(); }
#endif

  // TODO: MODE button and other things...

  // If an interrupt arrived from no other masked source then wake the CLI.
  // The will ensure that the CLI is active, eg from RX activity,
  // eg it is possible to wake the CLI subsystem with an extra CR or LF.
  // It is OK to trigger this from other things such as button presses.
  // FIXME: ensure that resetCLIActiveTimer() is inlineable to minimise ISR prologue/epilogue time and space.
  if(!(changes & MASK_PD & ~1)) { resetCLIActiveTimer(); }
  }
#endif

#endif // !defined(ALT_MAIN_LOOP) // Do not define handlers here when alt main is in use.


#ifdef ENABLE_BOILER_HUB
// Set true on receipt of plausible call for heat,
// to be polled, evaluated and cleared by the main control routine.
// Marked volatile to allow thread-safe lock-free access.
static volatile bool receivedCallForHeat;
// ID of remote caller-for-heat; only valid if receivedCallForHeat is true.
// Marked volatile to allow access from an ISR,
// but note that access may only be safe with interrupts disabled as not a byte value.
static volatile uint16_t receivedCallForHeatID;

// Raw notification of received call for heat from remote (eg FHT8V) unit.
// This form has a 16-bit ID (eg FHT8V housecode) and percent-open value [0,100].
// Note that this may include 0 percent values for a remote unit explicitly confirming
// that is is not, or has stopped, calling for heat (eg instead of replying on a timeout).
// This is not filtered, and can be delivered at any time from RX data, from a non-ISR thread.
// Does not have to be thread-/ISR- safe.
void remoteCallForHeatRX(const uint16_t id, const uint8_t percentOpen)
  {
  // TODO: Should be filtering first by housecode
  // then by individual and tracked aggregate valve-open percentage.
  // Only individual valve levels used here; no state is retained.

  // Normal minimum single-valve percentage open that is not ignored.
  // Somewhat higher than typical per-valve minimum,
  // to help provide boiler with an opportunity to dump heat before switching off.
  // May be too high to respond to valves with restricted max-open / range.
  const uint8_t default_minimum = OTRadValve::DEFAULT_VALVE_PC_SAFER_OPEN;
#ifdef ENABLE_NOMINAL_RAD_VALVE
  const uint8_t minvro = fnmax(default_minimum, NominalRadValve.getMinValvePcReallyOpen());
#else
  const uint8_t minvro = default_minimum;
#endif

// TODO-553: after 30--45m continuous on time raise threshold to same as if off.
// Aim is to allow a (combi) boiler to have reached maximum efficiency
// and made a signficant difference to room temperature
// but now turn off for a while if demand is a little lower
// to allow it to run a little harder/better when turned on again.
// Most combis have power far higher than needed to run rads at full blast
// and have only limited ability to modulate down,
// so end up cycling anyway while running the circulation pump if left on.
// Modelled on DHD habit of having many of 15-minute boiler timer segments
// in 'off' period even during the day for many years!

  // TODO-555: apply some basic hysteresis to help reduce boiler short-cycling.
  // Try to force a higher single-valve-%age threshold to start boiler if off,
  // at a level where at least a single valve is moderately open.
  // Selecting "quick heat" at a valve should immediately pass this.
  // (Will not provide hysteresis for very high min really open value.)
  const uint8_t threshold = isBoilerOn() ?
      minvro : fnmax(minvro, (uint8_t) OTRadValve::DEFAULT_VALVE_PC_MODERATELY_OPEN);

  if(percentOpen >= threshold)
    // && FHT8VHubAcceptedHouseCode(command.hc1, command.hc2))) // Accept if house code OK.
    {
    receivedCallForHeat = true; // FIXME
    receivedCallForHeatID = id;
    }
  }
#endif






// Main loop for OpenTRV radiator control.
// Note: exiting and re-entering can take a little while, handling Arduino background tasks such as serial.
void loopOpenTRV()
  {
#if 0 && defined(DEBUG) // Indicate loop start.
  DEBUG_SERIAL_PRINT('L');
  DEBUG_SERIAL_PRINT(TIME_LSD);
  DEBUG_SERIAL_PRINTLN();
#endif


  // Set up some variables before sleeping to minimise delay/jitter after the RTC tick.
  bool showStatus = false; // Show status at end of loop?

  // Use the zeroth second in each minute to force extra deep device sleeps/resets, etc.
  const bool second0 = (0 == TIME_LSD);
  // Sensor readings are taken late in each minute (where they are taken)
  // and if possible noise and heat and light should be minimised in this part of each minute to improve readings.
//  const bool sensorReading30s = (TIME_LSD >= 30);
  // Sensor readings and (stats transmissions) are nominally on a 4-minute cycle.
  const uint8_t minuteFrom4 = (minuteCount & 3);
  // The 0th minute in each group of four is always used for measuring where possible (possibly amongst others)
  // and where possible locally-generated noise and heat and light should be minimised in this minute
  // to give the best possible readings.
  // True if this is the first (0th) minute in each group of four.
  const bool minute0From4ForSensors = (0 == minuteFrom4);
  // True if this is the minute after all sensors should have been sampled.
  const bool minute1From4AfterSensors = (1 == minuteFrom4);

  // Note last-measured battery status.
  const bool batteryLow = Supply_mV.isSupplyVoltageLow();

  // Run some tasks less often when not demanding heat (at the valve or boiler), so as to conserve battery/energy.
  // Spare the batteries if they are low, or the unit is in FROST mode, or if the room/area appears to be vacant.
  // Stay responsive if the valve is open and/or we are otherwise calling for heat.
  const bool conserveBattery =
    (batteryLow || !inWarmMode() || Occupancy.longVacant()) &&
#if defined(ENABLE_BOILER_HUB)
    (!isBoilerOn()) && // Unless the boiler is off, stay responsive.
#endif
#ifdef ENABLE_NOMINAL_RAD_VALVE
    (!NominalRadValve.isControlledValveReallyOpen()); // &&  // Run at full speed until valve(s) should actually have shut and the boiler gone off.
//    (!NominalRadValve.isCallingForHeat()); // Run at full speed until not nominally demanding heat, eg even during FROST mode or pre-heating.
#else
    true; // Allow local power conservation if all other factors are right.
#endif

  // Try if very near to end of cycle and thus causing an overrun.
  // Conversely, if not true, should have time to savely log outputs, etc.
  const uint8_t nearOverrunThreshold = OTV0P2BASE::GSCT_MAX - 8; // ~64ms/~32 serial TX chars of grace time...
//  bool tooNearOverrun = false; // Set flag that can be checked later.

  // Is this unit currently in central hub listener mode?
  const bool hubMode = inHubMode();

//  if(getSubCycleTime() >= nearOverrunThreshold) { tooNearOverrun = true; }

#if CONFIG_IMPLIES_MAY_NEED_CONTINUOUS_RX
  // IF IN CENTRAL HUB MODE: listen out for OpenTRV units calling for heat.
  // Power optimisation 1: when >> 1 TX cycle (of ~2mins) need not listen, ie can avoid enabling receiver.
  // Power optimisation 2: TODO: when (say) >>30m since last call for heat then only sample listen for (say) 3 minute in 10 (not at a TX cycle multiple).
  // TODO: These optimisation are more important when hub unit is running a local valve
  // to avoid temperature over-estimates from self-heating,
  // and could be disabled if no local valve is being run to provide better response to remote nodes.
//  bool hubModeBoilerOn = false; // If true then remote call for heat is in progress.
//#if defined(USE_MODULE_FHT8VSIMPLE)
#ifdef ENABLE_DEFAULT_ALWAYS_RX
  bool needsToEavesdrop = true; // By default listen.
#else
  bool needsToEavesdrop = false; // By default assume no need to eavesdrop.
#endif
//#endif
  if(hubMode)
    {
#if defined(ENABLE_BOILER_HUB) // && defined(USE_MODULE_FHT8VSIMPLE)   // ***** FIXME *******
    // Final poll to to cover up to end of previous minor loop.
    // Keep time from here to following SetupToEavesdropOnFHT8V() as short as possible to avoid missing remote calls.

    // Check if call-for-heat has been received, and clear the flag.
    bool _h;
    uint16_t _hID; // Only valid if _h is true.
    ATOMIC_BLOCK (ATOMIC_RESTORESTATE)
      {
      _h = receivedCallForHeat;
      if(_h)
        {
        _hID = receivedCallForHeatID;
        receivedCallForHeat = false;
        }
      }
    const bool heardIt = _h;
    const uint16_t hcRequest = heardIt ? _hID : 0; // Only valid if heardIt is true.

//    // Fetch and clear current pending sample house code calling for heat.
    // Don't log call for hear if near overrun,
    // and leave any error queued for next time.
    if(getSubCycleTime() >= nearOverrunThreshold) { } // { tooNearOverrun = true; }
    else
      {
      if(heardIt)
        {
//        DEBUG_SERIAL_TIMESTAMP();
//        DEBUG_SERIAL_PRINT(' ');
        OTV0P2BASE::serialPrintAndFlush(F("CfH ")); // Call for heat from
        OTV0P2BASE::serialPrintAndFlush((hcRequest >> 8) & 0xff);
        OTV0P2BASE::serialPrintAndFlush(' ');
        OTV0P2BASE::serialPrintAndFlush(hcRequest & 0xff);
        OTV0P2BASE::serialPrintlnAndFlush();
        }
      }

    // Record call for heat, both to start boiler-on cycle and to defer need to listen again.
    // Ignore new calls for heat until minimum off/quiet period has been reached.
    // Possible optimisation: may be able to stop RX if boiler is on for local demand (can measure local temp better: less self-heating) and not collecting stats.
    if(heardIt)
      {
      const uint8_t minOnMins = getMinBoilerOnMinutes();
      bool ignoreRCfH = false;
      if(!isBoilerOn())
        {
        // Boiler was off.
        // Ignore new call for heat if boiler has not been off long enough,
        // forcing a time longer than the specified minimum,
        // regardless of when second0 happens to be.
        // (The min(254, ...) is to ensure that the boiler can come on even if minOnMins == 255.)
        if(boilerNoCallM <= min(254, minOnMins)) { ignoreRCfH = true; }
        if(getSubCycleTime() >= nearOverrunThreshold) { } // { tooNearOverrun = true; }
        else if(ignoreRCfH) { OTV0P2BASE::serialPrintlnAndFlush(F("RCfH-")); } // Remote call for heat ignored.
        else { OTV0P2BASE::serialPrintlnAndFlush(F("RCfH1")); } // Remote call for heat on.
        }
      if(!ignoreRCfH)
        {
        const uint8_t onTimeTicks = minOnMins * (60 / OTV0P2BASE::MAIN_TICK_S);
        // Restart count-down time (keeping boiler on) with new call for heat.
        boilerCountdownTicks = onTimeTicks;
        boilerNoCallM = 0; // No time has passed since the last call.
        }
      }

    // If boiler is on, then count down towards boiler off.
    if(isBoilerOn())
      {
      if(0 == --boilerCountdownTicks)
        {
        // Boiler should now be switched off.
        if(getSubCycleTime() >= nearOverrunThreshold) { } // { tooNearOverrun = true; }
        else { OTV0P2BASE::serialPrintlnAndFlush(F("RCfH0")); } // Remote call for heat off
        }
      }
    // Else boiler is off so count up quiet minutes until at max...
    else if(second0 && (boilerNoCallM < 255))
        { ++boilerNoCallM; }

//    // Turn boiler output on or off in response to calls for heat.
//    hubModeBoilerOn = isBoilerOn();

    // If in stats hub mode then always listen; don't attempt to save power.
    if(inStatsHubMode())
      { needsToEavesdrop = true; }
    // If not running a local TRV, and thus without local temperature measurement problems from self-heating,
    // then just listen all the time for maximum simplicity and responsiveness at some cost in extra power consumption.
    // (At least as long as power is not running low for some reason.)
    else if(!localFHT8VTRVEnabled() && !batteryLow)
      { needsToEavesdrop = true; }
    // Try to avoid listening in the 'quiet' sensor minute in order to minimise noise and power consumption and self-heating.
    // Optimisation: if just heard a call need not listen on this next cycle.
    // Optimisation: if boiler timeout is a long time away (>> one FHT8V TX cycle, ~2 minutes excl quiet minute), then can avoid listening for now.
    //    Longish period without any RX listening may allow hub unit to cool and get better sample of local temperature if marginal.
    // Aim to listen in one stretch for greater than full FHT8V TX cycle of ~2m to avoid missing a call for heat.
    // MUST listen for all of final 2 mins of boiler-on to avoid missing TX (without forcing boiler over-run).
    else if((boilerCountdownTicks <= ((MAX_FHT8V_TX_CYCLE_HS+1)/(2 * OTV0P2BASE::MAIN_TICK_S))) && // Don't miss a final TX that would keep the boiler on...
       (boilerCountdownTicks != 0)) // But don't force unit to listen/RX all the time if no recent call for heat.
      { needsToEavesdrop = true; }
    else if((!heardIt) &&
       (!minute0From4ForSensors) &&
       (boilerCountdownTicks <= (RX_REDUCE_MIN_M*(60 / OTV0P2BASE::MAIN_TICK_S)))) // Listen eagerly for fresh calls for heat for last few minutes before turning boiler off.
      {
#if defined(RX_REDUCE_MAX_M) && defined(LOCAL_TRV)
      // Skip the minute before the 'quiet' minute also in very quiet mode to improve local temp measurement.
      // (Should still catch at least one TX per 4 minutes at worst.)
      needsToEavesdrop =
          ((boilerNoCallM <= RX_REDUCE_MAX_M) || (3 != (minuteCount & 3)));
#else
      needsToEavesdrop = true;
#endif
      }

#else
      needsToEavesdrop = true; // Listen if in hub mode.
#endif
    }
#endif












#if CONFIG_IMPLIES_MAY_NEED_CONTINUOUS_RX
  // Act on eavesdropping need, setting up or clearing down hooks as required.
  RFM23B.listen(needsToEavesdrop);
//#if defined(USE_MODULE_FHT8VSIMPLE)
  if(needsToEavesdrop)
    {
#if 1 && defined(DEBUG)
    for(uint8_t lastErr; 0 != (lastErr = RFM23B.getRXErr()); )
      {
      DEBUG_SERIAL_PRINT_FLASHSTRING("!RX err ");
      DEBUG_SERIAL_PRINT(lastErr);
      DEBUG_SERIAL_PRINTLN();
      }
    const uint8_t dropped = RFM23B.getRXMsgsDroppedRecent();
    static uint8_t oldDropped;
    if(dropped != oldDropped)
      {
      DEBUG_SERIAL_PRINT_FLASHSTRING("!RX DROP ");
      DEBUG_SERIAL_PRINT(dropped);
      DEBUG_SERIAL_PRINTLN();
      oldDropped = dropped;
      }
#endif
#if 0 && defined(DEBUG)
    // Filtered out messages are not any sort of error.
    const uint8_t filtered = RFM23B.getRXMsgsFilteredRecent();
    static uint8_t oldFiltered;
    if(filtered != oldFiltered)
      {
      DEBUG_SERIAL_PRINT_FLASHSTRING("RX filtered ");
      DEBUG_SERIAL_PRINT(filtered);
      DEBUG_SERIAL_PRINTLN();
      oldFiltered = filtered;
      }
#endif
#if 0 && defined(DEBUG)
    DEBUG_SERIAL_PRINT_FLASHSTRING("hub listen, on/cd ");
    DEBUG_SERIAL_PRINT(boilerCountdownTicks);
    DEBUG_SERIAL_PRINT_FLASHSTRING("t quiet ");
    DEBUG_SERIAL_PRINT(boilerNoCallM);
    DEBUG_SERIAL_PRINTLN_FLASHSTRING("m");
#endif
    }
//#endif
#endif


  // Set BOILER_OUT as appropriate for local and/or remote calls for heat.
  // FIXME: local valve-driven boiler on does not obey normal on/off run-time rules.
#if defined(ENABLE_BOILER_HUB)
  fastDigitalWrite(OUT_HEATCALL, ((isBoilerOn()
    #ifdef ENABLE_NOMINAL_RAD_VALVE
      || NominalRadValve.isControlledValveReallyOpen()
    #endif
      ) ? HIGH : LOW));
#elif defined(OUT_HEATCALL) && defined(ENABLE_NOMINAL_RAD_VALVE) // May not be available on all boards.
  fastDigitalWrite(OUT_HEATCALL, NominalRadValve.isControlledValveReallyOpen() ? HIGH : LOW);
#endif


  // Sleep in low-power mode (waiting for interrupts) until seconds roll.
  // NOTE: sleep at the top of the loop to minimise timing jitter/delay from Arduino background activity after loop() returns.
  // DHD20130425: waking up from sleep and getting to start processing below this block may take >10ms.
#if 0 && defined(DEBUG)
  DEBUG_SERIAL_PRINTLN_FLASHSTRING("*E"); // End-of-cycle sleep.
#endif
//  // Ensure that serial I/O is off while sleeping, unless listening with radio.
//  if(!needsToEavesdrop) { powerDownSerial(); } else { powerUpSerialIfDisabled<V0P2_UART_BAUD>(); }
  // Ensure that serial I/O is off while sleeping.
  OTV0P2BASE::powerDownSerial();
  // Power down most stuff (except radio for hub RX).
  minimisePowerWithoutSleep();
  uint_fast8_t newTLSD;
  while(TIME_LSD == (newTLSD = OTV0P2BASE::getSecondsLT()))
    {
    // Poll I/O and process message incrementally (in this otherwise idle time)
    // before sleep and on wakeup in case some IO needs further processing now,
    // eg work was accrued during the previous major slow/outer loop
    // or the in a previous orbit of this loop sleep or nap was terminated by an I/O interrupt.
    // May generate output to host on Serial.
    // Come back and have another go if work was done, until the next tick at most.
    if(handleQueuedMessages(&Serial, true, &RFM23B)) { continue; }

//#if defined(USE_MODULE_RFM22RADIOSIMPLE) // Force radio to power-saving standby state if appropriate.
//    // Force radio to known-low-power state from time to time (not every time to avoid unnecessary SPI work, LED flicker, etc.)
//    if(batteryLow || second0) { RFM22ModeStandbyAndClearState(); } // FIXME: old world
//#endif

// If missing h/w interrupts for anything that needs rapid response
// then AVOID the lowest-power long sleep.
#if CONFIG_IMPLIES_MAY_NEED_CONTINUOUS_RX && !defined(PIN_RFM_NIRQ)
#define MUST_POLL_FREQUENTLY true
    if(MUST_POLL_FREQUENTLY && needsToEavesdrop)
#else
#define MUST_POLL_FREQUENTLY false
    if(false)
#endif
      {
      // If there is not hardware interrupt wakeup on receipt of a frame,
      // then this can only sleep for a short time between explicit poll()s,
      // though in any case allow wake on interrupt to minimise loop timing jitter
      // when the slow RTC 'end of sleep' tick arrives.
      ::OTV0P2BASE::nap(WDTO_15MS, true);
      }
    else
      {
      // Normal long minimal-power sleep until wake-up interrupt.
      // Rely on interrupt to force quick loop round to I/O poll().
      ::OTV0P2BASE::sleepUntilInt();
      }
//    DEBUG_SERIAL_PRINTLN_FLASHSTRING("w"); // Wakeup.
    }
  TIME_LSD = newTLSD;
#if 0 && defined(DEBUG)
  DEBUG_SERIAL_PRINTLN_FLASHSTRING("*S"); // Start-of-cycle wake.
#endif

//#if defined(ENABLE_BOILER_HUB) && defined(USE_MODULE_FHT8VSIMPLE) // Deal with FHT8V eavesdropping if needed.
//  // Check RSSI...
//  if(needsToEavesdrop)
//    {
//    const uint8_t rssi = RFM23.getRSSI();
//    static uint8_t lastRSSI;
//    if((rssi > 0) && (lastRSSI != rssi))
//      {
//      lastRSSI = rssi;
//      addEntropyToPool(rssi, 0); // Probably some real entropy but don't assume it.
//#if 0 && defined(DEBUG)
//      DEBUG_SERIAL_PRINT_FLASHSTRING("RSSI=");
//      DEBUG_SERIAL_PRINT(rssi);
//      DEBUG_SERIAL_PRINTLN();
//#endif
//      }
//    }
//#endif

#if 0 && defined(DEBUG) // Show CPU cycles.
  DEBUG_SERIAL_PRINT('C');
  DEBUG_SERIAL_PRINT(cycleCountCPU());
  DEBUG_SERIAL_PRINTLN();
#endif


  // START LOOP BODY
  // ===============


//  // Warn if too near overrun before.
//  if(tooNearOverrun) { OTV0P2BASE::serialPrintlnAndFlush(F("?near overrun")); }


  // Get current power supply voltage.
#if 0 && defined(DEBUG)
  DEBUG_SERIAL_PRINT_FLASHSTRING("Vcc: ");
  DEBUG_SERIAL_PRINT(Supply_mV.read());
  DEBUG_SERIAL_PRINTLN_FLASHSTRING("mV");
#endif





#if defined(USE_MODULE_FHT8VSIMPLE)
  // Try for double TX for more robust conversation with valve unless:
  //   * battery is low
  //   * the valve is not required to be wide open (ie a reasonable temperature is currently being maintained).
  //   * this is a hub and has to listen as much as possible
  // to conserve battery and bandwidth.
  #ifdef ENABLE_NOMINAL_RAD_VALVE
  const bool doubleTXForFTH8V = !conserveBattery && !hubMode && (NominalRadValve.get() >= 50);
  #else
  const bool doubleTXForFTH8V = false;
  #endif
  // FHT8V is highest priority and runs first.
  // ---------- HALF SECOND #0 -----------
  bool useExtraFHT8VTXSlots = localFHT8VTRVEnabled() && FHT8VPollSyncAndTX_First(doubleTXForFTH8V); // Time for extra TX before UI.
//  if(useExtraFHT8VTXSlots) { DEBUG_SERIAL_PRINTLN_FLASHSTRING("ES@0"); }
#endif


  // High-priority UI handing, every other/even second.
  // Show status if the user changed something significant.
  // Must take ~300ms or less so as not to run over into next half second if two TXs are done.
  bool recompute = false; // Set true an extra recompute of target temperature should be done.
#if !defined(V0P2BASE_TWO_S_TICK_RTC_SUPPORT)
  if(0 == (TIME_LSD & 1))
#endif
    {
#ifdef ENABLE_FULL_OT_UI
    // Run the OpenTRV button/LED UI if required.
    if(tickUI(TIME_LSD))
      {
      showStatus = true;
      recompute = true;
      }
#endif
  // Alternative UI tickers...
#ifdef ALLOW_CC1_SUPPORT_RELAY_IO // REV9 CC1 relay...
    // Run the CC1 relay UI.
    if(tickUICO(TIME_LSD))
      {
      showStatus = true;
      }
#endif
    }
  // Handling the UI may have taken a little while, so process I/O a little.
  handleQueuedMessages(&Serial, true, &RFM23B); // Deal with any pending I/O.



#ifdef ENABLE_MODELLED_RAD_VALVE
  if(recompute || veryRecentUIControlUse())
    {
    // Force immediate recompute of target temperature for (UI) responsiveness.
    NominalRadValve.computeTargetTemperature();
    }
#endif


#if defined(USE_MODULE_FHT8VSIMPLE)
  if(useExtraFHT8VTXSlots)
    {
    // Time for extra TX before other actions, but don't bother if minimising power in frost mode.
    // ---------- HALF SECOND #1 -----------
    useExtraFHT8VTXSlots = localFHT8VTRVEnabled() && FHT8VPollSyncAndTX_Next(doubleTXForFTH8V);
//    if(useExtraFHT8VTXSlots) { DEBUG_SERIAL_PRINTLN_FLASHSTRING("ES@1"); }
    // Handling the FHT8V may have taken a little while, so process I/O a little.
    handleQueuedMessages(&Serial, true, &RFM23B); // Deal with any pending I/O.
    }
#endif




  // DO SCHEDULING

  // Once-per-minute tasks: all must take << 0.3s.
  // Run tasks spread throughout the minute to be as kind to batteries (etc) as possible.
  // Only when runAll is true run less-critical tasks that be skipped sometimes when particularly conserving energy.
  // TODO: coordinate temperature reading with time when radio and other heat-generating items are off for more accurate readings.
  // TODO: ensure only take ambient light reading at times when all LEDs are off.
  const bool runAll = (!conserveBattery) || minute0From4ForSensors;

#if defined(DONT_RANDOMISE_MINUTE_CYCLE)
  static uint8_t localTicks = XXX;
#if defined(V0P2BASE_TWO_S_TICK_RTC_SUPPORT)
  localTicks += 2;
#else
  localTicks += 1;
#endif
  if(localTicks >= 60) { localTicks = 0; }
  switch(localTicks) // With V0P2BASE_TWO_S_TICK_RTC_SUPPORT only even seconds are available.
#else
  switch(TIME_LSD) // With V0P2BASE_TWO_S_TICK_RTC_SUPPORT only even seconds are available.
#endif
    {
    case 0:
      {
      // Tasks that must be run every minute.
      ++minuteCount;
      checkUserSchedule(); // Force to user's programmed settings, if any, at the correct time.
      // Ensure that the RTC has been persisted promptly when necessary.
      OTV0P2BASE::persistRTC();
      break;
      }

    // Churn/reseed PRNG(s) a little to improve unpredictability in use: should be lightweight.
    case 2: { if(runAll) { OTV0P2BASE::seedRNG8(minuteCount ^ cycleCountCPU() ^ (uint8_t)Supply_mV.get(), OTV0P2BASE::_getSubCycleTime() ^ AmbLight.get(), (uint8_t)TemperatureC16.get()); } break; }
    // Force read of supply/battery voltage; measure and recompute status (etc) less often when already thought to be low, eg when conserving.
    case 4: { if(runAll) { Supply_mV.read(); } break; }

#ifdef ALLOW_STATS_TX
    // Regular transmission of stats if NOT driving a local valve (else stats can be piggybacked onto that).
    case 10:
      {
      if(!enableTrailingStatsPayload()) { break; } // Not allowed to send stuff like this.
#if defined(USE_MODULE_FHT8VSIMPLE)
      // Avoid transmit conflict with FS20; just drop the slot.
      // We should possibly choose between this and piggybacking stats to avoid busting duty-cycle rules.
      if(localFHT8VTRVEnabled() && useExtraFHT8VTXSlots) { break; }
#endif

      // Generally only attempt stats TX in the minute after all sensors should have been polled (so that readings are fresh).
      if(minute1From4AfterSensors ||
        (!batteryLow && (0 == (0x24 & OTV0P2BASE::randRNG8())))) // Occasional additional TX when not conserving power.
        {
        pollIO(); // Deal with any pending I/O.
        // Sleep randomly up to 128ms to spread transmissions and thus help avoid collisions.
        OTV0P2BASE::sleepLowPowerLessThanMs(1 + (OTV0P2BASE::randRNG8() & 0x7f));
//        nap(randRNG8NextBoolean() ? WDTO_60MS : WDTO_120MS); // FIXME: need a different random interval generator!
        handleQueuedMessages(&Serial, true, &RFM23B); // Deal with any pending I/O.
        // Send it!
        // Try for double TX for extra robustness unless:
        //   * this is a speculative 'extra' TX
        //   * battery is low
        //   * this node is a hub so needs to listen as much as possible
        // This doesn't generally/always need to send binary/both formats
        // if this is controlling a local FHT8V on which the binary stats can be piggybacked.
        // Ie, if doesn't have a local TRV then it must send binary some of the time.
        // Any recently-changed stats value is a hint that a strong transmission might be a good idea.
        const bool doBinary = !localFHT8VTRVEnabled() && OTV0P2BASE::randRNG8NextBoolean();
        bareStatsTX(!batteryLow && !hubMode && ss1.changedValue(), doBinary);
        }
      break;
      }
#endif

// SENSOR READ AND STATS
//
// All external sensor reads should be in the second half of the minute (>32) if possible.
// This is to have them as close to stats collection at the end of the minute as possible,
// and to allow randmisation of the start-up cycle position in the first 32s to help avoid inter-unit collisions.
// Also all sources of noise, self-heating, etc, may be turned off for the 'sensor read minute'
// and thus will have diminished by this point.

#ifdef ENABLE_VOICE_SENSOR
    // Poll voice detection sensor at a fixed rate.
    case 46: { Voice.read(); break; }
#endif

#ifdef TEMP_POT_AVAILABLE
    // Sample the user-selected WARM temperature target at a fixed rate.
    // This allows the unit to stay reasonably responsive to adjusting the temperature dial.
    case 48: { TempPot.read(); break; }
#endif

    // Read all environmental inputs, late in the cycle.
#ifdef HUMIDITY_SENSOR_SUPPORT
    // Sample humidity.
    case 50: { if(runAll) { RelHumidity.read(); } break; }
#endif

    // Poll ambient light level at a fixed rate.
    // This allows the unit to respond consistently to (eg) switching lights on (eg TODO-388).
    case 52: { AmbLight.read(); break; }

    // At a hub, sample temperature regularly as late as possible in the minute just before recomputing valve position.
    // Force a regular read to make stats such as rate-of-change simple and to minimise lag.
    // TODO: optimise to reduce power consumption when not calling for heat.
    // TODO: optimise to reduce self-heating jitter when in hub/listen/RX mode.
    case 54: { TemperatureC16.read(); break; }
//    // A regular (slow) read is forced if filtering is on to reduce jitter in the results.
//    case 54: { if((hubMode || TemperatureC16.isFilteringOn()) ? minute0From4ForSensors : runAll) { TemperatureC16.read(); } break; }

    // Compute targets and heat demand based on environmental inputs and occupancy.
    // This should happen as soon after the latest readings as possible (temperature especially).
    case 56:
      {
#ifdef OCCUPANCY_SUPPORT
      // Update occupancy measures that partially use rolling stats.
#if defined(OCCUPANCY_DETECT_FROM_RH) && defined(HUMIDITY_SENSOR_SUPPORT)
      // If RH% is rising fast enough then take this a mild occupancy indicator.
      // Suppress this in the dark to avoid nusiance behaviour,
      // even if not a false positive (ie the room is occupied, by a sleeper),
      // such as a valve opening and/or the boiler firing up at night.
      // Use a guard formulated to allow the RH%-based detection to work
      // if ambient light sensing is disabled,
      // eg allow RH%-based sensing unless known to be dark.
      // TODO: consider ignoring potential false positives from rising RH% while temperature is falling.
<<<<<<< HEAD
      if(runAll && // Only if all sensors have been refreshed.
         !AmbLight.isRoomDark())
=======
      if(!AmbLight.isRoomDark())
>>>>>>> b943f595
        {
        const uint8_t lastRH = getByHourStat(getPrevHourLT(), V0P2BASE_EE_STATS_SET_RHPC_BY_HOUR);
        if((STATS_UNSET_BYTE != lastRH) &&
           (RelHumidity.get() >= lastRH + HUMIDITY_OCCUPANCY_PC_MIN_RISE_PER_H))
            { Occupancy.markAsPossiblyOccupied(); }
        }
#endif
      // Update occupancy status (fresh for target recomputation) at a fixed rate.
      Occupancy.read();
#endif

#ifdef ENABLE_NOMINAL_RAD_VALVE
      // Recompute target, valve position and call for heat, etc.
      // Should be called once per minute to work correctly.
      NominalRadValve.read();
#endif

#if defined(USE_MODULE_FHT8VSIMPLE) && defined(LOCAL_TRV) // Only regen when needed.
      // If there was a change in target valve position,
      // or periodically in the minute after all sensors should have been read,
      // precompute some or all of any outgoing frame/stats/etc ready for the next transmission.
      if(NominalRadValve.isValveMoved() ||
         (minute1From4AfterSensors && enableTrailingStatsPayload()))
        {
        if(localFHT8VTRVEnabled()) { FHT8VCreateValveSetCmdFrame(NominalRadValve); }
        }
#endif

#if defined(ENABLE_BOILER_HUB)
      // Track how long since remote call for heat last heard.
      if(hubMode)
        {
        if(isBoilerOn())
          {
#if 1 && defined(DEBUG)
          DEBUG_SERIAL_PRINT_FLASHSTRING("Boiler on, s: ");
          DEBUG_SERIAL_PRINT(boilerCountdownTicks * OTV0P2BASE::MAIN_TICK_S);
          DEBUG_SERIAL_PRINTLN();
#endif
          }
        }
#endif

      // Show current status if appropriate.
      if(runAll) { showStatus = true; }
      break;
      }

    // Stats samples; should never be missed.
    case 58:
      {
      // Take full stats sample as near the end of the hour as reasonably possible (without danger of overrun),
      // and with other optional non-full samples evenly spaced throughout the hour (if not low on battery).
      // A small even number of samples (or 1 sample) is probably most efficient; the system supports 2 max as of 20150329.
      if(minute0From4ForSensors) // Use lowest-noise samples just taken in the special 0 minute out of each 4.
        {
        const uint_least8_t mm = OTV0P2BASE::getMinutesLT();
        switch(mm)
          {
          case 26: case 27: case 28: case 29:
            { if(!batteryLow) { sampleStats(false); } break; } // Skip sub-samples if short of energy.
          case 56: case 57: case 58: case 59:
            { sampleStats(true); break; } // Always take the full sample at the end of each hour.
          }
        }
      break;
      }
    }

#if defined(USE_MODULE_FHT8VSIMPLE) && defined(V0P2BASE_TWO_S_TICK_RTC_SUPPORT)
  if(useExtraFHT8VTXSlots)
    {
    // ---------- HALF SECOND #2 -----------
    useExtraFHT8VTXSlots = localFHT8VTRVEnabled() && FHT8VPollSyncAndTX_Next(doubleTXForFTH8V);
//    if(useExtraFHT8VTXSlots) { DEBUG_SERIAL_PRINTLN_FLASHSTRING("ES@2"); }
    // Handling the FHT8V may have taken a little while, so process I/O a little.
    handleQueuedMessages(&Serial, true, &RFM23B); // Deal with any pending I/O.
    }
#endif

  // Generate periodic status reports.
  if(showStatus) { serialStatusReport(); }

#if defined(USE_MODULE_FHT8VSIMPLE) && defined(V0P2BASE_TWO_S_TICK_RTC_SUPPORT)
  if(useExtraFHT8VTXSlots)
    {
    // ---------- HALF SECOND #3 -----------
    useExtraFHT8VTXSlots = localFHT8VTRVEnabled() && FHT8VPollSyncAndTX_Next(doubleTXForFTH8V);
//    if(useExtraFHT8VTXSlots) { DEBUG_SERIAL_PRINTLN_FLASHSTRING("ES@3"); }
    // Handling the FHT8V may have taken a little while, so process I/O a little.
    handleQueuedMessages(&Serial, true, &RFM23B); // Deal with any pending I/O.
    }
#endif


#ifdef HAS_DORM1_VALVE_DRIVE
  // Handle local direct-drive valve, eg DORM1.
#ifdef ENABLE_NOMINAL_RAD_VALVE
  // Get current modelled valve position into abstract driver.
  ValveDirect.set(NominalRadValve.get());
#endif
  // If waiting for for verification that the valve has been fitted
  // then accept any manual interaction with controls as that signal.
  // ('Any' manual interaction may prove too sensitive.)
  // Also have a timeout of somewhat over ~10m from startup
  // for automatic recovery after any crash and restart.
  if(ValveDirect.isWaitingForValveToBeFitted())
      {
      if(veryRecentUIControlUse() || (minuteCount > 15))
          { ValveDirect.signalValveFitted(); }
      }
  // Provide regular poll to motor driver.
  // May take significant time to run
  // so don't call when timing is critical or not much time left this cycle.
  // Only calling this after most other heavy-lifting work is likely done.
  if(!showStatus && (OTV0P2BASE::getSubCycleTime() < OTV0P2BASE::GSCT_MAX/2))
    { ValveDirect.read(); }
#endif


  // Command-Line Interface (CLI) polling.
  // If a reasonable chunk of the minor cycle remains after all other work is done
  // AND the CLI is / should be active OR a status line has just been output
  // then poll/prompt the user for input
  // using a timeout which should safely avoid overrun, ie missing the next basic tick,
  // and which should also allow some energy-saving sleep.
#if 1 && defined(SUPPORT_CLI)
  const bool humanCLIUse = isCLIActive(); // Keeping CLI active for human interaction rather than for automated interaction.
  if(showStatus || humanCLIUse)
    {
    const uint8_t sct = OTV0P2BASE::getSubCycleTime();
    const uint8_t listenTime = max(OTV0P2BASE::GSCT_MAX/16, CLI_POLL_MIN_SCT);
    if(sct < (OTV0P2BASE::GSCT_MAX - 2*listenTime))
      // Don't listen beyond the last 16th of the cycle,
      // or a minimal time if only prodding for interaction with automated front-end,
      // as listening for UART RX uses lots of power.
      { pollCLI(humanCLIUse ? (OTV0P2BASE::GSCT_MAX-listenTime) : (sct+CLI_POLL_MIN_SCT), 0 == TIME_LSD); }
    }
#endif



#if 0 && defined(DEBUG)
  const int tDone = getSubCycleTime();
  if(tDone > 1) // Ignore for trivial 1-click time.
    {
    DEBUG_SERIAL_PRINT_FLASHSTRING("done in "); // Indicates what fraction of available loop time was used / 256.
    DEBUG_SERIAL_PRINT(tDone);
    DEBUG_SERIAL_PRINT_FLASHSTRING(" @ ");
    DEBUG_SERIAL_TIMESTAMP();
    DEBUG_SERIAL_PRINTLN();
    }
#endif

  // Detect and handle (actual or near) overrun, if it happens, though it should not.
  if(TIME_LSD != OTV0P2BASE::getSecondsLT())
    {
    // Increment the overrun counter (stored inverted, so 0xff initialised => 0 overruns).
    const uint8_t orc = 1 + ~eeprom_read_byte((uint8_t *)V0P2BASE_EE_START_OVERRUN_COUNTER);
    OTV0P2BASE::eeprom_smart_update_byte((uint8_t *)V0P2BASE_EE_START_OVERRUN_COUNTER, ~orc);
#if 1 && defined(DEBUG)
    DEBUG_SERIAL_PRINTLN_FLASHSTRING("!loop overrun");
//    DEBUG_SERIAL_PRINT(orc);
//    DEBUG_SERIAL_PRINTLN();
#endif
#if defined(USE_MODULE_FHT8VSIMPLE)
    FHT8VSyncAndTXReset(); // Assume that sync with valve may have been lost, so re-sync.
#endif
    TIME_LSD = OTV0P2BASE::getSecondsLT(); // Prepare to sleep until start of next full minor cycle.
    }
#if 0 && defined(DEBUG) // Expect to pick up near overrun at start of next loop.
  else if(getSubCycleTime() >= nearOverrunThreshold)
    {
    DEBUG_SERIAL_PRINTLN_FLASHSTRING("?O"); // Near overrun.  Note 2ms/char to send...
    }
#endif
  }<|MERGE_RESOLUTION|>--- conflicted
+++ resolved
@@ -2418,12 +2418,8 @@
       // if ambient light sensing is disabled,
       // eg allow RH%-based sensing unless known to be dark.
       // TODO: consider ignoring potential false positives from rising RH% while temperature is falling.
-<<<<<<< HEAD
       if(runAll && // Only if all sensors have been refreshed.
-         !AmbLight.isRoomDark())
-=======
-      if(!AmbLight.isRoomDark())
->>>>>>> b943f595
+         !AmbLight.isRoomDark()) // Only if known to be dark.
         {
         const uint8_t lastRH = getByHourStat(getPrevHourLT(), V0P2BASE_EE_STATS_SET_RHPC_BY_HOUR);
         if((STATS_UNSET_BYTE != lastRH) &&

/*
The OpenTRV project licenses this file to you
under the Apache Licence, Version 2.0 (the "Licence");
you may not use this file except in compliance
with the Licence. You may obtain a copy of the Licence at

http://www.apache.org/licenses/LICENSE-2.0

Unless required by applicable law or agreed to in writing,
software distributed under the Licence is distributed on an
"AS IS" BASIS, WITHOUT WARRANTIES OR CONDITIONS OF ANY
KIND, either express or implied. See the Licence for the
specific language governing permissions and limitations
under the Licence.

Author(s) / Copyright (s): Damon Hart-Davis 2013--2016
                           Deniz Erbilgin 2015
*/

/*
 Control/model for TRV and boiler.
 */
#include <util/atomic.h>

#include "V0p2_Main.h"

#include "Control.h"

#include "V0p2_Sensors.h"
#include "UI_Minimal.h"


// TODO: may want to declare only when used, eg with local valve.
// Singleton scheduler instance.
SimpleValveSchedule Scheduler;


#ifdef ENABLE_BOILER_HUB
// True if boiler should be on.
static bool isBoilerOn();
#endif

// If true then is in WARM (or BAKE) mode; defaults to (starts as) false/FROST.
// Should be only be set when 'debounced'.
// Defaults to (starts as) false/FROST.
static bool isWarmMode;
// If true then the unit is in 'warm' (heating) mode, else 'frost' protection mode.
bool inWarmMode() { return(isWarmMode); }
// Has the effect of forcing the warm mode to the specified state immediately.
// Should be only be called once 'debounced' if coming from a button press for example.
// If forcing to FROST mode then any pending BAKE time is cancelled.
void setWarmModeDebounced(const bool warm)
  {
#if 0 && defined(DEBUG)
  DEBUG_SERIAL_PRINT_FLASHSTRING("Call to setWarmModeDebounced(");
  DEBUG_SERIAL_PRINT(warm);
  DEBUG_SERIAL_PRINT_FLASHSTRING(")");
  DEBUG_SERIAL_PRINTLN();
#endif
  isWarmMode = warm;
  if(!warm) { cancelBakeDebounced(); }
  }

// Only relevant if isWarmMode is true.
static uint_least8_t bakeCountdownM;
// If true then the unit is in 'BAKE' mode, a subset of 'WARM' mode which boosts the temperature target temporarily.
bool inBakeMode() { return(isWarmMode && (0 != bakeCountdownM)); }
// Should be only be called once 'debounced' if coming from a button press for example.
// Cancel 'bake' mode if active; does not force to FROST mode.
void cancelBakeDebounced() { bakeCountdownM = 0; }
// Start/restart 'BAKE' mode and timeout.
// Should be only be called once 'debounced' if coming from a button press for example.
void startBakeDebounced() { isWarmMode = true; bakeCountdownM = BAKE_MAX_M; }

// Start/cancel BAKE mode in one call.
void setBakeModeDebounced(const bool start)
  {
  if(start) { startBakeDebounced(); }
  else { cancelBakeDebounced(); }
  }


#if defined(UNIT_TESTS)
// Support for unit tests to force particular apparent WARM setting (without EEPROM writes).
//enum _TEST_basetemp_override
//  {
//    _btoUT_normal = 0, // No override
//    _btoUT_min, // Minimum settable/reasonable temperature.
//    _btoUT_mid, // Medium settable/reasonable temperature.
//    _btoUT_max, // Minimum settable/reasonable temperature.
//  };
// Current override state; 0 (default) means no override.
static _TEST_basetemp_override _btoUT_override;
// Set the override value (or remove the override).
void _TEST_set_basetemp_override(const _TEST_basetemp_override override)
  { _btoUT_override = override; }
#endif


// Get 'FROST' protection target in C; no higher than getWARMTargetC() returns, strictly positive, in range [MIN_TARGET_C,MAX_TARGET_C].
#if defined(TEMP_POT_AVAILABLE)
// Derived from temperature pot position.
uint8_t getFROSTTargetC()
  {
  // Prevent falling to lowest frost temperature if relative humidity is high (eg to avoid mould).
  const uint8_t result = (!hasEcoBias() || (RelHumidity.isAvailable() && RelHumidity.isRHHighWithHyst())) ? BIASCOM_FROST : BIASECO_FROST;
#if defined(SETTABLE_TARGET_TEMPERATURES)
  const uint8_t stored = eeprom_read_byte((uint8_t *)V0P2BASE_EE_START_FROST_C);
  // If stored value is set and in bounds and higher than computed value then use stored value instead.
  if((stored >= MIN_TARGET_C) && (stored <= MAX_TARGET_C) && (stored > result)) { return(stored); }
#endif
  return(result);
  }
#elif defined(SETTABLE_TARGET_TEMPERATURES)
// Note that this value is non-volatile (stored in EEPROM).
uint8_t getFROSTTargetC()
  {
  // Get persisted value, if any.
  const uint8_t stored = eeprom_read_byte((uint8_t *)V0P2BASE_EE_START_FROST_C);
  // If out of bounds or no stored value then use default.
  if((stored < MIN_TARGET_C) || (stored > MAX_TARGET_C)) { return(FROST); }
  // TODO-403: cannot use hasEcoBias() with RH% as that would cause infinite recursion!
  // Return valid persisted value.
  return(stored);
  }
#else
#define getFROSTTargetC() ((uint8_t)FROST) // Fixed value.
#endif

// Get 'WARM' target in C; no lower than getFROSTTargetC() returns, strictly positive, in range [MIN_TARGET_C,MAX_TARGET_C].
#if defined(TEMP_POT_AVAILABLE)
// Derived from temperature pot position, 0 for coldest (most eco), 255 for hottest (comfort).
// Temp ranges from eco-1C to comfort+1C levels across full (reduced jitter) [0,255] pot range.
// May be fastest computing values at the extreme ends of the range.
// Exposed for unit testing.
uint8_t computeWARMTargetC(const uint8_t pot)
  {
#if defined(V0p2_REV)
#if 7 == V0p2_REV // Must match DORM1 scale 7 position scale 16|17|18|19|20|21|22 with frost/boost at extremes.
#if (16 != TEMP_SCALE_MIN) || (22 != TEMP_SCALE_MAX)
#error Temperature scale must run from 16 to 22 inclusive for REV7 / DORM1 unit.
#endif
#endif
#endif
  const uint8_t range = TEMP_SCALE_MAX - TEMP_SCALE_MIN + 1;
  const uint8_t band = 256 / range; // Width of band for each degree C...

  // If there are is relatively small number of distinct temperature values
  // then compute result iteratively...
  if(pot >= 256 - band) { return(TEMP_SCALE_MAX); } // At top... (optimisation / robustness)
  if(pot < band) { return(TEMP_SCALE_MIN); } // At bottom... (optimisation / robustness)
  if(range < 10)
    {
    uint8_t result = TEMP_SCALE_MIN+1;
    for(uint8_t ppot = band<<1; ppot < pot; ++result) { ppot += band; }
    return(result);
    }
  // ...else do it in one step with a division.
  return((pot / band) + TEMP_SCALE_MIN); // Intermediate (requires expensive run-time division).
  }

// Exposed implementation.
// Uses cache to avoid expensive recomputation.
// NOT safe in face of interrupts.
uint8_t getWARMTargetC()
  {
#if defined(UNIT_TESTS)
  // Special behaviour for unit tests.
  switch(_btoUT_override)
    {
    case _btoUT_min: return(TEMP_SCALE_MIN);
    case _btoUT_mid: return(TEMP_SCALE_MID);
    case _btoUT_max: return(TEMP_SCALE_MAX);
    }
#endif

  const uint8_t pot = TempPot.get();

  // Cached input and result values; initially zero.
  static uint8_t potLast;
  static uint8_t resultLast;
  // Force recomputation if pot value changed
  // or apparently no calc done yet (unlikely/impossible zero cached result).
  if((potLast != pot) || (0 == resultLast))
    {
    const uint8_t result = computeWARMTargetC(pot);
    // Cache input/result.
    resultLast = result;
    potLast = pot;
    return(result);
    }

  // Return cached result.
  return(resultLast);
  }
#elif defined(SETTABLE_TARGET_TEMPERATURES)
// Note that this value is non-volatile (stored in EEPROM).
uint8_t getWARMTargetC()
  {
#if defined(UNIT_TESTS)
  // Special behaviour for unit tests.
  switch(_btoUT_override)
    {
    case _btoUT_min: return(TEMP_SCALE_MIN);
    case _btoUT_mid: return(TEMP_SCALE_MID);
    case _btoUT_max: return(TEMP_SCALE_MAX);
    }
#endif

  // Get persisted value, if any.
  const uint8_t stored = eeprom_read_byte((uint8_t *)V0P2BASE_EE_START_WARM_C);
  // If out of bounds or no stored value then use default (or frost value if set and higher).
  if((stored < MIN_TARGET_C) || (stored > MAX_TARGET_C)) { return(OTV0P2BASE::fnmax((uint8_t)WARM, getFROSTTargetC())); }
  // Return valid persisted value (or frost value if set and higher).
  return(OTV0P2BASE::fnmax(stored, getFROSTTargetC()));
  }
#else
uint8_t getWARMTargetC() { return((uint8_t) (WARM)); } // Fixed value.
#endif

#if defined(SETTABLE_TARGET_TEMPERATURES)
// Set (non-volatile) 'FROST' protection target in C; no higher than getWARMTargetC() returns, strictly positive, in range [MIN_TARGET_C,MAX_TARGET_C].
// Can also be used, even when a temperature pot is present, to set a floor setback temperature.
// Returns false if not set, eg because outside range [MIN_TARGET_C,MAX_TARGET_C], else returns true.
bool setFROSTTargetC(uint8_t tempC)
  {
  if((tempC < MIN_TARGET_C) || (tempC > MAX_TARGET_C)) { return(false); } // Invalid temperature.
  if(tempC > getWARMTargetC()) { return(false); } // Cannot set above WARM target.
  OTV0P2BASE::eeprom_smart_update_byte((uint8_t *)V0P2BASE_EE_START_FROST_C, tempC); // Update in EEPROM if necessary.
  return(true); // Assume value correctly written.
  }
#endif
#if defined(SETTABLE_TARGET_TEMPERATURES) && !defined(TEMP_POT_AVAILABLE)
// Set 'WARM' target in C; no lower than getFROSTTargetC() returns, strictly positive, in range [MIN_TARGET_C,MAX_TARGET_C].
// Returns false if not set, eg because below FROST setting or outside range [MIN_TARGET_C,MAX_TARGET_C], else returns true.
bool setWARMTargetC(uint8_t tempC)
  {
  if((tempC < MIN_TARGET_C) || (tempC > MAX_TARGET_C)) { return(false); } // Invalid temperature.
  if(tempC < getFROSTTargetC()) { return(false); } // Cannot set below FROST target.
  OTV0P2BASE::eeprom_smart_update_byte((uint8_t *)V0P2BASE_EE_START_WARM_C, tempC); // Update in EEPROM if necessary.
  return(true); // Assume value correctly written.
  }
#endif


// If true (the default) then the system has an 'Eco' energy-saving bias, else it has a 'comfort' bias.
// Several system parameters are adjusted depending on the bias,
// with 'eco' slanted toward saving energy, eg with lower target temperatures and shorter on-times.
#ifndef hasEcoBias // If not a macro...
// True if WARM temperature at/below halfway mark between eco and comfort levels.
// Midpoint should be just in eco part to provide a system bias toward eco.
bool hasEcoBias() { return(getWARMTargetC() <= TEMP_SCALE_MID); }
//#endif
#endif


#ifndef getMinBoilerOnMinutes
// Get minimum on (and off) time for pointer (minutes); zero if not in hub mode.
uint8_t getMinBoilerOnMinutes() { return(~eeprom_read_byte((uint8_t *)V0P2BASE_EE_START_MIN_BOILER_ON_MINS_INV)); }
#endif

#ifndef setMinBoilerOnMinutes
// Set minimum on (and off) time for pointer (minutes); zero to disable hub mode.
// Suggested minimum of 4 minutes for gas combi; much longer for heat pumps for example.
void setMinBoilerOnMinutes(uint8_t mins) { OTV0P2BASE::eeprom_smart_update_byte((uint8_t *)V0P2BASE_EE_START_MIN_BOILER_ON_MINS_INV, ~(mins)); }
#endif


#ifdef ENABLE_OCCUPANCY_SUPPORT
// Singleton implementation for entire node.
OccupancyTracker Occupancy;
// Single generic occupancy callback for occupied for this instance.
void genericMarkAsOccupied() { Occupancy.markAsOccupied(); }
// Single generic occupancy callback for 'possibly occupied' for this instance.
void genericMarkAsPossiblyOccupied() { Occupancy.markAsPossiblyOccupied(); }
#endif


#ifdef ENABLE_MODELLED_RAD_VALVE
// Internal model of controlled radiator valve position.
ModelledRadValve NominalRadValve;
// Cache initially unset.
uint8_t ModelledRadValve::mVPRO_cache = 0;

// Return minimum valve percentage open to be considered actually/significantly open; [1,100].
// At the boiler hub this is also the threshold percentage-open on eavesdropped requests that will call for heat.
// If no override is set then OTRadValve::DEFAULT_VALVE_PC_MIN_REALLY_OPEN is used.
// NOTE: raising this value temporarily (and shutting down the boiler immediately if possible) is one way to implement dynamic demand.
uint8_t ModelledRadValve::getMinValvePcReallyOpen()
  {
  if(0 != mVPRO_cache) { return(mVPRO_cache); } // Return cached value if possible.
  const uint8_t stored = eeprom_read_byte((uint8_t *)V0P2BASE_EE_START_MIN_VALVE_PC_REALLY_OPEN);
  const uint8_t result = ((stored > 0) && (stored <= 100)) ? stored : OTRadValve::DEFAULT_VALVE_PC_MIN_REALLY_OPEN;
  mVPRO_cache = result; // Cache it.
  return(result);
  }

// Set and cache minimum valve percentage open to be considered really open.
// Applies to local valve and, at hub, to calls for remote calls for heat.
// Any out-of-range value (eg >100) clears the override and OTRadValve::DEFAULT_VALVE_PC_MIN_REALLY_OPEN will be used.
void ModelledRadValve::setMinValvePcReallyOpen(const uint8_t percent)
  {
  if((percent > 100) || (percent == 0) || (percent == OTRadValve::DEFAULT_VALVE_PC_MIN_REALLY_OPEN))
    {
    // Bad / out-of-range / default value so erase stored value if not already so.
    OTV0P2BASE::eeprom_smart_erase_byte((uint8_t *)V0P2BASE_EE_START_MIN_VALVE_PC_REALLY_OPEN);
    // Cache logical default value.
    mVPRO_cache = OTRadValve::DEFAULT_VALVE_PC_MIN_REALLY_OPEN;
    return;
    }
  // Store specified value with as low wear as possible.
  OTV0P2BASE::eeprom_smart_update_byte((uint8_t *)V0P2BASE_EE_START_MIN_VALVE_PC_REALLY_OPEN, percent);
  // Cache it.
  mVPRO_cache = percent;
  }

// True if the controlled physical valve is thought to be at least partially open right now.
// If multiple valves are controlled then is this true only if all are at least partially open.
// Used to help avoid running boiler pump against closed valves.
// The default is to use the check the current computed position
// against the minimum open percentage.
bool ModelledRadValve::isControlledValveReallyOpen() const
  {
  if(isRecalibrating()) { return(false); }
#ifdef ENABLE_FHT8VSIMPLE
  if(!FHT8V.isControlledValveReallyOpen()) { return(false); }
#endif
  return(value >= getMinPercentOpen());
  }
  
// Returns true if (re)calibrating/(re)initialising/(re)syncing.
// The target valve position is not lost while this is true.
// By default there is no recalibration step.
bool ModelledRadValve::isRecalibrating() const
  {
#ifdef ENABLE_FHT8VSIMPLE
  if(!FHT8V.isInNormalRunState()) { return(true); }
#endif
  return(false);
  }

// If possible exercise the valve to avoid pin sticking and recalibrate valve travel.
// Default does nothing.
void ModelledRadValve::recalibrate()
  {
#ifdef ENABLE_FHT8VSIMPLE
  FHT8V.resyncWithValve(); // Should this be decalcinate instead/also/first?
#endif
  }


// Compute target temperature (stateless).
// Can be called as often as required though may be slow/expensive.
// Will be called by computeCallForHeat().
// One aim is to allow reasonable energy savings (10--30%+)
// even if the device is left in WARM mode all the time,
// using occupancy/light/etc to determine when temperature can be set back
// without annoying users.
//
// Attempts in WARM mode to make the deepest reasonable cuts to maximise savings
// when the room is vacant and not likely to become occupied again soon,
// ie this looks ahead to give the room time to recover to target before occupancy.
//
// TODO: unit tests confirming that it is possible to reach all setback levels other than at highest comfort settings.
uint8_t ModelledRadValve::computeTargetTemp()
  {
  // In FROST mode.
  if(!inWarmMode())
    {
    const uint8_t frostC = getFROSTTargetC();

    // If scheduled WARM is due soon then ensure that room is at least at setback temperature
    // to give room a chance to hit the target, and for furniture and surfaces to be warm, etc, on time.
    // Don't do this if the room has been vacant for a long time (eg so as to avoid pre-warm being higher than WARM ever).
    // Don't do this if there has been recent manual intervention, eg to allow manual 'cancellation' of pre-heat (TODO-464).
    // Only do this if the target WARM temperature is NOT an 'eco' temperature (ie very near the bottom of the scale).
    // If well into the 'eco' zone go for a larger-than-usual setback, else go for usual small setback.
    // Note: when pre-warm and warm time for schedule is ~1.5h, and default setback 1C,
    // this is assuming that the room temperature can be raised by ~1C/h.
    // See the effect of going from 2C to 1C setback: http://www.earth.org.uk/img/20160110-vat-b.png
    // (A very long pre-warm time may confuse or distress users, eg waking them in the morning.)
    if(!Occupancy.longVacant() && Scheduler.isAnyScheduleOnWARMSoon() && !recentUIControlUse())
      {
      const uint8_t warmTarget = getWARMTargetC();
      // Compute putative pre-warm temperature, usually only just below WARM target.
      const uint8_t preWarmTempC = OTV0P2BASE::fnmax((uint8_t)(warmTarget - (isEcoTemperature(warmTarget) ? SETBACK_ECO : SETBACK_DEFAULT)), frostC);
      if(frostC < preWarmTempC) // && (!isEcoTemperature(warmTarget)))
        { return(preWarmTempC); }
      }

    // Apply FROST safety target temperature by default in FROST mode.
    return(frostC);
    }

  else if(inBakeMode()) // If in BAKE mode then use elevated target.
    {
    return(OTV0P2BASE::fnmin((uint8_t)(getWARMTargetC() + BAKE_UPLIFT), (uint8_t)MAX_TARGET_C)); // No setbacks apply in BAKE mode.
    }

  else // In 'WARM' mode with possible setback.
    {
    const uint8_t wt = getWARMTargetC();

    // Set back target the temperature a little if the room seems to have been vacant for a long time (TODO-107)
    // or it is too dark for anyone to be active or the room is not likely occupied at this time
    //   AND no WARM schedule is active now (TODO-111)
    //   AND no recent manual interaction with the unit's local UI (TODO-464) indicating local settings override.
    // The notion of "not likely occupied" is "not now"
    // AND less likely than not at this hour of the day AND an hour ahead (TODO-753).
    // Note that this mainly has to work in domestic settings in winter (with ~8h of daylight)
    // but should ideally also work in artificially-lit offices (maybe ~12h continuous lighting).
    // No 'lights-on' signal for a whole day is a fairly strong indication that the heat can be turned down.
    // TODO-451: TODO-453: ignore a short lights-off, eg from someone briefly leaving room or a transient shadow.
    // TODO: consider bottom quartile of ambient light as alternative setback trigger for near-continuously-lit spaces (aiming to spot daylight signature).
    // Look ahead to next time period (as well as current) to determine notLikelyOccupiedSoon.
    // Note that deeper setbacks likely offer more savings than faster (but shallower) setbacks.
    const bool longLongVacant = Occupancy.longLongVacant();
    const bool longVacant = longLongVacant || Occupancy.longVacant();
    const bool notLikelyOccupiedSoon = longLongVacant ||
        (Occupancy.isLikelyUnoccupied() &&
        // A little more than half the hours to be more occupied than this hour to be considered not likely.
        (11 > OTV0P2BASE::countStatSamplesBelow(V0P2BASE_EE_STATS_SET_OCCPC_BY_HOUR_SMOOTHED, OTV0P2BASE::getByHourStat(V0P2BASE_EE_STATS_SET_OCCPC_BY_HOUR_SMOOTHED, OTV0P2BASE::STATS_SPECIAL_HOUR_CURRENT_HOUR))) &&
        // About half the hours to be more occupied than the next hour to be considered not likely.
        (12 > OTV0P2BASE::countStatSamplesBelow(V0P2BASE_EE_STATS_SET_OCCPC_BY_HOUR_SMOOTHED, OTV0P2BASE::getByHourStat(V0P2BASE_EE_STATS_SET_OCCPC_BY_HOUR_SMOOTHED, OTV0P2BASE::STATS_SPECIAL_HOUR_NEXT_HOUR))));
//         OTV0P2BASE::inOutlierQuartile(false, V0P2BASE_EE_STATS_SET_OCCPC_BY_HOUR_SMOOTHED) &&
//         OTV0P2BASE::inOutlierQuartile(false, V0P2BASE_EE_STATS_SET_OCCPC_BY_HOUR_SMOOTHED, OTV0P2BASE::STATS_SPECIAL_HOUR_NEXT_HOUR));
    const uint8_t minLightsOffForSetbackMins = 10;
    if(longVacant ||
       ((notLikelyOccupiedSoon || (AmbLight.getDarkMinutes() > minLightsOffForSetbackMins)) && !Scheduler.isAnyScheduleOnWARMNow() && !recentUIControlUse()))
      {
      // Use a default minimal non-annoying setback if:
      //   in upper part of comfort range
      //   or if the room is likely occupied now
      //   or if the room is not known to be dark and hasn't been vacant for a very long time (TODO-107)
      //      TODO: limit to (say) 3--4h light time for when someone out but room daylit, but note that detecting occupancy will be harder too in daylight.
<<<<<<< HEAD
      //      POSSIBLY: after 3h vacancy AND ambient light in top quartile or in middle of typical bright part of cycle (assume peak of daylight) then being lit is not enough to prevent a deeper setback.
=======
>>>>>>> 0b6f0d24
      //   or if the room is in the upper quartile of occupancy for this time and hasn't been vacant for a very long time
      //   or if a scheduled WARM period is due soon and the room hasn't been vacant for a moderately long time,
      // else usually use a somewhat bigger 'eco' setback
      // else use an even bigger 'full' setback for maximum savings if in the eco region and
      //   the room has been vacant for a very long time
      //   or is unlikely to be unoccupied at this time of day and
      //     has been vacant and dark for a while or is in the lower part of the 'eco' range.
      // This final dark/vacant timeout to enter FULL fallback while in mild eco mode
      // should probably be longer than required to watch a decent movie or go to sleep for example,
      // but short enough to take effect overnight.
      const uint8_t minVacancyAndDarkForFULLSetbackH = 3; // Hours; strictly positive, typically 1--4.
      const uint8_t setback = (isComfortTemperature(wt) ||
                               Occupancy.isLikelyOccupied() ||
                               (!longLongVacant && !AmbLight.isRoomDark()) ||
                               (!longLongVacant && OTV0P2BASE::inOutlierQuartile(true, V0P2BASE_EE_STATS_SET_OCCPC_BY_HOUR_SMOOTHED)) ||
                               (!longVacant && Scheduler.isAnyScheduleOnWARMSoon())) ?
              SETBACK_DEFAULT :
          ((hasEcoBias() && (longLongVacant ||
              (notLikelyOccupiedSoon && (isEcoTemperature(wt) ||
                  ((AmbLight.getDarkMinutes() > (uint8_t)min(254, 60*minVacancyAndDarkForFULLSetbackH)) && (Occupancy.getVacancyH() >= minVacancyAndDarkForFULLSetbackH)))))) ?
              SETBACK_FULL : SETBACK_ECO);

      return(OTV0P2BASE::fnmax((uint8_t)(wt - setback), getFROSTTargetC())); // Target must never be set low enough to create a frost/freeze hazard.
      }
    // Else use WARM target as-is.
    return(wt);
    }
  }


// Compute/update target temperature and set up state for tick()/computeRequiredTRVPercentOpen().
//
// Will clear any BAKE mode if the newly-computed target temperature is already exceeded.
void ModelledRadValve::computeTargetTemperature()
  {
  // Compute basic target temperature statelessly.
  const uint8_t newTarget = computeTargetTemp();

  // Set up state for computeRequiredTRVPercentOpen().
  inputState.targetTempC = newTarget;
  inputState.minPCOpen = getMinPercentOpen();
  inputState.maxPCOpen = getMaxPercentageOpenAllowed();
  inputState.glacial = glacial;
  inputState.inBakeMode = inBakeMode();
  inputState.hasEcoBias = hasEcoBias();
  // Request a fast response from the valve if user is manually adjusting controls.
  const bool veryRecentUIUse = veryRecentUIControlUse();
  inputState.fastResponseRequired = veryRecentUIUse;
  // Widen the allowed deadband significantly in an unlit/quiet/vacant room (TODO-383, TODO-593)
  // (or in FROST mode, or if temperature is jittery eg changing fast and filtering has been engaged)
  // to attempt to reduce the total number and size of adjustments and thus reduce noise/disturbance (and battery drain).
  // The wider deadband (less good temperature regulation) might be noticeable/annoying to sensitive occupants.
  // With a wider deadband may also simply suppress any movement/noise on some/most minutes while close to target temperature.
  // For responsiveness, don't widen the deadband immediately after manual controls have been used (TODO-593).
  // Note: use !AmbLight.isRoomLight() in case unit is getting poor ambient light readings to keep noise and battery use down.
  inputState.widenDeadband = (!veryRecentUIUse) &&
      (retainedState.isFiltering || (!AmbLight.isRoomLit() && !AmbLight.isUnavailable()) || Occupancy.longVacant() || (!inWarmMode()));
  // Capture adjusted reference/room temperatures
  // and set callingForHeat flag also using same outline logic as computeRequiredTRVPercentOpen() will use.
  inputState.setReferenceTemperatures(TemperatureC16.get());
  // True if the target temperature has not been met.
  const bool targetNotReached = (newTarget >= (inputState.refTempC16 >> 4));
  underTarget = targetNotReached;
  // If the target temperature is already reached then cancel any BAKE mode in progress (TODO-648).
  if(!targetNotReached) { cancelBakeDebounced(); }
  // Only report as calling for heat when actively doing so.
  // (Eg opening the valve a little in case the boiler is already running does not count.)
  callingForHeat = targetNotReached &&
    (value >= OTRadValve::DEFAULT_VALVE_PC_SAFER_OPEN) &&
    isControlledValveReallyOpen();
  }

// Compute target temperature and set heat demand for TRV and boiler; update state.
// CALL REGULARLY APPROXIMATELY ONCE PER MINUTE TO ALLOW SIMPLE TIME-BASED CONTROLS.
// Inputs are inWarmMode(), isRoomLit().
// The inputs must be valid (and recent).
// Values set are targetTempC, value (TRVPercentOpen).
// This may also prepare data such as TX command sequences for the TRV, boiler, etc.
// This routine may take significant CPU time; no I/O is done, only internal state is updated.
// Returns true if valve target changed and thus messages may need to be recomputed/sent/etc.
void ModelledRadValve::computeCallForHeat()
  {
  ATOMIC_BLOCK (ATOMIC_RESTORESTATE)
    {
    // Run down BAKE mode timer if need be, one tick per minute.
    if(bakeCountdownM > 0) { --bakeCountdownM; }
    }

  // Compute target and ensure that required input state is set for computeRequiredTRVPercentOpen().
  computeTargetTemperature();
  retainedState.tick(value, inputState);
  }
//#endif // ENABLE_MODELLED_RAD_VALVE
#endif


// The STATS_SMOOTH_SHIFT is chosen to retain some reasonable precision within a byte and smooth over a weekly cycle.
#define STATS_SMOOTH_SHIFT 3 // Number of bits of shift for smoothed value: larger => larger time-constant; strictly positive.

// If defined, limit to stats sampling to one pre-sample and the final sample, to simplify/speed code.
#define STATS_MAX_2_SAMPLES

// Compute new linearly-smoothed value given old smoothed value and new value.
// Guaranteed not to produce a value higher than the max of the old smoothed value and the new value.
// Uses stochastic rounding to nearest to allow nominally sub-lsb values to have an effect over time.
// Usually only made public for unit testing.
uint8_t smoothStatsValue(const uint8_t oldSmoothed, const uint8_t newValue)
  {
  if(oldSmoothed == newValue) { return(oldSmoothed); } // Optimisation: smoothed value is unchanged if new value is the same as extant.
  // Compute and update with new stochastically-rounded exponentially-smoothed ("Brown's simple exponential smoothing") value.
  // Stochastic rounding allows sub-lsb values to have an effect over time.
  const uint8_t stocAdd = OTV0P2BASE::randRNG8() & ((1 << STATS_SMOOTH_SHIFT) - 1); // Allows sub-lsb values to have an effect over time.
#if 0 && defined(DEBUG)
  DEBUG_SERIAL_PRINT_FLASHSTRING("stocAdd=");
  DEBUG_SERIAL_PRINT(stocAdd);
  DEBUG_SERIAL_PRINTLN();
#endif
  // Do arithmetic in 16 bits to avoid over-/under- flows.
  return((uint8_t) (((((uint16_t) oldSmoothed) << STATS_SMOOTH_SHIFT) - ((uint16_t)oldSmoothed) + ((uint16_t)newValue) + stocAdd) >> STATS_SMOOTH_SHIFT));
  }

// Do an efficient division of an int total by small positive count to give a uint8_t mean.
//  * total running total, no higher than 255*sampleCount
//  * sampleCount small (<128) strictly positive number
static uint8_t smartDivToU8(const uint16_t total, const uint8_t sampleCount)
  {
#if 0 && defined(DEBUG) // Extra arg validation during dev.
  if(0 == sampleCount) { panic(); }
#endif
  if(1 == sampleCount) { return((uint8_t) total); } // No division required.
#if !defined(STATS_MAX_2_SAMPLES)
  // Generic divide (slow).
  if(2 != sampleCount) { return((uint8_t) ((total + (sampleCount>>1)) / sampleCount)); }
#elif 0 && defined(DEBUG)
  if(2 != sampleCount) { panic(); }
#endif
  // 2 samples.
  return((uint8_t) ((total+1) >> 1)); // Fast shift for 2 samples instead of slow divide.
  }

// Do simple update of last and smoothed stats numeric values.
// This assumes that the 'last' set is followed by the smoothed set.
// This autodetects unset values in the smoothed set and replaces them completely.
//   * lastSetPtr  is the offset in EEPROM of the 'last' value, with 'smoothed' assumed to be 24 bytes later.
//   * value  new stats value in range [0,254]
static void simpleUpdateStatsPair_(uint8_t * const lastEEPtr, const uint8_t value)
  {
#if 0 && defined(DEBUG) // Extra arg validation during dev.
  if((((int)lastEEPtr) < EE_START_STATS) || (((int)lastEEPtr)+24 > EE_END_STATS)) { panic(); }
  if(0xff == value) { panic(); }
#endif
  // Update the last-sample slot using the mean samples value.
  OTV0P2BASE::eeprom_smart_update_byte(lastEEPtr, value);
  // If existing smoothed value unset or invalid, use new one as is, else fold in.
  uint8_t * const pS = lastEEPtr + 24;
  const uint8_t smoothed = eeprom_read_byte(pS);
  if(0xff == smoothed) { OTV0P2BASE::eeprom_smart_update_byte(pS, value); }
  else { OTV0P2BASE::eeprom_smart_update_byte(pS, smoothStatsValue(smoothed, value)); }
  }
// Get some constant calculation done at compile time,
//   * lastSetN  is the set number for the 'last' values, with 'smoothed' assumed to be the next set.
//   * hh  hour for these stats [0,23].
//   * value  new stats value in range [0,254].
static inline void simpleUpdateStatsPair(const uint8_t lastSetN, const uint8_t hh, const uint8_t value)
  {
#if 0 && defined(DEBUG)
    DEBUG_SERIAL_PRINT_FLASHSTRING("stats update for set ");
    DEBUG_SERIAL_PRINT(lastSetN);
    DEBUG_SERIAL_PRINT_FLASHSTRING(" @");
    DEBUG_SERIAL_PRINT(hh);
    DEBUG_SERIAL_PRINT_FLASHSTRING("h = ");
    DEBUG_SERIAL_PRINT(value);
    DEBUG_SERIAL_PRINTLN();
#endif
  simpleUpdateStatsPair_((uint8_t *)(V0P2BASE_EE_STATS_START_ADDR(lastSetN) + (hh)), (value));
  }

// Sample statistics once per hour as background to simple monitoring and adaptive behaviour.
// Call this once per hour with fullSample==true, as near the end of the hour as possible;
// this will update the non-volatile stats record for the current hour.
// Optionally call this at a small (2--10) even number of evenly-spaced number of other times thoughout the hour
// with fullSample=false to sub-sample (and these may receive lower weighting or be ignored).
// (EEPROM wear should not be an issue at this update rate in normal use.)
void sampleStats(const bool fullSample)
  {
  // (Sub-)sample processing.
  // In general, keep running total of sub-samples in a way that should not overflow
  // and use the mean to update the non-volatile EEPROM values on the fullSample call.
  static uint8_t sampleCount_; // General sub-sample count; initially zero after boot, and zeroed after each full sample.
#if defined(STATS_MAX_2_SAMPLES)
  // Ensure maximum of two samples used: optional non-full sample then full/final one.
  if(!fullSample && (sampleCount_ != 0)) { return; }
#endif
  const bool firstSample = (0 == sampleCount_++);
#if defined(EE_STATS_SET_WARMMODE_BY_HOUR_OF_WK)
  // WARM mode count.
  static int8_t warmCount; // Sub-sample WARM count; initially zero, and zeroed after each full sample.
  if(inWarmMode()) { ++warmCount; } else { --warmCount; }
#endif
  // Ambient light.
  const uint16_t ambLight = OTV0P2BASE::fnmin(AmbLight.get(), (uint8_t)MAX_STATS_AMBLIGHT); // Constrain value at top end to avoid 'not set' value.
  static uint16_t ambLightTotal;
  ambLightTotal = firstSample ? ambLight : (ambLightTotal + ambLight);
  const int tempC16 = TemperatureC16.get();
  static int tempC16Total;
  tempC16Total = firstSample ? tempC16 : (tempC16Total + tempC16);
#ifdef ENABLE_OCCUPANCY_SUPPORT
  const uint16_t occpc = Occupancy.get();
  static uint16_t occpcTotal;
  occpcTotal = firstSample ? occpc : (occpcTotal + occpc);
#endif
#if defined(HUMIDITY_SENSOR_SUPPORT)
  // Assume for now RH% always available (compile-time determined) or not; not intermittent.
  // TODO: allow this to work with at least start-up-time availability detection.
  const uint16_t rhpc = OTV0P2BASE::fnmin(RelHumidity.get(), (uint8_t)100); // Fail safe.
  static uint16_t rhpcTotal;
  rhpcTotal = firstSample ? rhpc : (rhpcTotal + rhpc);
#endif
  if(!fullSample) { return; } // Only accumulate values cached until a full sample.
  // Catpure sample count to use below.
  const uint8_t sc = sampleCount_; 
  // Reset generic sub-sample count to initial state after fill sample.
  sampleCount_ = 0;

  // Get the current local-time hour...
  const uint_least8_t hh = OTV0P2BASE::getHoursLT(); 

  // Scale and constrain last-read temperature to valid range for stats.
#if defined(STATS_MAX_2_SAMPLES)
  const int tempCTotal = (1==sc)?tempC16Total:((tempC16Total+1)>>1);
#else
  const int tempCTotal = (1==sc)?tempC16Total:
                         ((2==sc)?((tempC16Total+1)>>1):
                                  ((tempC16Total + (sc>>1)) / sc));
#endif
  const uint8_t temp = compressTempC16(tempCTotal);
#if 0 && defined(DEBUG)
  DEBUG_SERIAL_PRINT_FLASHSTRING("SU tempC16Total=");
  DEBUG_SERIAL_PRINT(tempC16Total);
  DEBUG_SERIAL_PRINT_FLASHSTRING(", tempCTotal=");
  DEBUG_SERIAL_PRINT(tempCTotal);
  DEBUG_SERIAL_PRINT_FLASHSTRING(", temp=");
  DEBUG_SERIAL_PRINT(temp);
  DEBUG_SERIAL_PRINT_FLASHSTRING(", expanded=");
  DEBUG_SERIAL_PRINT(expandTempC16(temp));
  DEBUG_SERIAL_PRINTLN();
#endif
  simpleUpdateStatsPair(V0P2BASE_EE_STATS_SET_TEMP_BY_HOUR, hh, temp);

  // Ambient light; last and smoothed data sets,
  simpleUpdateStatsPair(V0P2BASE_EE_STATS_SET_AMBLIGHT_BY_HOUR, hh, smartDivToU8(ambLightTotal, sc));

#ifdef ENABLE_OCCUPANCY_SUPPORT
  // Occupancy confidence percent, if supported; last and smoothed data sets,
  simpleUpdateStatsPair(V0P2BASE_EE_STATS_SET_OCCPC_BY_HOUR, hh, smartDivToU8(occpcTotal, sc));
#endif 

#if defined(HUMIDITY_SENSOR_SUPPORT)
  // Relative humidity percent, if supported; last and smoothed data sets,
  simpleUpdateStatsPair(V0P2BASE_EE_STATS_SET_RHPC_BY_HOUR, hh, smartDivToU8(rhpcTotal, sc));
#endif

#if defined(EE_STATS_SET_WARMMODE_BY_HOUR_OF_WK)
  // Update sampled WARM-mode value.
  // 0xff when unset/erased; first use will set all history bits to the initial sample value.
  // When in use, bit 7 (msb) is always 0 (to distinguish from unset).
  // Bit 6 is 1 if most recent day's sample was in WARM (or BAKE) mode, 0 if in FROST mode.
  // At each new sampling, bits 6--1 are shifted down and the new bit 6 set as above.
  // Designed to enable low-wear no-write or selective erase/write use much of the time;
  // periods which are always the same mode will achieve a steady-state value (eliminating most EEPROM wear)
  // while even some of the rest (while switching over from all-WARM to all-FROST) will only need pure writes (no erase).
  uint8_t *const phW = (uint8_t *)(V0P2BASE_EE_STATS_START_ADDR(EE_STATS_SET_WARMMODE_BY_HOUR_OF_WK) + hh);
  const uint8_t warmHistory = eeprom_read_byte(phW);
  if(warmHistory & 0x80) { eeprom_smart_clear_bits(phW, inWarmMode() ? 0x7f : 0); } // First use sets all history bits to current sample value.
  else // Shift in today's sample bit value for this hour at bit 6...
    {
    uint8_t newWarmHistory = (warmHistory >> 1) & 0x3f;
    if(warmCount > 0) { newWarmHistory |= 0x40; } // Treat as warm iff more WARM than FROST (sub-)samples.
    eeprom_smart_update_byte(phW, newWarmHistory);
    }
  // Reset WARM sub-sample count after full sample.
  warmCount = 0;
#endif

  // TODO: other stats measures...
  }


// Range-compress an signed int 16ths-Celsius temperature to a unsigned single-byte value < 0xff.
// This preserves at least the first bit after the binary point for all values,
// and three bits after binary point for values in the most interesting mid range around normal room temperatures,
// with transitions at whole degrees Celsius.
// Input values below 0C are treated as 0C, and above 100C as 100C, thus allowing air and DHW temperature values.
#define COMPRESSION_C16_FLOOR_VAL 0 // Floor input value to compression.
#define COMPRESSION_C16_LOW_THRESHOLD (16<<4) // Values in range [COMPRESSION_LOW_THRESHOLD_C16,COMPRESSION_HIGH_THRESHOLD_C16[ have maximum precision.
#define COMPRESSION_C16_LOW_THR_AFTER (COMPRESSION_C16_LOW_THRESHOLD>>3) // Low threshold after compression.
#define COMPRESSION_C16_HIGH_THRESHOLD (24<<4)
#define COMPRESSION_C16_HIGH_THR_AFTER (COMPRESSION_C16_LOW_THR_AFTER + ((COMPRESSION_C16_HIGH_THRESHOLD-COMPRESSION_C16_LOW_THRESHOLD)>>1)) // High threshold after compression.
#define COMPRESSION_C16_CEIL_VAL (100<<4) // Ceiling input value to compression.
#define COMPRESSION_C16_CEIL_VAL_AFTER (COMPRESSION_C16_HIGH_THR_AFTER + ((COMPRESSION_C16_CEIL_VAL-COMPRESSION_C16_HIGH_THRESHOLD) >> 3)) // Ceiling input value after compression.
uint8_t compressTempC16(int tempC16)
  {
  if(tempC16 <= 0) { return(0); } // Clamp negative values to zero.
  if(tempC16 < COMPRESSION_C16_LOW_THRESHOLD) { return(tempC16 >> 3); } // Preserve 1 bit after the binary point (0.5C precision).
  if(tempC16 < COMPRESSION_C16_HIGH_THRESHOLD)
    { return(((tempC16 - COMPRESSION_C16_LOW_THRESHOLD) >> 1) + COMPRESSION_C16_LOW_THR_AFTER); }
  if(tempC16 < COMPRESSION_C16_CEIL_VAL)
    { return(((tempC16 - COMPRESSION_C16_HIGH_THRESHOLD) >> 3) + COMPRESSION_C16_HIGH_THR_AFTER); }
  return(COMPRESSION_C16_CEIL_VAL_AFTER);
  }

// Reverses range compression done by compressTempC16(); results in range [0,100], with varying precision based on original value.
// 0xff (or other invalid) input results in STATS_UNSET_INT. 
int expandTempC16(uint8_t cTemp)
  {
  if(cTemp < COMPRESSION_C16_LOW_THR_AFTER) { return(cTemp << 3); }
  if(cTemp < COMPRESSION_C16_HIGH_THR_AFTER)
    { return(((cTemp - COMPRESSION_C16_LOW_THR_AFTER) << 1) + COMPRESSION_C16_LOW_THRESHOLD); }
  if(cTemp <= COMPRESSION_C16_CEIL_VAL_AFTER)
    { return(((cTemp - COMPRESSION_C16_HIGH_THR_AFTER) << 3) + COMPRESSION_C16_HIGH_THRESHOLD); }
  return(OTV0P2BASE::STATS_UNSET_INT); // Invalid/unset input.
  }


#ifdef ENABLE_FS20_ENCODING_SUPPORT
// Clear and populate core stats structure with information from this node.
// Exactly what gets filled in will depend on sensors on the node,
// and may depend on stats TX security level (eg if collecting some sensitive items is also expensive).
void populateCoreStats(OTV0P2BASE::FullStatsMessageCore_t *const content)
  {
  clearFullStatsMessageCore(content); // Defensive programming: all fields should be set explicitly below.
  if(localFHT8VTRVEnabled())
    {
    // Use FHT8V house codes if available.
    content->id0 = FHT8VGetHC1();
    content->id1 = FHT8VGetHC2();
    }
  else
    {
    // Use OpenTRV unique ID if no other higher-priority ID.
    content->id0 = eeprom_read_byte(0 + (uint8_t *)V0P2BASE_EE_START_ID);
    content->id1 = eeprom_read_byte(1 + (uint8_t *)V0P2BASE_EE_START_ID);
    }
  content->containsID = true;
  content->tempAndPower.tempC16 = TemperatureC16.get();
  content->tempAndPower.powerLow = Supply_cV.isSupplyVoltageLow();
  content->containsTempAndPower = true;
  content->ambL = OTV0P2BASE::fnmax((uint8_t)1, OTV0P2BASE::fnmin((uint8_t)254, AmbLight.get())); // Coerce to allowed value in range [1,254]. Bug-fix (twice! TODO-510) c/o Gary Gladman!
  content->containsAmbL = true;
  // OC1/OC2 = Occupancy: 00 not disclosed, 01 not occupied, 10 possibly occupied, 11 probably occupied.
  // The encodeFullStatsMessageCore() route should omit data not appopriate for security reasons.
#ifdef ENABLE_OCCUPANCY_SUPPORT
  content->occ = Occupancy.twoBitOccupancyValue();
#else
  content->occ = 0; // Not supported.
#endif
  }
#endif // ENABLE_FS20_ENCODING_SUPPORT







// Call this to do an I/O poll if needed; returns true if something useful happened.
// This call should typically take << 1ms at 1MHz CPU.
// Does not change CPU clock speeds, mess with interrupts (other than possible brief blocking), or sleep.
// Should also does nothing that interacts with Serial.
// Limits actual poll rate to something like once every 8ms, unless force is true.
//   * force if true then force full poll on every call (ie do not internally rate-limit)
// Not thread-safe, eg not to be called from within an ISR.
bool pollIO(const bool force)
  {
#ifdef ENABLE_RADIO_PRIMARY_MODULE
//  if(inHubMode())
//    {
    static volatile uint8_t _pO_lastPoll;
    // Poll RX at most about every ~8ms.
    const uint8_t sct = OTV0P2BASE::getSubCycleTime();
    if(force || (sct != _pO_lastPoll))
      {
      _pO_lastPoll = sct;
      // Poll for inbound frames.
      // The will generally be little time to do this before getting an overrun or dropped frame.
      PrimaryRadio.poll();
#ifdef ENABLE_RADIO_SECONDARY_MODULE
      SecondaryRadio.poll();
#endif
      }
//    }
#endif
  return(false);
  }

#ifdef ALLOW_STATS_TX
#if defined(ALLOW_JSON_OUTPUT)
// Managed JSON stats.
static OTV0P2BASE::SimpleStatsRotation<10> ss1; // Configured for maximum different stats.	// FIXME increased for voice
#endif // ALLOW_STATS_TX
// Do bare stats transmission.
// Output should be filtered for items appropriate
// to current channel security and sensitivity level.
// This may be binary or JSON format.
//   * allowDoubleTX  allow double TX to increase chance of successful reception
//   * doBinary  send binary form, else JSON form if supported
//   * RFM23BFramed   Add preamble and CRC to frame. Defaults to true for compatibility
void bareStatsTX(const bool allowDoubleTX, const bool doBinary, const bool RFM23BFramed)
  {
  const bool neededWaking = OTV0P2BASE::powerUpSerialIfDisabled<V0P2_UART_BAUD>(); // FIXME

#if (FullStatsMessageCore_MAX_BYTES_ON_WIRE > STATS_MSG_MAX_LEN)
#error FullStatsMessageCore_MAX_BYTES_ON_WIRE too big
#endif // FullStatsMessageCore_MAX_BYTES_ON_WIRE > STATS_MSG_MAX_LEN
#if (MSG_JSON_MAX_LENGTH+1 > STATS_MSG_MAX_LEN) // Allow 1 for trailing CRC.
#error MSG_JSON_MAX_LENGTH too big
#endif // MSG_JSON_MAX_LENGTH+1 > STATS_MSG_MAX_LEN

  // Allow space in buffer for:
  //   * buffer offset/preamble
  //   * max binary length, or max JSON length + 1 for CRC + 1 to allow detection of oversize message
  //   * terminating 0xff
//  uint8_t buf[STATS_MSG_START_OFFSET + max(FullStatsMessageCore_MAX_BYTES_ON_WIRE,  MSG_JSON_MAX_LENGTH+1) + 1];
  // Buffer need be no larger than typical 64-byte radio module TX buffer limit + optional terminator.
  const uint8_t MSG_BUF_SIZE = 64 + 1;
  uint8_t buf[MSG_BUF_SIZE];
#if 0
  // Make sure buffer is cleared for debug purposes
  memset(buf, 0, sizeof(buf));
#endif // 0

#if defined(ALLOW_JSON_OUTPUT)
  if(doBinary)
#endif // ALLOW_JSON_OUTPUT
    {
#if defined(ALLOW_BINARY_STATS_TX) && defined(ENABLE_FS20_ENCODING_SUPPORT)
    // Send binary message first (insecure, FS20-piggyback format).
    // Gather core stats.
    OTV0P2BASE::FullStatsMessageCore_t content;
    populateCoreStats(&content);
    const uint8_t *msg1 = encodeFullStatsMessageCore(buf + STATS_MSG_START_OFFSET, sizeof(buf) - STATS_MSG_START_OFFSET, OTV0P2BASE::getStatsTXLevel(), false, &content);
    if(NULL == msg1)
      {
#if 0 // FIXME should this be testing something?
DEBUG_SERIAL_PRINTLN_FLASHSTRING("Bin gen err!");
#endif
      return;
      }
    // Send it!
    RFM22RawStatsTXFFTerminated(buf, allowDoubleTX);
    // Record stats as if remote, and treat channel as secure.
//    recordCoreStats(true, &content);
    outputCoreStats(&Serial, true, &content);
    handleQueuedMessages(&Serial, false, &PrimaryRadio); // Serial must already be running!
#endif // ALLOW_BINARY_STATS_TX
    }

#if defined(ALLOW_JSON_OUTPUT)
  else // Send binary *or* JSON on each attempt so as not to overwhelm the receiver.
    {
    // Send JSON message.
    // set pointer location based on whether start of message will have preamble TODO move to OTRFM23BLink queueToSend?
    uint8_t *bptr = buf;
    if (RFM23BFramed) bptr += STATS_MSG_START_OFFSET;

    // Now append JSON text and closing 0xff...
    // Use letters that correspond to the values in ParsedRemoteStatsRecord and when displaying/parsing @ status records.
    int8_t wrote;

#ifdef ENABLE_FHT8VSIMPLE
    // Insert FHT8V-style ID in stats messages if appropriate.
    static char idBuf[5]; // Static so as to have lifetime not shorter than ss1.
    if(localFHT8VTRVEnabled())
      {
      const uint8_t hc1 = FHT8VGetHC1();
      const uint8_t hc2 = FHT8VGetHC2();
      idBuf[0] = OTV0P2BASE::hexDigit(hc1 >> 4);
      idBuf[1] = OTV0P2BASE::hexDigit(hc1);
      idBuf[2] = OTV0P2BASE::hexDigit(hc2 >> 4);
      idBuf[3] = OTV0P2BASE::hexDigit(hc2);
      idBuf[4] = '\0';
      ss1.setID(idBuf);
      }
    else { ss1.setID(NULL); } // Use build-in ID.
#endif

    // Managed JSON stats.
    const bool maximise = true; // Make best use of available bandwidth...
    if(ss1.isEmpty())
      {
//#ifdef DEBUG
      ss1.enableCount(true); // For diagnostic purposes, eg while TX is lossy.
//#endif
//      // Try and get as much out on the first TX as possible.
//      maximise = true;
      }
    ss1.put(TemperatureC16);
#if defined(HUMIDITY_SENSOR_SUPPORT)
    ss1.put(RelHumidity);
#endif // defined(HUMIDITY_SENSOR_SUPPORT)
#if defined(ENABLE_OCCUPANCY_SUPPORT)
    ss1.put(Occupancy.twoBitTag(), Occupancy.twoBitOccupancyValue()); // Reduce spurious TX cf percentage.
    ss1.put(Occupancy.vacHTag(), Occupancy.getVacancyH()); // EXPERIMENTAL
#endif // defined(ENABLE_OCCUPANCY_SUPPORT)
    // OPTIONAL items
    // Only TX supply voltage for units apparently not mains powered.
    if(!Supply_cV.isMains()) { ss1.put(Supply_cV); } else { ss1.remove(Supply_cV.tag()); }
#ifdef ENABLE_BOILER_HUB
    // Show boiler state for boiler hubs.
    ss1.put("b", (int) isBoilerOn());
#endif // ENABLE_BOILER_HUB
#ifdef ENABLE_AMBLIGHT_SENSOR
    ss1.put(AmbLight); // Always send ambient light level (assuming sensor is present).
#endif // ENABLE_AMBLIGHT_SENSOR
#ifdef ENABLE_VOICE_STATS
    ss1.put(Voice);	// FIXME voice stats
#endif // ENABLE_VOICE_STATS
#if defined(LOCAL_TRV) // Deploying as sensor unit, not TRV controller, so show all sensors and no TRV stuff.
    ss1.put(NominalRadValve);
    ss1.put(NominalRadValve.tagTTC(), NominalRadValve.getTargetTempC());
#if 1
    ss1.put(NominalRadValve.tagCMPC(), NominalRadValve.getCumulativeMovementPC()); // EXPERIMENTAL
#endif
#endif // defined(LOCAL_TRV)

    // If not doing a doubleTX then consider sometimes suppressing the change-flag clearing for this send
    // to reduce the chance of important changes being missed by the receiver.
//    wrote = ss1.writeJSON(bptr, sizeof(buf) - (bptr-buf), getStatsTXLevel(), maximise); //!allowDoubleTX && randRNG8NextBoolean());
    wrote = ss1.writeJSON(bptr, sizeof(buf) - (bptr-buf), false , maximise); // false means lowest level of security FOR DEBUG

    if(0 == wrote)
      {
DEBUG_SERIAL_PRINTLN_FLASHSTRING("JSON gen err!");
      return;
      }

    OTV0P2BASE::outputJSONStats(&Serial, true, bptr, sizeof(buf) - (bptr-buf)); // Serial must already be running!
    OTV0P2BASE::flushSerialSCTSensitive(); // Ensure all flushed since system clock may be messed with...

#ifdef ENABLE_RADIO_SECONDARY_MODULE
// FIXME secondary send assumes SIM900.
// FIXME cannot use strlen for binary frames
//    NullRadio.queueToSend(buf + STATS_MSG_START_OFFSET, strlen((const char*)buf+STATS_MSG_START_OFFSET));
    SecondaryRadio.queueToSend(buf + STATS_MSG_START_OFFSET, strlen((const char*)buf+STATS_MSG_START_OFFSET));
#endif // ENABLE_RADIO_SECONDARY_MODULE

#ifdef ENABLE_RADIO_RX
    handleQueuedMessages(&Serial, false, &PrimaryRadio); // Serial must already be running!
#endif
    // Adjust JSON message for transmission.
    // (Set high-bit on final closing brace to make it unique, and compute (non-0xff) CRC.)
    // This is only required for RFM23B
    if (RFM23BFramed) {
          const uint8_t crc = OTV0P2BASE::adjustJSONMsgForTXAndComputeCRC((char *)bptr);
          if(0xff == crc)
            {
    #if 0 && defined(DEBUG)
            DEBUG_SERIAL_PRINTLN_FLASHSTRING("JSON msg bad!");
    #endif
            return;
            }
        bptr += wrote;
        *bptr++ = crc; // Add 7-bit CRC for on-the-wire check.
    } else {
        bptr += wrote;    // to avoid another conditional
    }
    *bptr = 0xff; // Terminate message for TX.


#if 0 && defined(DEBUG)
    if(bptr - buf >= 64)
      {
      DEBUG_SERIAL_PRINT_FLASHSTRING("Too long for RFM2x: ");
      DEBUG_SERIAL_PRINT((int)(bptr - buf));
      DEBUG_SERIAL_PRINTLN();
      return;
      }
#endif
    // Send it!
    RFM22RawStatsTXFFTerminated(buf, allowDoubleTX, RFM23BFramed);
    }
#endif // defined(ALLOW_JSON_OUTPUT)

//DEBUG_SERIAL_PRINTLN_FLASHSTRING("Stats TX");
  if(neededWaking) { OTV0P2BASE::flushSerialProductive(); OTV0P2BASE::powerDownSerial(); }
  }
#endif // defined(ALLOW_STATS_TX)






// Wire components directly together, eg for occupancy sensing.
static void wireComponentsTogether()
  {
#ifdef ENABLE_FHT8VSIMPLE
  // Set up radio.
  FHT8V.setRadio(&PrimaryRadio);
  // Load EEPROM house codes into primary FHT8V instance at start.
  FHT8VLoadHCFromEEPROM();
#endif // ENABLE_FHT8VSIMPLE

#if defined(ENABLE_OCCUPANCY_SUPPORT) && defined(ENABLE_OCCUPANCY_DETECTION_FROM_AMBLIGHT)
  AmbLight.setPossOccCallback(genericMarkAsPossiblyOccupied);
#endif // ENABLE_OCCUPANCY_DETECTION_FROM_AMBLIGHT

#if defined(TEMP_POT_AVAILABLE)
//  TempPot.setOccCallback(genericMarkAsOccupied); // markUIControlUsed
  // Mark UI as used and indirectly mark occupancy when control is used.
  TempPot.setOccCallback(markUIControlUsed);
  // Callbacks to set various mode combinations.
  // Typically at most one call would be made on any approriate pot adjustment. 
  TempPot.setWFBCallbacks(setWarmModeDebounced, setBakeModeDebounced);
#endif // TEMP_POT_AVAILABLE

  // TODO
  }


// Initialise sensors with stats info where needed.
// Should be called at least hourly,
// but can be called whenever user adjusts settings for example.
static void updateSensorsFromStats()
  {
#ifdef ENABLE_OCCUPANCY_DETECTION_FROM_AMBLIGHT
  // Update with rolling stats to adapt to sensors and local environment.
  // ...and prevailing mode, so may take a while to adjust.
  AmbLight.setMinMax(
          OTV0P2BASE::getMinByHourStat(V0P2BASE_EE_STATS_SET_AMBLIGHT_BY_HOUR),
          OTV0P2BASE::getMaxByHourStat(V0P2BASE_EE_STATS_SET_AMBLIGHT_BY_HOUR),
          OTV0P2BASE::getMinByHourStat(V0P2BASE_EE_STATS_SET_AMBLIGHT_BY_HOUR_SMOOTHED),
          OTV0P2BASE::getMaxByHourStat(V0P2BASE_EE_STATS_SET_AMBLIGHT_BY_HOUR_SMOOTHED),
          !hasEcoBias());
#endif // ENABLE_OCCUPANCY_DETECTION_FROM_AMBLIGHT
  }









#if defined(ENABLE_BOILER_HUB)
// Ticks until locally-controlled boiler should be turned off; boiler should be on while this is positive.
// Ticks are of the main loop, ie 2s (almost always).
// Used in hub mode only.
static uint16_t boilerCountdownTicks;
// True if boiler should be on.
static bool isBoilerOn() { return(0 != boilerCountdownTicks); }
// Minutes that the boiler has been off for, allowing minimum off time to be enforced.
// Does not roll once at its maximum value (255).
// DHD20160124: starting at zero forces at least for off time after power-up before firing up boiler (good after power-cut).
static uint8_t boilerNoCallM;
// Reducing listening if quiet for a while helps reduce self-heating temperature error
// (~2C as of 2013/12/24 at 100% RX, ~100mW heat dissipation in V0.2 REV1 box) and saves some energy.
// Time thresholds could be affected by eco/comfort switch.
//#define RX_REDUCE_MIN_M 20 // Minimum minutes quiet before considering reducing RX duty cycle listening for call for heat; [1--255], 10--60 typical.
// IF DEFINED then give backoff threshold to minimise duty cycle.
//#define RX_REDUCE_MAX_M 240 // Minutes quiet before considering maximally reducing RX duty cycle; ]RX_REDUCE_MIN_M--255], 30--240 typical.
#endif


// Controller's view of Least Significiant Digits of the current (local) time, in this case whole seconds.
// See PICAXE V0.1/V0.09/DHD201302L0 code.
#define TIME_LSD_IS_BINARY // TIME_LSD is in binary (cf BCD).
#define TIME_CYCLE_S 60 // TIME_LSD ranges from 0 to TIME_CYCLE_S-1, also major cycle length.
static uint_fast8_t TIME_LSD; // Controller's notion of seconds within major cycle.

// 'Elapsed minutes' count of minute/major cycles; cheaper than accessing RTC and not tied to real time.
// Starts at or just above zero (within the first 4-minute cycle) to help avoid collisions between units after mass power-up.
// Wraps at its maximum (0xff) value.
static uint8_t minuteCount;

// Mask for Port B input change interrupts.
#define MASK_PB_BASIC 0b00000000 // Nothing.
#ifdef PIN_RFM_NIRQ
  #if (PIN_RFM_NIRQ < 8) || (PIN_RFM_NIRQ > 15)
    #error PIN_RFM_NIRQ expected to be on port B
  #endif
  #define RFM23B_INT_MASK (1 << (PIN_RFM_NIRQ&7))
  #define MASK_PB (MASK_PB_BASIC | RFM23B_INT_MASK)
#else
  #define MASK_PB MASK_PB_BASIC
#endif

// Mask for Port C input change interrupts.
#define MASK_PC_BASIC 0b00000000 // Nothing.

// Mask for Port D input change interrupts.
#define MASK_PD_BASIC 0b00000001 // Just RX.
#if defined(ENABLE_VOICE_SENSOR)
#if VOICE_NIRQ > 7
#error voice interrupt on wrong port
#endif
#define VOICE_INT_MASK (1 << (VOICE_NIRQ&7))
#define MASK_PD (MASK_PD_BASIC | VOICE_INT_MASK)
#else
#define MASK_PD MASK_PD_BASIC // Just RX.
#endif

void setupOpenTRV()
  {
#if 0 && defined(DEBUG)
  DEBUG_SERIAL_PRINTLN_FLASHSTRING("Entering setup...");
#endif

  // Radio not listening to start with.
  // Ignore any initial spurious RX interrupts for example.
  PrimaryRadio.listen(false);

#if 0 && defined(DEBUG)
  DEBUG_SERIAL_PRINTLN_FLASHSTRING("RFM23B.listen(false);");
#endif

  // Set up async edge interrupts.
  ATOMIC_BLOCK (ATOMIC_RESTORESTATE)
    {
   //PCMSK0 = PB; PCINT  0--7    (LEARN1 and Radio)
    //PCMSK1 = PC; PCINT  8--15
    //PCMSK2 = PD; PCINT 16--24   (LEARN2 and MODE, RX)

    PCICR =
#if defined(MASK_PB) && (MASK_PB != 0) // If PB interrupts required.
        1 | // 0x1 enables PB/PCMSK0.
#endif
#if defined(MASK_PC) && (MASK_PC != 0) // If PC interrupts required.
        2 | // 0x2 enables PC/PCMSK1.
#endif
#if defined(MASK_PD) && (MASK_PD != 0) // If PD interrupts required.
        4 | // 0x4 enables PD/PCMSK2.
#endif
        0;

#if defined(MASK_PB) && (MASK_PB != 0) // If PB interrupts required.
    PCMSK0 = MASK_PB;
#endif
#if defined(MASK_PC) && (MASK_PC != 0) // If PC interrupts required.
    PCMSK1 = MASK_PC;
#endif
#if defined(MASK_PD) && (MASK_PD != 0) // If PD interrupts required.
    PCMSK2 = MASK_PD;
#endif
    }

#if 0 && defined(DEBUG)
  DEBUG_SERIAL_PRINTLN_FLASHSTRING("ints set up");
#endif

  // Wire components directly together, eg for occupancy sensing.
  wireComponentsTogether();

  // Initialise sensors with stats info where needed.
  updateSensorsFromStats();

#ifdef ALLOW_STATS_TX
  // Do early 'wake-up' stats transmission if possible
  // when everything else is set up and ready and allowed (TODO-636)
  // including all set-up and inter-wiring of sensors/actuators.
  if(enableTrailingStatsPayload())
    {
    // Attempt to maximise chance of reception with a double TX.
    // Assume not in hub mode (yet).
    // Send all possible formats, binary first (assumed complete in one message).
    bareStatsTX(true, true);
    // Send JSON stats repeatedly (typically once or twice)
    // until all values pushed out (no 'changed' values unsent)
    // or limit reached.
    for(uint8_t i = 5; --i > 0; )
      {
      ::OTV0P2BASE::nap(WDTO_120MS, false); // Sleep long enough for receiver to have a chance to process previous TX.
#if 0 && defined(DEBUG)
  DEBUG_SERIAL_PRINTLN_FLASHSTRING(" TX...");
#endif
      bareStatsTX(true, false);
      if(!ss1.changedValue()) { break; }
      }
  //  nap(WDTO_120MS, false);
    }
#endif

#if 0 && defined(DEBUG)
  DEBUG_SERIAL_PRINTLN_FLASHSTRING("setup stats sent");
#endif

//#if defined(LOCAL_TRV) && defined(DIRECT_MOTOR_DRIVE_V1)
//  // Signal some sort of life on waking up...
//  ValveDirect.wiggle();
//#endif

#if !defined(DONT_RANDOMISE_MINUTE_CYCLE)
  // Start local counters in randomised positions to help avoid inter-unit collisions,
  // eg for mains-powered units starting up together after a power cut,
  // but without (eg) breaking any of the logic about what order things will be run first time through.
  // Uses some decent noise to try to start the units separated.
  const uint8_t b = OTV0P2BASE::getSecureRandomByte(); // randRNG8();
  // Start within bottom half of minute (or close to); sensor readings happen in second half.
  OTV0P2BASE::setSeconds(b >> 2);
  // Start anywhere in first 4 minute cycle.
  minuteCount = b & 3;
#endif

#if 0 && defined(DEBUG)
  DEBUG_SERIAL_PRINTLN_FLASHSTRING("Finishing setup...");
#endif

  // Set appropriate loop() values just before entering it.
  TIME_LSD = OTV0P2BASE::getSecondsLT();
  }

#if !defined(ALT_MAIN_LOOP) // Do not define handlers here when alt main is in use.

#if defined(MASK_PB) && (MASK_PB != 0) // If PB interrupts required.
//// Interrupt count.  Marked volatile so safe to read without a lock as is a single byte.
//static volatile uint8_t intCountPB;
// Previous state of port B pins to help detect changes.
static volatile uint8_t prevStatePB;
// Interrupt service routine for PB I/O port transition changes.
ISR(PCINT0_vect)
  {
//  ++intCountPB;
  const uint8_t pins = PINB;
  const uint8_t changes = pins ^ prevStatePB;
  prevStatePB = pins;

#if defined(RFM23B_INT_MASK)
  // RFM23B nIRQ falling edge is of interest.
  // Handler routine not required/expected to 'clear' this interrupt.
  // TODO: try to ensure that OTRFM23BLink.handleInterruptSimple() is inlineable to minimise ISR prologue/epilogue time and space.
  if((changes & RFM23B_INT_MASK) && !(pins & RFM23B_INT_MASK))
    { PrimaryRadio.handleInterruptSimple(); }
#endif
  }
#endif

#if defined(MASK_PC) && (MASK_PC != 0) // If PC interrupts required.
// Previous state of port C pins to help detect changes.
static volatile uint8_t prevStatePC;
// Interrupt service routine for PC I/O port transition changes.
ISR(PCINT1_vect)
  {
//  const uint8_t pins = PINC;
//  const uint8_t changes = pins ^ prevStatePC;
//  prevStatePC = pins;
//
// ...
  }
#endif

#if defined(MASK_PD) && (MASK_PD != 0) // If PD interrupts required.
// Previous state of port D pins to help detect changes.
static volatile uint8_t prevStatePD;
// Interrupt service routine for PD I/O port transition changes (including RX).
ISR(PCINT2_vect)
  {
  const uint8_t pins = PIND;
  const uint8_t changes = pins ^ prevStatePD;
  prevStatePD = pins;

#if defined(ENABLE_VOICE_SENSOR)
//  // Voice detection is a falling edge.
//  // Handler routine not required/expected to 'clear' this interrupt.
//  // FIXME: ensure that Voice.handleInterruptSimple() is inlineable to minimise ISR prologue/epilogue time and space.
//  if((changes & VOICE_INT_MASK) && !(pins & VOICE_INT_MASK))
  // Voice detection is a RISING edge.
  // Handler routine not required/expected to 'clear' this interrupt.
  // FIXME: ensure that Voice.handleInterruptSimple() is inlineable to minimise ISR prologue/epilogue time and space.
  if((changes & VOICE_INT_MASK) && (pins & VOICE_INT_MASK))
    { Voice.handleInterruptSimple(); }
#endif

  // TODO: MODE button and other things...

  // If an interrupt arrived from no other masked source then wake the CLI.
  // The will ensure that the CLI is active, eg from RX activity,
  // eg it is possible to wake the CLI subsystem with an extra CR or LF.
  // It is OK to trigger this from other things such as button presses.
  // FIXME: ensure that resetCLIActiveTimer() is inlineable to minimise ISR prologue/epilogue time and space.
  if(!(changes & MASK_PD & ~1)) { resetCLIActiveTimer(); }
  }
#endif

#endif // !defined(ALT_MAIN_LOOP) // Do not define handlers here when alt main is in use.


#ifdef ENABLE_BOILER_HUB
// Set true on receipt of plausible call for heat,
// to be polled, evaluated and cleared by the main control routine.
// Marked volatile to allow thread-safe lock-free access.
static volatile bool receivedCallForHeat;
// ID of remote caller-for-heat; only valid if receivedCallForHeat is true.
// Marked volatile to allow access from an ISR,
// but note that access may only be safe with interrupts disabled as not a byte value.
static volatile uint16_t receivedCallForHeatID;

// Raw notification of received call for heat from remote (eg FHT8V) unit.
// This form has a 16-bit ID (eg FHT8V housecode) and percent-open value [0,100].
// Note that this may include 0 percent values for a remote unit explicitly confirming
// that is is not, or has stopped, calling for heat (eg instead of replying on a timeout).
// This is not filtered, and can be delivered at any time from RX data, from a non-ISR thread.
// Does not have to be thread-/ISR- safe.
void remoteCallForHeatRX(const uint16_t id, const uint8_t percentOpen)
  {
  // TODO: Should be filtering first by housecode
  // then by individual and tracked aggregate valve-open percentage.
  // Only individual valve levels used here; no state is retained.

  // Normal minimum single-valve percentage open that is not ignored.
  // Somewhat higher than typical per-valve minimum,
  // to help provide boiler with an opportunity to dump heat before switching off.
  // May be too high to respond to valves with restricted max-open / range.
  const uint8_t default_minimum = OTRadValve::DEFAULT_VALVE_PC_SAFER_OPEN;
#ifdef ENABLE_NOMINAL_RAD_VALVE
  const uint8_t minvro = OTV0P2BASE::fnmax(default_minimum, NominalRadValve.getMinValvePcReallyOpen());
#else
  const uint8_t minvro = default_minimum;
#endif

  // TODO-553: after getting on for an hour of continuous boiler running
  // raise the percentage threshold to successfully call for heat (for a while).
  // The aim is to allow a (combi) boiler to have reached maximum efficiency
  // and to have potentially made a significant difference to room temperature
  // but then turn off for a short while if demand is a little lower
  // to allow it to run a little harder/better when turned on again.
  // Most combis have power far higher than needed to run rads at full blast
  // and have only limited ability to modulate down,
  // so may end up cycling anyway while running the circulation pump if left on.
  // Modelled on DHD habit of having many 15-minute boiler timer segments
  // in 'off' period even during the day for many years!
  //
  // Note: could also consider pause if mains frequency is low indicating grid stress.
  const uint8_t boilerCycleWindowMask = 0x3f;
  const uint8_t boilerCycleWindow = (minuteCount & boilerCycleWindowMask);
  const bool considerPause = (boilerCycleWindow < (boilerCycleWindowMask >> 2));

  // Equally the threshold could be lowered in the period after a possible pause (TODO-593, TODO-553)
  // to encourage the boiler to start and run harder
  // and to get a little closer to target temperatures.
  const bool encourageOn = !considerPause && (boilerCycleWindow < (boilerCycleWindowMask >> 1));

  // TODO-555: apply some basic hysteresis to help reduce boiler short-cycling.
  // Try to force a higher single-valve-%age threshold to start boiler if off,
  // at a level where at least a single valve is moderately open.
  // Selecting "quick heat" at a valve should immediately pass this,
  // as should normal warm in cold but newly-occupied room (TODO-593).
  // (This will not provide hysteresis for very high minimum really-open valve values.)
  // Be slightly tolerant with the 'moderately open' threshold
  // to allow quick start from a range of devices (TODO-593)
  // and in the face of imperfect rounding/conversion to/from percentages over the air.
  const uint8_t threshold = (!considerPause && (encourageOn || isBoilerOn())) ?
      minvro : OTV0P2BASE::fnmax(minvro, (uint8_t) (OTRadValve::DEFAULT_VALVE_PC_MODERATELY_OPEN-1));

  if(percentOpen >= threshold)
    // && FHT8VHubAcceptedHouseCode(command.hc1, command.hc2))) // Accept if house code OK.
    {
    receivedCallForHeat = true; // FIXME
    receivedCallForHeatID = id;
    }
  }
#endif






// Main loop for OpenTRV radiator control.
// Note: exiting and re-entering can take a little while, handling Arduino background tasks such as serial.
void loopOpenTRV()
  {
#if 0 && defined(DEBUG) // Indicate loop start.
  DEBUG_SERIAL_PRINT('L');
  DEBUG_SERIAL_PRINT(TIME_LSD);
  DEBUG_SERIAL_PRINTLN();
#endif


  // Set up some variables before sleeping to minimise delay/jitter after the RTC tick.
  bool showStatus = false; // Show status at end of loop?

  // Use the zeroth second in each minute to force extra deep device sleeps/resets, etc.
  const bool second0 = (0 == TIME_LSD);
  // Sensor readings are taken late in each minute (where they are taken)
  // and if possible noise and heat and light should be minimised in this part of each minute to improve readings.
//  const bool sensorReading30s = (TIME_LSD >= 30);
  // Sensor readings and (stats transmissions) are nominally on a 4-minute cycle.
  const uint8_t minuteFrom4 = (minuteCount & 3);
  // The 0th minute in each group of four is always used for measuring where possible (possibly amongst others)
  // and where possible locally-generated noise and heat and light should be minimised in this minute
  // to give the best possible readings.
  // True if this is the first (0th) minute in each group of four.
  const bool minute0From4ForSensors = (0 == minuteFrom4);
  // True if this is the minute after all sensors should have been sampled.
  const bool minute1From4AfterSensors = (1 == minuteFrom4);

  // Note last-measured battery status.
  const bool batteryLow = Supply_cV.isSupplyVoltageLow();

  // Run some tasks less often when not demanding heat (at the valve or boiler), so as to conserve battery/energy.
  // Spare the batteries if they are low, or the unit is in FROST mode, or if the room/area appears to be vacant.
  // Stay responsive if the valve is open and/or we are otherwise calling for heat.
  const bool conserveBattery =
    (batteryLow || !inWarmMode() || Occupancy.longVacant()) &&
#if defined(ENABLE_BOILER_HUB)
    (!isBoilerOn()) && // Unless the boiler is off, stay responsive.
#endif
#if defined(ENABLE_NOMINAL_RAD_VALVE) && defined(LOCAL_VALVE)
//    (!NominalRadValve.isControlledValveReallyOpen()); // &&  // Run at full speed until valve(s) should actually have shut and the boiler gone off.
    (!NominalRadValve.isCallingForHeat()); // Run at full speed until not nominally demanding heat, eg even during FROST mode or pre-heating.
#else
    true; // Allow local power conservation if all other factors are right.
#endif

  // Try if very near to end of cycle and thus causing an overrun.
  // Conversely, if not true, should have time to safely log outputs, etc.
  const uint8_t nearOverrunThreshold = OTV0P2BASE::GSCT_MAX - 8; // ~64ms/~32 serial TX chars of grace time...
//  bool tooNearOverrun = false; // Set flag that can be checked later.

  // Is this unit currently in central hub listener mode?
  const bool hubMode = inHubMode();

//  if(getSubCycleTime() >= nearOverrunThreshold) { tooNearOverrun = true; }

#if CONFIG_IMPLIES_MAY_NEED_CONTINUOUS_RX
  // IF IN CENTRAL HUB MODE: listen out for OpenTRV units calling for heat.
  // Power optimisation 1: when >> 1 TX cycle (of ~2mins) need not listen, ie can avoid enabling receiver.
  // Power optimisation 2: TODO: when (say) >>30m since last call for heat then only sample listen for (say) 3 minute in 10 (not at a TX cycle multiple).
  // TODO: These optimisation are more important when hub unit is running a local valve
  // to avoid temperature over-estimates from self-heating,
  // and could be disabled if no local valve is being run to provide better response to remote nodes.
//  bool hubModeBoilerOn = false; // If true then remote call for heat is in progress.
//#if defined(ENABLE_FHT8VSIMPLE)
#ifdef ENABLE_DEFAULT_ALWAYS_RX
  const bool needsToEavesdrop = true; // By default listen.
#else
  bool needsToEavesdrop = false; // By default assume no need to eavesdrop.
#endif
//#endif
  if(hubMode)
    {
#ifndef ENABLE_DEFAULT_ALWAYS_RX
    needsToEavesdrop = true; // If not already set as const above...
#endif

#if defined(ENABLE_BOILER_HUB) // && defined(ENABLE_FHT8VSIMPLE)   // ***** FIXME *******
    // Final poll to to cover up to end of previous minor loop.
    // Keep time from here to following SetupToEavesdropOnFHT8V() as short as possible to avoid missing remote calls.

    // Check if call-for-heat has been received, and clear the flag.
    bool _h;
    uint16_t _hID; // Only valid if _h is true.
    ATOMIC_BLOCK (ATOMIC_RESTORESTATE)
      {
      _h = receivedCallForHeat;
      if(_h)
        {
        _hID = receivedCallForHeatID;
        receivedCallForHeat = false;
        }
      }
    const bool heardIt = _h;
    const uint16_t hcRequest = heardIt ? _hID : 0; // Only valid if heardIt is true.

//    // Fetch and clear current pending sample house code calling for heat.
    // Don't log call for hear if near overrun,
    // and leave any error queued for next time.
    if(OTV0P2BASE::getSubCycleTime() >= nearOverrunThreshold) { } // { tooNearOverrun = true; }
    else
      {
      if(heardIt)
        {
//        DEBUG_SERIAL_TIMESTAMP();
//        DEBUG_SERIAL_PRINT(' ');
        OTV0P2BASE::serialPrintAndFlush(F("CfH ")); // Call for heat from
        OTV0P2BASE::serialPrintAndFlush((hcRequest >> 8) & 0xff);
        OTV0P2BASE::serialPrintAndFlush(' ');
        OTV0P2BASE::serialPrintAndFlush(hcRequest & 0xff);
        OTV0P2BASE::serialPrintlnAndFlush();
        }
      }

    // Record call for heat, both to start boiler-on cycle and to defer need to listen again.
    // Ignore new calls for heat until minimum off/quiet period has been reached.
    // Possible optimisation: may be able to stop RX if boiler is on for local demand (can measure local temp better: less self-heating) and not collecting stats.
    if(heardIt)
      {
      const uint8_t minOnMins = getMinBoilerOnMinutes();
      bool ignoreRCfH = false;
      if(!isBoilerOn())
        {
        // Boiler was off.
        // Ignore new call for heat if boiler has not been off long enough,
        // forcing a time longer than the specified minimum,
        // regardless of when second0 happens to be.
        // (The min(254, ...) is to ensure that the boiler can come on even if minOnMins == 255.)
        // TODO: randomly extend the off-time a little (eg during grid stress) partly to randmonise whole cycle length.
        if(boilerNoCallM <= min(254, minOnMins)) { ignoreRCfH = true; }
        if(OTV0P2BASE::getSubCycleTime() >= nearOverrunThreshold) { } // { tooNearOverrun = true; }
        else if(ignoreRCfH) { OTV0P2BASE::serialPrintlnAndFlush(F("RCfH-")); } // Remote call for heat ignored.
        else { OTV0P2BASE::serialPrintlnAndFlush(F("RCfH1")); } // Remote call for heat on.
        }
      if(!ignoreRCfH)
        {
        const uint16_t onTimeTicks = minOnMins * (uint16_t) (60U / OTV0P2BASE::MAIN_TICK_S);
        // Restart count-down time (keeping boiler on) with new call for heat.
        boilerCountdownTicks = onTimeTicks;
        boilerNoCallM = 0; // No time has passed since the last call.
        }
      }

    // If boiler is on, then count down towards boiler off.
    if(isBoilerOn())
      {
      if(0 == --boilerCountdownTicks)
        {
        // Boiler should now be switched off.
        if(OTV0P2BASE::getSubCycleTime() >= nearOverrunThreshold) { } // { tooNearOverrun = true; }
        else { OTV0P2BASE::serialPrintlnAndFlush(F("RCfH0")); } // Remote call for heat off
        }
      }
    // Else boiler is off so count up quiet minutes until at max...
    else if(second0 && (boilerNoCallM < 255))
        { ++boilerNoCallM; }

//    // Turn boiler output on or off in response to calls for heat.
//    hubModeBoilerOn = isBoilerOn();

//    // In hub/listen/RX mode of some sort...
//    //
//    // If in stats hub mode then always listen; don't attempt to save power.
//    if(inStatsHubMode())
//      { needsToEavesdrop = true; }
//    // If not running a local TRV, and thus without local temperature measurement problems from self-heating,
//    // then just listen all the time for maximum simplicity and responsiveness at some cost in extra power consumption.
//    // (At least as long as power is not running low for some reason.)
//    else if(!localFHT8VTRVEnabled() && !batteryLow)
//      { needsToEavesdrop = true; }
//    // Try to avoid listening in the 'quiet' sensor minute in order to minimise noise and power consumption and self-heating.
//    // Optimisation: if just heard a call need not listen on this next cycle.
//    // Optimisation: if boiler timeout is a long time away (>> one FHT8V TX cycle, ~2 minutes excl quiet minute), then can avoid listening for now.
//    //    Longish period without any RX listening may allow hub unit to cool and get better sample of local temperature if marginal.
//    // Aim to listen in one stretch for greater than full FHT8V TX cycle of ~2m to avoid missing a call for heat.
//    // MUST listen for all of final 2 mins of boiler-on to avoid missing TX (without forcing boiler over-run).
//    else if((boilerCountdownTicks <= ((OTRadValve::FHT8VRadValveBase::MAX_FHT8V_TX_CYCLE_HS+1)/(2 * OTV0P2BASE::MAIN_TICK_S))) && // Don't miss a final TX that would keep the boiler on...
//       (boilerCountdownTicks != 0)) // But don't force unit to listen/RX all the time if no recent call for heat.
//      { needsToEavesdrop = true; }
//    else if((!heardIt) &&
//       (!minute0From4ForSensors) &&
//       (boilerCountdownTicks <= (RX_REDUCE_MIN_M*(60 / OTV0P2BASE::MAIN_TICK_S)))) // Listen eagerly for fresh calls for heat for last few minutes before turning boiler off.
//      {
//#if defined(RX_REDUCE_MAX_M) && defined(LOCAL_TRV)
//      // Skip the minute before the 'quiet' minute also in very quiet mode to improve local temp measurement.
//      // (Should still catch at least one TX per 4 minutes at worst.)
//      needsToEavesdrop =
//          ((boilerNoCallM <= RX_REDUCE_MAX_M) || (3 != (minuteCount & 3)));
//#else
//      needsToEavesdrop = true;
//#endif
//      }

#endif // defined(ENABLE_BOILER_HUB)
    }

#if 0 && defined(DEBUG) && defined(ENABLE_DEFAULT_ALWAYS_RX)
  const int8_t listenChannel = PrimaryRadio.getListenChannel();
 if(listenChannel < 0)
    {
    DEBUG_SERIAL_PRINT_FLASHSTRING("LISTEN CHANNEL ");
    DEBUG_SERIAL_PRINT(listenChannel);
    DEBUG_SERIAL_PRINTLN();
    }
#if 0 && defined(ENABLE_RADIO_RFM23B) // ONLY IF PrimaryRadio really is RFM23B!
    const uint8_t rmode = RFM23B.getMode();
    DEBUG_SERIAL_PRINT_FLASHSTRING("RFM23B mode ");
    DEBUG_SERIAL_PRINT(rmode);
    DEBUG_SERIAL_PRINTLN();
#endif
#endif

  // Act on eavesdropping need, setting up or clearing down hooks as required.
  PrimaryRadio.listen(needsToEavesdrop);
//#if defined(ENABLE_FHT8VSIMPLE)
  if(needsToEavesdrop)
    {
#if 1 && defined(DEBUG)
    for(uint8_t lastErr; 0 != (lastErr = PrimaryRadio.getRXErr()); )
      {
      DEBUG_SERIAL_PRINT_FLASHSTRING("!RX err ");
      DEBUG_SERIAL_PRINT(lastErr);
      DEBUG_SERIAL_PRINTLN();
      }
    const uint8_t dropped = PrimaryRadio.getRXMsgsDroppedRecent();
    static uint8_t oldDropped;
    if(dropped != oldDropped)
      {
      DEBUG_SERIAL_PRINT_FLASHSTRING("!RX DROP ");
      DEBUG_SERIAL_PRINT(dropped);
      DEBUG_SERIAL_PRINTLN();
      oldDropped = dropped;
      }
#endif
#if 0 && defined(DEBUG)
    // Filtered out messages are not any sort of error.
    const uint8_t filtered = PrimaryRadio.getRXMsgsFilteredRecent();
    static uint8_t oldFiltered;
    if(filtered != oldFiltered)
      {
      DEBUG_SERIAL_PRINT_FLASHSTRING("RX filtered ");
      DEBUG_SERIAL_PRINT(filtered);
      DEBUG_SERIAL_PRINTLN();
      oldFiltered = filtered;
      }
#endif
#if 0 && defined(DEBUG)
    DEBUG_SERIAL_PRINT_FLASHSTRING("hub listen, on/cd ");
    DEBUG_SERIAL_PRINT(boilerCountdownTicks);
    DEBUG_SERIAL_PRINT_FLASHSTRING("t quiet ");
    DEBUG_SERIAL_PRINT(boilerNoCallM);
    DEBUG_SERIAL_PRINTLN_FLASHSTRING("m");
#endif
    }
//#endif
#else // !CONFIG_IMPLIES_MAY_NEED_CONTINUOUS_RX
  // Possible paranoia...
  // Periodically (every few hours) force radio off or at least to be not listening.
  if((30 == TIME_LSD) && (128 == minuteCount)) { PrimaryRadio.listen(false); }
#endif // CONFIG_IMPLIES_MAY_NEED_CONTINUOUS_RX


  // Set BOILER_OUT as appropriate for calls for heat.
  // Local calls for heat come via the same route (TODO-607).
#if defined(ENABLE_BOILER_HUB)
  fastDigitalWrite(OUT_HEATCALL, (isBoilerOn() ? HIGH : LOW));
#endif
//  // FIXME: local valve-driven boiler on does not obey normal on/off run-time rules.
//#if defined(ENABLE_BOILER_HUB)
//  fastDigitalWrite(OUT_HEATCALL, ((isBoilerOn()
//    #ifdef ENABLE_NOMINAL_RAD_VALVE
//      || NominalRadValve.isControlledValveReallyOpen()
//    #endif
//      ) ? HIGH : LOW));
//#elif defined(OUT_HEATCALL) && defined(ENABLE_NOMINAL_RAD_VALVE) // May not be available on all boards.
//  fastDigitalWrite(OUT_HEATCALL, NominalRadValve.isControlledValveReallyOpen() ? HIGH : LOW);
//#endif


  // Sleep in low-power mode (waiting for interrupts) until seconds roll.
  // NOTE: sleep at the top of the loop to minimise timing jitter/delay from Arduino background activity after loop() returns.
  // DHD20130425: waking up from sleep and getting to start processing below this block may take >10ms.
#if 0 && defined(DEBUG)
  DEBUG_SERIAL_PRINTLN_FLASHSTRING("*E"); // End-of-cycle sleep.
#endif
//  // Ensure that serial I/O is off while sleeping, unless listening with radio.
//  if(!needsToEavesdrop) { powerDownSerial(); } else { powerUpSerialIfDisabled<V0P2_UART_BAUD>(); }
  // Ensure that serial I/O is off while sleeping.
  OTV0P2BASE::powerDownSerial();
  // Power down most stuff (except radio for hub RX).
  OTV0P2BASE::minimisePowerWithoutSleep();
  uint_fast8_t newTLSD;
  while(TIME_LSD == (newTLSD = OTV0P2BASE::getSecondsLT()))
    {
#ifdef ENABLE_RADIO_RX
    // Poll I/O and process message incrementally (in this otherwise idle time)
    // before sleep and on wakeup in case some IO needs further processing now,
    // eg work was accrued during the previous major slow/outer loop
    // or the in a previous orbit of this loop sleep or nap was terminated by an I/O interrupt.
    // May generate output to host on Serial.
    // Come back and have another go if work was done, until the next tick at most.
    if(handleQueuedMessages(&Serial, true, &PrimaryRadio)) { continue; }
#endif

//#if defined(USE_MODULE_RFM22RADIOSIMPLE) // Force radio to power-saving standby state if appropriate.
//    // Force radio to known-low-power state from time to time (not every time to avoid unnecessary SPI work, LED flicker, etc.)
//    if(batteryLow || second0) { RFM22ModeStandbyAndClearState(); } // FIXME: old world
//#endif

// If missing h/w interrupts for anything that needs rapid response
// then AVOID the lowest-power long sleep.
#if CONFIG_IMPLIES_MAY_NEED_CONTINUOUS_RX && !defined(PIN_RFM_NIRQ)
#define MUST_POLL_FREQUENTLY true
    if(MUST_POLL_FREQUENTLY && needsToEavesdrop)
#else
#define MUST_POLL_FREQUENTLY false
    if(false)
#endif
      {
      // If there is not hardware interrupt wakeup on receipt of a frame,
      // then this can only sleep for a short time between explicit poll()s,
      // though in any case allow wake on interrupt to minimise loop timing jitter
      // when the slow RTC 'end of sleep' tick arrives.
      ::OTV0P2BASE::nap(WDTO_15MS, true);
      }
    else
      {
      // Normal long minimal-power sleep until wake-up interrupt.
      // Rely on interrupt to force quick loop round to I/O poll().
      ::OTV0P2BASE::sleepUntilInt();
      }
//    DEBUG_SERIAL_PRINTLN_FLASHSTRING("w"); // Wakeup.
    }
  TIME_LSD = newTLSD;
#if 0 && defined(DEBUG)
  DEBUG_SERIAL_PRINTLN_FLASHSTRING("*S"); // Start-of-cycle wake.
#endif

//#if defined(ENABLE_BOILER_HUB) && defined(ENABLE_FHT8VSIMPLE) // Deal with FHT8V eavesdropping if needed.
//  // Check RSSI...
//  if(needsToEavesdrop)
//    {
//    const uint8_t rssi = RFM23.getRSSI();
//    static uint8_t lastRSSI;
//    if((rssi > 0) && (lastRSSI != rssi))
//      {
//      lastRSSI = rssi;
//      addEntropyToPool(rssi, 0); // Probably some real entropy but don't assume it.
//#if 0 && defined(DEBUG)
//      DEBUG_SERIAL_PRINT_FLASHSTRING("RSSI=");
//      DEBUG_SERIAL_PRINT(rssi);
//      DEBUG_SERIAL_PRINTLN();
//#endif
//      }
//    }
//#endif

#if 0 && defined(DEBUG) // Show CPU cycles.
  DEBUG_SERIAL_PRINT('C');
  DEBUG_SERIAL_PRINT(cycleCountCPU());
  DEBUG_SERIAL_PRINTLN();
#endif


  // START LOOP BODY
  // ===============


//  // Warn if too near overrun before.
//  if(tooNearOverrun) { OTV0P2BASE::serialPrintlnAndFlush(F("?near overrun")); }


  // Get current power supply voltage.
#if 0 && defined(DEBUG)
  DEBUG_SERIAL_PRINT_FLASHSTRING("Vcc: ");
  DEBUG_SERIAL_PRINT(Supply_mV.read());
  DEBUG_SERIAL_PRINTLN_FLASHSTRING("mV");
#endif





#if defined(ENABLE_FHT8VSIMPLE)
  // Try for double TX for more robust conversation with valve unless:
  //   * battery is low
  //   * the valve is not required to be wide open (ie a reasonable temperature is currently being maintained).
  //   * this is a hub and has to listen as much as possible
  // to conserve battery and bandwidth.
  #ifdef ENABLE_NOMINAL_RAD_VALVE
  const bool doubleTXForFTH8V = !conserveBattery && !hubMode && (NominalRadValve.get() >= 50);
  #else
  const bool doubleTXForFTH8V = false;
  #endif
  // FHT8V is highest priority and runs first.
  // ---------- HALF SECOND #0 -----------
  bool useExtraFHT8VTXSlots = localFHT8VTRVEnabled() && FHT8V.FHT8VPollSyncAndTX_First(doubleTXForFTH8V); // Time for extra TX before UI.
//  if(useExtraFHT8VTXSlots) { DEBUG_SERIAL_PRINTLN_FLASHSTRING("ES@0"); }
#endif


  // High-priority UI handing, every other/even second.
  // Show status if the user changed something significant.
  // Must take ~300ms or less so as not to run over into next half second if two TXs are done.
  bool recompute = false; // Set true an extra recompute of target temperature should be done.
#if !defined(V0P2BASE_TWO_S_TICK_RTC_SUPPORT)
  if(0 == (TIME_LSD & 1))
#endif
    {
#ifdef ENABLE_FULL_OT_UI
    // Run the OpenTRV button/LED UI if required.
    if(tickUI(TIME_LSD))
      {
      showStatus = true;
      recompute = true;
      }
#endif
  // Alternative UI tickers...
#ifdef ALLOW_CC1_SUPPORT_RELAY_IO // REV9 CC1 relay...
    // Run the CC1 relay UI.
    if(tickUICO(TIME_LSD))
      {
      showStatus = true;
      }
#endif
    }
#ifdef ENABLE_RADIO_RX
  // Handling the UI may have taken a little while, so process I/O a little.
  handleQueuedMessages(&Serial, true, &PrimaryRadio); // Deal with any pending I/O.
#endif


#ifdef ENABLE_MODELLED_RAD_VALVE
  if(recompute || veryRecentUIControlUse())
    {
    // Force immediate recompute of target temperature for (UI) responsiveness.
    NominalRadValve.computeTargetTemperature();
    // Keep dynamic adjustment of sensors up to date.
    updateSensorsFromStats();
    }
#endif


#if defined(ENABLE_FHT8VSIMPLE)
  if(useExtraFHT8VTXSlots)
    {
    // Time for extra TX before other actions, but don't bother if minimising power in frost mode.
    // ---------- HALF SECOND #1 -----------
    useExtraFHT8VTXSlots = localFHT8VTRVEnabled() && FHT8V.FHT8VPollSyncAndTX_Next(doubleTXForFTH8V);
//    if(useExtraFHT8VTXSlots) { DEBUG_SERIAL_PRINTLN_FLASHSTRING("ES@1"); }
    // Handling the FHT8V may have taken a little while, so process I/O a little.
    handleQueuedMessages(&Serial, true, &PrimaryRadio); // Deal with any pending I/O.
    }
#endif




  // DO SCHEDULING

  // Once-per-minute tasks: all must take << 0.3s.
  // Run tasks spread throughout the minute to be as kind to batteries (etc) as possible.
  // Only when runAll is true run less-critical tasks that be skipped sometimes when particularly conserving energy.
  // Run all for first full 4-minute cycle, eg because unit may start anywhere in it.
  // TODO: coordinate temperature reading with time when radio and other heat-generating items are off for more accurate readings.
  // TODO: ensure only take ambient light reading at times when all LEDs are off.
  const bool runAll = (!conserveBattery) || minute0From4ForSensors || (minuteCount < 4);

  switch(TIME_LSD) // With V0P2BASE_TWO_S_TICK_RTC_SUPPORT only even seconds are available.
    {
    case 0:
      {
      // Tasks that must be run every minute.
      ++minuteCount; // Note simple roll-over to 0 at max value.
      checkUserSchedule(); // Force to user's programmed settings, if any, at the correct time.
      // Ensure that the RTC has been persisted promptly when necessary.
      OTV0P2BASE::persistRTC();
      break;
      }

    // Churn/reseed PRNG(s) a little to improve unpredictability in use: should be lightweight.
    case 2: { if(runAll) { OTV0P2BASE::seedRNG8(minuteCount ^ OTV0P2BASE::getCPUCycleCount() ^ (uint8_t)Supply_cV.get(), OTV0P2BASE::_getSubCycleTime() ^ AmbLight.get(), (uint8_t)TemperatureC16.get()); } break; }
    // Force read of supply/battery voltage; measure and recompute status (etc) less often when already thought to be low, eg when conserving.
    case 4: { if(runAll) { Supply_cV.read(); } break; }

#ifdef ALLOW_STATS_TX
    // Regular transmission of stats if NOT driving a local valve (else stats can be piggybacked onto that).
    case 10:
      {
      if(!enableTrailingStatsPayload()) { break; } // Not allowed to send stuff like this.
#if defined(ENABLE_FHT8VSIMPLE)
      // Avoid transmit conflict with FS20; just drop the slot.
      // We should possibly choose between this and piggybacking stats to avoid busting duty-cycle rules.
      if(localFHT8VTRVEnabled() && useExtraFHT8VTXSlots) { break; }
#endif

      // Generally only attempt stats TX in the minute after all sensors should have been polled (so that readings are fresh).
      if(minute1From4AfterSensors ||
        (!batteryLow && (0 == (0x24 & OTV0P2BASE::randRNG8())))) // Occasional additional TX when not conserving power.
        {
        pollIO(); // Deal with any pending I/O.
        // Sleep randomly up to 128ms to spread transmissions and thus help avoid collisions.
        OTV0P2BASE::sleepLowPowerLessThanMs(1 + (OTV0P2BASE::randRNG8() & 0x7f));
//        nap(randRNG8NextBoolean() ? WDTO_60MS : WDTO_120MS); // FIXME: need a different random interval generator!
        handleQueuedMessages(&Serial, true, &PrimaryRadio); // Deal with any pending I/O.
        // Send it!
        // Try for double TX for extra robustness unless:
        //   * this is a speculative 'extra' TX
        //   * battery is low
        //   * this node is a hub so needs to listen as much as possible
        // This doesn't generally/always need to send binary/both formats
        // if this is controlling a local FHT8V on which the binary stats can be piggybacked.
        // Ie, if doesn't have a local TRV then it must send binary some of the time.
        // Any recently-changed stats value is a hint that a strong transmission might be a good idea.
#if defined(ALLOW_BINARY_STATS_TX) && defined(ENABLE_FS20_ENCODING_SUPPORT)
        const bool doBinary = !localFHT8VTRVEnabled() && OTV0P2BASE::randRNG8NextBoolean();
#else
        const bool doBinary = false;
#endif
        bareStatsTX(!batteryLow && !hubMode && ss1.changedValue(), doBinary);
        }
      break;
      }
#endif

// SENSOR READ AND STATS
//
// All external sensor reads should be in the second half of the minute (>32) if possible.
// This is to have them as close to stats collection at the end of the minute as possible,
// and to allow randmisation of the start-up cycle position in the first 32s to help avoid inter-unit collisions.
// Also all sources of noise, self-heating, etc, may be turned off for the 'sensor read minute'
// and thus will have diminished by this point.

#ifdef ENABLE_VOICE_SENSOR
    // Poll voice detection sensor at a fixed rate.
    case 46: { Voice.read(); break; }
#endif

#ifdef TEMP_POT_AVAILABLE
    // Sample the user-selected WARM temperature target at a fixed rate.
    // This allows the unit to stay reasonably responsive to adjusting the temperature dial.
    case 48: { TempPot.read(); break; }
#endif

    // Read all environmental inputs, late in the cycle.
#ifdef HUMIDITY_SENSOR_SUPPORT
    // Sample humidity.
    case 50: { if(runAll) { RelHumidity.read(); } break; }
#endif

    // Poll ambient light level at a fixed rate.
    // This allows the unit to respond consistently to (eg) switching lights on (eg TODO-388).
    case 52:
      {
      // Force all UI lights off before sampling ambient light level.
      LED_HEATCALL_OFF();
#if defined(LED_UI2_EXISTS) && defined(ENABLE_UI_LED_2_IF_AVAILABLE)
      // Turn off second UI LED if available.
      LED_UI2_OFF();
#endif
      AmbLight.read();
      break;
      }

    // At a hub, sample temperature regularly as late as possible in the minute just before recomputing valve position.
    // Force a regular read to make stats such as rate-of-change simple and to minimise lag.
    // TODO: optimise to reduce power consumption when not calling for heat.
    // TODO: optimise to reduce self-heating jitter when in hub/listen/RX mode.
    case 54: { TemperatureC16.read(); break; }

    // Compute targets and heat demand based on environmental inputs and occupancy.
    // This should happen as soon after the latest readings as possible (temperature especially).
    case 56:
      {
#ifdef ENABLE_OCCUPANCY_SUPPORT
      // Update occupancy measures that partially use rolling stats.
#if defined(ENABLE_OCCUPANCY_DETECTION_FROM_RH) && defined(HUMIDITY_SENSOR_SUPPORT)
      // If RH% is rising fast enough then take this a mild occupancy indicator.
      // Suppress this if temperature is falling since RH% change may be misleading.  (TODO-696)
      // Suppress this in the dark to avoid nuisance behaviour
      // (if there is a working ambient light sensor, else don't suppress),
      // even if not a false positive (ie the room is occupied, by a sleeper),
      // such as a valve opening and/or the boiler firing up at night.
      // Use a guard formulated to allow the RH%-based detection to work
      // if ambient light sensing is disabled,
      // eg allow RH%-based sensing unless known to be dark.
      if(runAll && // Only if all sensors have been refreshed.
         !AmbLight.isRoomDark()) // Only if room not known to be dark, from a working sensor.
        {
        // Only continue if temperature appears not to be falling compared to previous hour (TODO-696).
        // No previous temperature will show as a very large number so should fail safe.
        // Note use of compress/expand to try to get round companding granularity issues.
        if(expandTempC16(compressTempC16(TemperatureC16.get())) >= expandTempC16(OTV0P2BASE::getByHourStat(V0P2BASE_EE_STATS_SET_TEMP_BY_HOUR, OTV0P2BASE::getPrevHourLT())))
          {
          const uint8_t lastRH = OTV0P2BASE::getByHourStat(V0P2BASE_EE_STATS_SET_RHPC_BY_HOUR, OTV0P2BASE::getPrevHourLT());
          if((OTV0P2BASE::STATS_UNSET_BYTE != lastRH) &&
             (RelHumidity.get() >= lastRH + OTV0P2BASE::HumiditySensorSHT21::HUMIDITY_OCCUPANCY_PC_MIN_RISE_PER_H))
            { Occupancy.markAsPossiblyOccupied(); }
          }
        }
#endif
      // Update occupancy status (fresh for target recomputation) at a fixed rate.
      Occupancy.read();
#endif


#ifdef ENABLE_NOMINAL_RAD_VALVE
      // Recompute target, valve position and call for heat, etc.
      // Should be called once per minute to work correctly.
      NominalRadValve.read();
#endif

#if defined(ENABLE_FHT8VSIMPLE) && defined(LOCAL_TRV) // Only regen when needed.
      // If there was a change in target valve position,
      // or periodically in the minute after all sensors should have been read,
      // precompute some or all of any outgoing frame/stats/etc ready for the next transmission.
      if(NominalRadValve.isValveMoved() ||
         (minute1From4AfterSensors && enableTrailingStatsPayload()))
        {
        if(localFHT8VTRVEnabled()) { FHT8V.set(NominalRadValve.get() /*, NominalRadValve.isCallingForHeat() */); }
        }

#if defined(ENABLE_BOILER_HUB)
      // Feed in the local valve position when calling for heat just as if over the air.
      // (Does not arrive with the normal FHT8V timing of 2-minute gaps so boiler may turn off out of sync.)
      if(FHT8V.isControlledValveReallyOpen()) { remoteCallForHeatRX(FHT8VGetHC(), FHT8V.get()); }
#endif // defined(ENABLE_BOILER_HUB)
#elif defined(ENABLE_NOMINAL_RAD_VALVE) && defined(LOCAL_TRV) // Other local valve types, simulate a remote call for heat with a fake ID.
#if defined(ENABLE_BOILER_HUB)
      // Feed in the local valve position when calling for heat just as if over the air.
      if(NominalRadValve.isControlledValveReallyOpen()) { remoteCallForHeatRX(~0, NominalRadValve.get()); }
#endif // defined(ENABLE_BOILER_HUB)
#endif

#if defined(ENABLE_BOILER_HUB)
      // Track how long since remote call for heat last heard.
      if(hubMode)
        {
        if(isBoilerOn())
          {
#if 1 && defined(DEBUG)
          DEBUG_SERIAL_PRINT_FLASHSTRING("Boiler on, s: ");
          DEBUG_SERIAL_PRINT(boilerCountdownTicks * OTV0P2BASE::MAIN_TICK_S);
          DEBUG_SERIAL_PRINTLN();
#endif
          }
        }
#endif

      // Show current status if appropriate.
      if(runAll) { showStatus = true; }
      break;
      }

    // Stats samples; should never be missed.
    case 58:
      {
      // Take full stats sample as near the end of the hour as reasonably possible (without danger of overrun),
      // and with other optional non-full samples evenly spaced throughout the hour (if not low on battery).
      // A small even number of samples (or 1 sample) is probably most efficient; the system supports 2 max as of 20150329.
      if(minute0From4ForSensors) // Use lowest-noise samples just taken in the special 0 minute out of each 4.
        {
        const uint_least8_t mm = OTV0P2BASE::getMinutesLT();
        switch(mm)
          {
          case 26: case 27: case 28: case 29:
            { if(!batteryLow) { sampleStats(false); } break; } // Skip sub-samples if short of energy.
          case 56: case 57: case 58: case 59:
            {
            // Always take the full sample at the end of each hour.
            sampleStats(true);
            // Feed back rolling stats to sensors to set noise floors, adapt to sensors and local env...
            updateSensorsFromStats();
            break;
            }
          }
        }
      break;
      }
    }

#if defined(ENABLE_FHT8VSIMPLE) && defined(V0P2BASE_TWO_S_TICK_RTC_SUPPORT)
  if(useExtraFHT8VTXSlots)
    {
    // ---------- HALF SECOND #2 -----------
    useExtraFHT8VTXSlots = localFHT8VTRVEnabled() && FHT8V.FHT8VPollSyncAndTX_Next(doubleTXForFTH8V);
//    if(useExtraFHT8VTXSlots) { DEBUG_SERIAL_PRINTLN_FLASHSTRING("ES@2"); }
    // Handling the FHT8V may have taken a little while, so process I/O a little.
    handleQueuedMessages(&Serial, true, &PrimaryRadio); // Deal with any pending I/O.
    }
#endif

  // Generate periodic status reports.
  if(showStatus) { serialStatusReport(); }

#if defined(ENABLE_FHT8VSIMPLE) && defined(V0P2BASE_TWO_S_TICK_RTC_SUPPORT)
  if(useExtraFHT8VTXSlots)
    {
    // ---------- HALF SECOND #3 -----------
    useExtraFHT8VTXSlots = localFHT8VTRVEnabled() && FHT8V.FHT8VPollSyncAndTX_Next(doubleTXForFTH8V);
//    if(useExtraFHT8VTXSlots) { DEBUG_SERIAL_PRINTLN_FLASHSTRING("ES@3"); }
    // Handling the FHT8V may have taken a little while, so process I/O a little.
    handleQueuedMessages(&Serial, true, &PrimaryRadio); // Deal with any pending I/O.
    }
#endif


#if defined(HAS_DORM1_VALVE_DRIVE) && defined(LOCAL_TRV)
  // Handle local direct-drive valve, eg DORM1.
#ifdef ENABLE_NOMINAL_RAD_VALVE
  // Get current modelled valve position into abstract driver.
  ValveDirect.set(NominalRadValve.get());
#endif
  // If waiting for for verification that the valve has been fitted
  // then accept any manual interaction with controls as that signal.
  // ('Any' manual interaction may prove too sensitive.)
  // Also have a timeout of somewhat over ~10m from startup
  // for automatic recovery after any crash and restart.
  if(ValveDirect.isWaitingForValveToBeFitted())
      {
      if(veryRecentUIControlUse() || (minuteCount > 15))
          { ValveDirect.signalValveFitted(); }
      }
  // Provide regular poll to motor driver.
  // May take significant time to run
  // so don't call when timing is critical
  // nor when not much time left this cycle,
  // nor some of the time during startup if possible,
  // so as (for example) to allow the CLI to be operable.
  // Only calling this after most other heavy-lifting work is likely done.
  // Note that FHT8V sync will take up at least the first 1s of a 2s subcycle.
  if(!showStatus &&
     (ValveDirect.isInNormalRunState() || (0 == (3 & TIME_LSD))) &&
     (OTV0P2BASE::getSubCycleTime() < ((OTV0P2BASE::GSCT_MAX/4)*3)))
    { ValveDirect.read(); }
#endif


  // Command-Line Interface (CLI) polling.
  // If a reasonable chunk of the minor cycle remains after all other work is done
  // AND the CLI is / should be active OR a status line has just been output
  // then poll/prompt the user for input
  // using a timeout which should safely avoid overrun, ie missing the next basic tick,
  // and which should also allow some energy-saving sleep.
#if 1 && defined(SUPPORT_CLI)
  const bool humanCLIUse = isCLIActive(); // Keeping CLI active for human interaction rather than for automated interaction.
  if(showStatus || humanCLIUse)
    {
    const uint8_t sct = OTV0P2BASE::getSubCycleTime();
    const uint8_t listenTime = max(OTV0P2BASE::GSCT_MAX/16, CLI_POLL_MIN_SCT);
    if(sct < (OTV0P2BASE::GSCT_MAX - 2*listenTime))
      // Don't listen beyond the last 16th of the cycle,
      // or a minimal time if only prodding for interaction with automated front-end,
      // as listening for UART RX uses lots of power.
      { pollCLI(humanCLIUse ? (OTV0P2BASE::GSCT_MAX-listenTime) : (sct+CLI_POLL_MIN_SCT), 0 == TIME_LSD); }
    }
#endif



#if 0 && defined(DEBUG)
  const int tDone = getSubCycleTime();
  if(tDone > 1) // Ignore for trivial 1-click time.
    {
    DEBUG_SERIAL_PRINT_FLASHSTRING("done in "); // Indicates what fraction of available loop time was used / 256.
    DEBUG_SERIAL_PRINT(tDone);
    DEBUG_SERIAL_PRINT_FLASHSTRING(" @ ");
    DEBUG_SERIAL_TIMESTAMP();
    DEBUG_SERIAL_PRINTLN();
    }
#endif

  // Detect and handle (actual or near) overrun, if it happens, though it should not.
  if(TIME_LSD != OTV0P2BASE::getSecondsLT())
    {
    // Increment the overrun counter (stored inverted, so 0xff initialised => 0 overruns).
    const uint8_t orc = 1 + ~eeprom_read_byte((uint8_t *)V0P2BASE_EE_START_OVERRUN_COUNTER);
    OTV0P2BASE::eeprom_smart_update_byte((uint8_t *)V0P2BASE_EE_START_OVERRUN_COUNTER, ~orc);
#if 1 && defined(DEBUG)
    DEBUG_SERIAL_PRINTLN_FLASHSTRING("!loop overrun");
//    DEBUG_SERIAL_PRINT(orc);
//    DEBUG_SERIAL_PRINTLN();
#endif
#if defined(ENABLE_FHT8VSIMPLE)
    FHT8V.resyncWithValve(); // Assume that sync with valve may have been lost, so re-sync.
#endif
    TIME_LSD = OTV0P2BASE::getSecondsLT(); // Prepare to sleep until start of next full minor cycle.
    }
#if 0 && defined(DEBUG) // Expect to pick up near overrun at start of next loop.
  else if(getSubCycleTime() >= nearOverrunThreshold)
    {
    DEBUG_SERIAL_PRINTLN_FLASHSTRING("?O"); // Near overrun.  Note 2ms/char to send...
    }
#endif
  }<|MERGE_RESOLUTION|>--- conflicted
+++ resolved
@@ -432,11 +432,8 @@
       //   in upper part of comfort range
       //   or if the room is likely occupied now
       //   or if the room is not known to be dark and hasn't been vacant for a very long time (TODO-107)
-      //      TODO: limit to (say) 3--4h light time for when someone out but room daylit, but note that detecting occupancy will be harder too in daylight.
-<<<<<<< HEAD
-      //      POSSIBLY: after 3h vacancy AND ambient light in top quartile or in middle of typical bright part of cycle (assume peak of daylight) then being lit is not enough to prevent a deeper setback.
-=======
->>>>>>> 0b6f0d24
+      //      TODO POSSIBLY: limit to (say) 3--4h light time for when someone out but room daylit, but note that detecting occupancy will be harder too in daylight.
+      //      TODO POSSIBLY: after 3h vacancy AND apparent smoothed occupancy no-zero (soe some can be detected) AND ambient light in top quartile or in middle of typical bright part of cycle (assume peak of daylight) then being lit is not enough to prevent a deeper setback.
       //   or if the room is in the upper quartile of occupancy for this time and hasn't been vacant for a very long time
       //   or if a scheduled WARM period is due soon and the room hasn't been vacant for a moderately long time,
       // else usually use a somewhat bigger 'eco' setback

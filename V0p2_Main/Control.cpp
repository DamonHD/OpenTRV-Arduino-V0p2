/*
The OpenTRV project licenses this file to you
under the Apache Licence, Version 2.0 (the "Licence");
you may not use this file except in compliance
with the Licence. You may obtain a copy of the Licence at

http://www.apache.org/licenses/LICENSE-2.0

Unless required by applicable law or agreed to in writing,
software distributed under the Licence is distributed on an
"AS IS" BASIS, WITHOUT WARRANTIES OR CONDITIONS OF ANY
KIND, either express or implied. See the Licence for the
specific language governing permissions and limitations
under the Licence.

Author(s) / Copyright (s): Damon Hart-Davis 2013--2015
                           Deniz Erbilgin 2015
*/

/*
 Control/model for TRV and boiler.
 */
#include <util/atomic.h>

#include "V0p2_Main.h"

#include "Control.h"

#include "V0p2_Sensors.h"
#include "V0p2_Actuators.h"
#include "Power_Management.h"
#include "RFM22_Radio.h"
#include "Serial_IO.h"
#include "Schedule.h"
#include "UI_Minimal.h"


#ifdef ENABLE_BOILER_HUB
// True if boiler should be on.
static bool isBoilerOn();
#endif

// If true then is in WARM (or BAKE) mode; defaults to (starts as) false/FROST.
// Should be only be set when 'debounced'.
// Defaults to (starts as) false/FROST.
static bool isWarmMode;
// If true then the unit is in 'warm' (heating) mode, else 'frost' protection mode.
bool inWarmMode() { return(isWarmMode); }
// Has the effect of forcing the warm mode to the specified state immediately.
// Should be only be called once 'debounced' if coming from a button press for example.
// If forcing to FROST mode then any pending BAKE time is cancelled.
void setWarmModeDebounced(const bool warm)
  {
#if 0 && defined(DEBUG)
  DEBUG_SERIAL_PRINT_FLASHSTRING("Call to setWarmModeDebounced(");
  DEBUG_SERIAL_PRINT(warm);
  DEBUG_SERIAL_PRINT_FLASHSTRING(")");
  DEBUG_SERIAL_PRINTLN();
#endif
  isWarmMode = warm;
#ifdef SUPPORT_BAKE
  if(!warm) { cancelBakeDebounced(); }
#endif
  }


#ifdef SUPPORT_BAKE // IF DEFINED: this unit supports BAKE mode.
// Only relevant if isWarmMode is true,
static uint_least8_t bakeCountdownM;
// If true then the unit is in 'BAKE' mode, a subset of 'WARM' mode which boosts the temperature target temporarily.
bool inBakeMode() { return(isWarmMode && (0 != bakeCountdownM)); }
// Should be only be called once 'debounced' if coming from a button press for example.
// Cancel 'bake' mode if active; does not force to FROST mode.
void cancelBakeDebounced() { bakeCountdownM = 0; }
// Start/restart 'BAKE' mode and timeout.
// Should be only be called once 'debounced' if coming from a button press for example.
void startBakeDebounced() { isWarmMode = true; bakeCountdownM = BAKE_MAX_M; }
#endif





#if defined(UNIT_TESTS)
// Support for unit tests to force particular apparent WARM setting (without EEPROM writes).
//enum _TEST_basetemp_override
//  {
//    _btoUT_normal = 0, // No override
//    _btoUT_min, // Minimum settable/reasonable temperature.
//    _btoUT_mid, // Medium settable/reasonable temperature.
//    _btoUT_max, // Minimum settable/reasonable temperature.
//  };
// Current override state; 0 (default) means no override.
static _TEST_basetemp_override _btoUT_override;
// Set the override value (or remove the override).
void _TEST_set_basetemp_override(const _TEST_basetemp_override override)
  { _btoUT_override = override; }
#endif



// Get 'FROST' protection target in C; no higher than getWARMTargetC() returns, strictly positive, in range [MIN_TARGET_C,MAX_TARGET_C].
#if defined(TEMP_POT_AVAILABLE)
// Derived from temperature pot position.
uint8_t getFROSTTargetC()
  {
  // Prevent falling to lowest frost temperature if relative humidity is high (eg to avoid mould).
  const uint8_t result = (!hasEcoBias() || (RelHumidity.isAvailable() && RelHumidity.isRHHighWithHyst())) ? BIASCOM_FROST : BIASECO_FROST;
#if defined(SETTABLE_TARGET_TEMPERATURES)
  const uint8_t stored = eeprom_read_byte((uint8_t *)V0P2BASE_EE_START_FROST_C);
  // If stored value is set and in bounds and higher than computed value then use stored value instead.
  if((stored >= MIN_TARGET_C) && (stored <= MAX_TARGET_C) && (stored > result)) { return(stored); }
#endif
  return(result);
  }
#elif defined(SETTABLE_TARGET_TEMPERATURES)
// Note that this value is non-volatile (stored in EEPROM).
uint8_t getFROSTTargetC()
  {
  // Get persisted value, if any.
  const uint8_t stored = eeprom_read_byte((uint8_t *)V0P2BASE_EE_START_FROST_C);
  // If out of bounds or no stored value then use default.
  if((stored < MIN_TARGET_C) || (stored > MAX_TARGET_C)) { return(FROST); }
  // TODO-403: cannot use hasEcoBias() with RH% as that would cause infinite recursion!
  // Return valid persisted value.
  return(stored);
  }
#else
#define getFROSTTargetC() (FROST) // Fixed value.
#endif

// Get 'WARM' target in C; no lower than getFROSTTargetC() returns, strictly positive, in range [MIN_TARGET_C,MAX_TARGET_C].
#if defined(TEMP_POT_AVAILABLE)
// Derived from temperature pot position, 0 for coldest (most eco), 255 for hottest (comfort).
// Temp ranges from eco-1C to comfort+1C levels across full (reduced jitter) [0,255] pot range.
// May be fastest computing values at the extreme ends of the range.
// Exposed for unit testing.
uint8_t computeWARMTargetC(const uint8_t pot)
  {
#if defined(V0p2_REV)
#if 7 == V0p2_REV // Must match DORM1 scale 7 position scale 16|17|18|19|20|21|22 with frost/boost at extremes.
#if (16 != TEMP_SCALE_MIN) || (22 != TEMP_SCALE_MAX)
#error Temperature scale must run from 16 to 22 inclusive for REV7 / DORM1 unit.
#endif
#endif
#endif
  const uint8_t range = TEMP_SCALE_MAX - TEMP_SCALE_MIN + 1;
  const uint8_t band = 256 / range; // Width of band for each degree C...

  // If there are is relatively small number of distinct temperature values
  // then compute result iteratively...
  if(pot >= 256 - band) { return(TEMP_SCALE_MAX); } // At top... (optimisation / robustness)
  if(pot < band) { return(TEMP_SCALE_MIN); } // At bottom... (optimisation / robustness)
  if(range < 10)
    {
    uint8_t result = TEMP_SCALE_MIN+1;
    for(uint8_t ppot = band<<1; ppot < pot; ++result) { ppot += band; }
    return(result);
    }
  // ...else do it in one step with a division.
  return((pot / band) + TEMP_SCALE_MIN); // Intermediate (requires expensive run-time division).
  }

// Exposed implementation.
// Uses cache to avoid expensive recomputation.
// NOT safe in face of interrupts.
uint8_t getWARMTargetC()
  {
#if defined(UNIT_TESTS)
  // Special behaviour for unit tests.
  switch(_btoUT_override)
    {
    case _btoUT_min: return(TEMP_SCALE_MIN);
    case _btoUT_mid: return(TEMP_SCALE_MID);
    case _btoUT_max: return(TEMP_SCALE_MAX);
    }
#endif

  const uint8_t pot = TempPot.get();

  // Cached input and result values; initially zero.
  static uint8_t potLast;
  static uint8_t resultLast;
  // Force recomputation if pot value changed
  // or apparently no calc done yet (unlikely/impossible zero cached result).
  if((potLast != pot) || (0 == resultLast))
    {
    const uint8_t result = computeWARMTargetC(pot);
    // Cache input/result.
    resultLast = result;
    potLast = pot;
    return(result);
    }

  // Return cached result.
  return(resultLast);
  }
#elif defined(SETTABLE_TARGET_TEMPERATURES)
// Note that this value is non-volatile (stored in EEPROM).
uint8_t getWARMTargetC()
  {
#if defined(UNIT_TESTS)
  // Special behaviour for unit tests.
  switch(_btoUT_override)
    {
    case _btoUT_min: return(TEMP_SCALE_MIN);
    case _btoUT_mid: return(TEMP_SCALE_MID);
    case _btoUT_max: return(TEMP_SCALE_MAX);
    }
#endif

  // Get persisted value, if any.
  const uint8_t stored = eeprom_read_byte((uint8_t *)V0P2BASE_EE_START_WARM_C);
  // If out of bounds or no stored value then use default (or frost value if set and higher).
  if((stored < MIN_TARGET_C) || (stored > MAX_TARGET_C)) { return(fnmax((uint8_t)WARM, getFROSTTargetC())); }
  // Return valid persisted value (or frost value if set and higher).
  return(fnmax(stored, getFROSTTargetC()));
  }
#else
uint8_t getWARMTargetC() { return((uint8_t) (WARM)); } // Fixed value.
#endif

#if defined(SETTABLE_TARGET_TEMPERATURES)
// Set (non-volatile) 'FROST' protection target in C; no higher than getWARMTargetC() returns, strictly positive, in range [MIN_TARGET_C,MAX_TARGET_C].
// Can also be used, even when a temperature pot is present, to set a floor setback temperature.
// Returns false if not set, eg because outside range [MIN_TARGET_C,MAX_TARGET_C], else returns true.
bool setFROSTTargetC(uint8_t tempC)
  {
  if((tempC < MIN_TARGET_C) || (tempC > MAX_TARGET_C)) { return(false); } // Invalid temperature.
  if(tempC > getWARMTargetC()) { return(false); } // Cannot set above WARM target.
  OTV0P2BASE::eeprom_smart_update_byte((uint8_t *)V0P2BASE_EE_START_FROST_C, tempC); // Update in EEPROM if necessary.
  return(true); // Assume value correctly written.
  }
#endif
#if defined(SETTABLE_TARGET_TEMPERATURES) && !defined(TEMP_POT_AVAILABLE)
// Set 'WARM' target in C; no lower than getFROSTTargetC() returns, strictly positive, in range [MIN_TARGET_C,MAX_TARGET_C].
// Returns false if not set, eg because below FROST setting or outside range [MIN_TARGET_C,MAX_TARGET_C], else returns true.
bool setWARMTargetC(uint8_t tempC)
  {
  if((tempC < MIN_TARGET_C) || (tempC > MAX_TARGET_C)) { return(false); } // Invalid temperature.
  if(tempC < getFROSTTargetC()) { return(false); } // Cannot set below FROST target.
  OTV0P2BASE::eeprom_smart_update_byte((uint8_t *)V0P2BASE_EE_START_WARM_C, tempC); // Update in EEPROM if necessary.
  return(true); // Assume value correctly written.
  }
#endif


// If true (the default) then the system has an 'Eco' energy-saving bias, else it has a 'comfort' bias.
// Several system parameters are adjusted depending on the bias,
// with 'eco' slanted toward saving energy, eg with lower target temperatures and shorter on-times.
#ifndef hasEcoBias // If not a macro...
// True if WARM temperature at/below halfway mark between eco and comfort levels.
// Midpoint should be just in eco part to provide a system bias toward eco.
bool hasEcoBias() { return(getWARMTargetC() <= TEMP_SCALE_MID); }
//#endif
#endif


#ifndef getMinBoilerOnMinutes
// Get minimum on (and off) time for pointer (minutes); zero if not in hub mode.
uint8_t getMinBoilerOnMinutes() { return(~eeprom_read_byte((uint8_t *)V0P2BASE_EE_START_MIN_BOILER_ON_MINS_INV)); }
#endif

#ifndef setMinBoilerOnMinutes
// Set minimum on (and off) time for pointer (minutes); zero to disable hub mode.
// Suggested minimum of 4 minutes for gas combi; much longer for heat pumps for example.
void setMinBoilerOnMinutes(uint8_t mins) { OTV0P2BASE::eeprom_smart_update_byte((uint8_t *)V0P2BASE_EE_START_MIN_BOILER_ON_MINS_INV, ~(mins)); }
#endif


#ifdef OCCUPANCY_SUPPORT
// Singleton implementation for entire node.
OccupancyTracker Occupancy;

// Crude percentage occupancy confidence [0,100].
// Returns 0 if unknown or known unoccupied.
#if (OCCUPATION_TIMEOUT_M < 25) || (OCCUPATION_TIMEOUT_M > 100)
#error needs support for different occupancy timeout
#elif OCCUPATION_TIMEOUT_M <= 25
#define OCCCP_SHIFT 2
#elif OCCUPATION_TIMEOUT_M <= 50
#define OCCCP_SHIFT 1
#elif OCCUPATION_TIMEOUT_M <= 100
#define OCCCP_SHIFT 0
#endif

// Update notion of occupancy confidence.
uint8_t OccupancyTracker::read()
  {
  ATOMIC_BLOCK (ATOMIC_RESTORESTATE)
    {
    // Compute as percentage.
    const uint8_t newValue = (0 == occupationCountdownM) ? 0 :
        fnmin((uint8_t)((uint8_t)100 - (uint8_t)((((uint8_t)OCCUPATION_TIMEOUT_M) - occupationCountdownM) << OCCCP_SHIFT)), (uint8_t)100);
    value = newValue;
    // Run down occupation timer (or run up vacancy time) if need be.
    if(occupationCountdownM > 0) { --occupationCountdownM; vacancyM = 0; vacancyH = 0; }
    else if(vacancyH < 0xffU) { if(++vacancyM >= 60) { vacancyM = 0; ++vacancyH; } }
    // Run down 'recent activity' timer.
    if(activityCountdownM > 0) { --activityCountdownM; }
    return(value);
    }
  }

// Call when some/weak evidence of room occupation, such as a light being turned on, or voice heard.
// Do not call based on internal/synthetic events.
// Doesn't force the room to appear recently occupied.
// If the hardware allows this may immediately turn on the main GUI LED until normal GUI reverts it,
// at least periodically.
// Probably do not call on manual control operation to avoid interfering with UI operation.
// Thread-safe.
void OccupancyTracker::markAsPossiblyOccupied()
  {
<<<<<<< HEAD
  if(0 == occupationCountdownM) // Flash at first sign only of occupancy after vacancy to limit annoyance.
=======
  if(0 == occupationCountdownM) // Only flash the UI at start of external activity to limit flashing.
>>>>>>> 5cd3ab0b
    { LED_HEATCALL_ON_ISR_SAFE(); }
  ATOMIC_BLOCK (ATOMIC_RESTORESTATE)
    {
    occupationCountdownM = fnmax((uint8_t)occupationCountdownM, (uint8_t)(OCCUPATION_TIMEOUT_1_M));
    }
  activityCountdownM = 2;
  }
#endif


#ifdef ENABLE_ANTICIPATION
// Returns true iff room likely to be occupied and need warming at the specified hour's sample point based on collected stats.
// Used for predictively warming a room in smart mode and for choosing setback depths.
// Returns false if no good evidence to warm the room at the given time based on past history over about one week.
//   * hh hour to check for predictive warming [0,23]
bool shouldBeWarmedAtHour(const uint_least8_t hh)
  {
#ifndef OMIT_MODULE_LDROCCUPANCYDETECTION
  // Return false immediately if the sample hour's historic ambient light level falls in the bottom quartile (or is zero).
  // Thus aim to shave off 'smart' warming for at least 25% of the daily cycle.
  if(inOutlierQuartile(false, EE_STATS_SET_AMBLIGHT_BY_HOUR_SMOOTHED, hh)) { return(false); }
#endif

#ifdef OCCUPANCY_SUPPORT
  // Return false immediately if the sample hour's historic occupancy level falls in the bottom quartile (or is zero).
  // Thus aim to shave off 'smart' warming for at least 25% of the daily cycle.
  if(inOutlierQuartile(false, EE_STATS_SET_OCCPC_BY_HOUR_SMOOTHED, hh)) { return(false); }
#endif

  const uint8_t warmHistory = eeprom_read_byte((uint8_t *)(EE_STATS_START_ADDR(EE_STATS_SET_WARMMODE_BY_HOUR_OF_WK) + hh));
  if(0 == (0x80 & warmHistory)) // This hour has a history.
    {
//    // Return false immediately if no WARM mode this hour for the last week (ie the unit needs reminding at least once per week).
//    if(0 == warmHistory) // No explicit WARM for a week at this hour, prevents 'smart' warming.
//      { return(false); }
    // Return true immediately if this hour was in WARM mode yesterday or a week ago, and at least one other day.
    if((0 != (0x41 & warmHistory)) && (0 != (0x3e & warmHistory)))
      { return(true); }
    }

  // Return true if immediately the sample hour is usually warm, ie at or above WARM target.
  const int smoothedTempHHNext = expandTempC16(eeprom_read_byte((uint8_t *)(EE_STATS_START_ADDR(EE_STATS_SET_TEMP_BY_HOUR_SMOOTHED) + hh)));
#if 0 && defined(DEBUG)
  DEBUG_SERIAL_PRINT_FLASHSTRING("Smoothed C for ");
  DEBUG_SERIAL_PRINT(hh);
  DEBUG_SERIAL_PRINT_FLASHSTRING("h is ");
  DEBUG_SERIAL_PRINT(smoothedTempHHNext >> 4);
  DEBUG_SERIAL_PRINTLN();
#endif
  if((STATS_UNSET_INT != smoothedTempHHNext) && (((smoothedTempHHNext+8)>>4) >= getWARMTargetC()))
    { return(true); }

  // No good evidence for room to be warmed for specified hour.
  return(false);
  }
#endif




#ifdef ENABLE_MODELLED_RAD_VALVE
// Internal model of controlled radiator valve position.
ModelledRadValve NominalRadValve;
// Cache initially unset.
uint8_t ModelledRadValve::mVPRO_cache = 0;

// Return minimum valve percentage open to be considered actually/significantly open; [1,100].
// At the boiler hub this is also the threshold percentage-open on eavesdropped requests that will call for heat.
// If no override is set then OTRadValve::DEFAULT_VALVE_PC_MIN_REALLY_OPEN is used.
// NOTE: raising this value temporarily (and shutting down the boiler immediately if possible) is one way to implement dynamic demand.
uint8_t ModelledRadValve::getMinValvePcReallyOpen()
  {
  if(0 != mVPRO_cache) { return(mVPRO_cache); } // Return cached value if possible.
  const uint8_t stored = eeprom_read_byte((uint8_t *)V0P2BASE_EE_START_MIN_VALVE_PC_REALLY_OPEN);
  const uint8_t result = ((stored > 0) && (stored <= 100)) ? stored : OTRadValve::DEFAULT_VALVE_PC_MIN_REALLY_OPEN;
  mVPRO_cache = result; // Cache it.
  return(result);
  }

// Set and cache minimum valve percentage open to be considered really open.
// Applies to local valve and, at hub, to calls for remote calls for heat.
// Any out-of-range value (eg >100) clears the override and OTRadValve::DEFAULT_VALVE_PC_MIN_REALLY_OPEN will be used.
void ModelledRadValve::setMinValvePcReallyOpen(const uint8_t percent)
  {
  if((percent > 100) || (percent == 0) || (percent == OTRadValve::DEFAULT_VALVE_PC_MIN_REALLY_OPEN))
    {
    // Bad / out-of-range / default value so erase stored value if not already so.
    OTV0P2BASE::eeprom_smart_erase_byte((uint8_t *)V0P2BASE_EE_START_MIN_VALVE_PC_REALLY_OPEN);
    // Cache logical default value.
    mVPRO_cache = OTRadValve::DEFAULT_VALVE_PC_MIN_REALLY_OPEN;
    return;
    }
  // Store specified value with as low wear as possible.
  OTV0P2BASE::eeprom_smart_update_byte((uint8_t *)V0P2BASE_EE_START_MIN_VALVE_PC_REALLY_OPEN, percent);
  // Cache it.
  mVPRO_cache = percent;
  }

// True if the controlled physical valve is thought to be at least partially open right now.
// If multiple valves are controlled then is this true only if all are at least partially open.
// Used to help avoid running boiler pump against closed valves.
// The default is to use the check the current computed position
// against the minimum open percentage.
bool ModelledRadValve::isControlledValveReallyOpen() const
  {
  if(isRecalibrating()) { return(false); }
#ifdef USE_MODULE_FHT8VSIMPLE
  if(!FHT8V.isControlledValveReallyOpen()) { return(false); }
#endif
  return(value >= getMinPercentOpen());
  }
  
// Returns true if (re)calibrating/(re)initialising/(re)syncing.
// The target valve position is not lost while this is true.
// By default there is no recalibration step.
bool ModelledRadValve::isRecalibrating() const
  {
#ifdef USE_MODULE_FHT8VSIMPLE
  if(!FHT8V.isInNormalRunState()) { return(true); }
#endif
  return(false);
  }

// If possible exercise the valve to avoid pin sticking and recalibrate valve travel.
// Default does nothing.
void ModelledRadValve::recalibrate()
  {
#ifdef USE_MODULE_FHT8VSIMPLE
  FHT8V.resyncWithValve(); // Should this be decalcinate instead/also/first?
#endif
  }


// Compute target temperature (stateless).
// Can be called as often as required though may be slow/expensive.
// Will be called by computeCallForHeat().
// One aim is to allow reasonable energy savings (10--30%+)
// even if the device is left in WARM mode all the time,
// using occupancy/light/etc to determine when temperature can be set back
// without annoying users.
uint8_t ModelledRadValve::computeTargetTemp()
  {
  // In FROST mode.
  if(!inWarmMode())
    {
    const uint8_t frostC = getFROSTTargetC();

    // If scheduled WARM is due soon then ensure that room is at least at setback temperature
    // to give room a chance to hit the target, and for furniture and surfaces to be warm, etc.
    // Don't do this if the room has been vacant for a long time (eg so as to avoid pre-warm being higher than WARM ever).
    // Don't do this if there has been recent manual intervention, eg to allow manual 'cancellation' of pre-heat (TODO-464).
    // Only do this if the target WARM temperature is NOT an 'eco' temperature (ie very near the bottom of the scale).
    if(!Occupancy.longVacant() && isAnyScheduleOnWARMSoon() && !recentUIControlUse())
      {
      const uint8_t warmTarget = getWARMTargetC();
      // Compute putative pre-warm temperature...
      const uint8_t preWarmTempC = fnmax((uint8_t)(warmTarget - (hasEcoBias() ? SETBACK_ECO : SETBACK_DEFAULT)), frostC);
      if((frostC < preWarmTempC) && (!isEcoTemperature(warmTarget)))
        { return(preWarmTempC); }
      }

    // Apply FROST safety target temperature by default in FROST mode.
    return(frostC);
    }

#ifdef SUPPORT_BAKE
  else if(inBakeMode()) // If in BAKE mode then use elevated target.
    {
    return(fnmin((uint8_t)(getWARMTargetC() + BAKE_UPLIFT), (uint8_t)MAX_TARGET_C)); // No setbacks apply in BAKE mode.
    }
#endif

  else // In 'WARM' mode with possible setback.
    {
    const uint8_t wt = getWARMTargetC();

    // Set back target the temperature a little if the room seems to have been vacant for a long time (TODO-107)
    // or it is too dark for anyone to be active or the room is not likely occupied at this time
    //   AND no WARM schedule is active now (TODO-111)
    //   AND no recent manual interaction with the unit's local UI (TODO-464) indicating local settings override.
    // Note that this mainly has to work in domestic settings in winter (with ~8h of daylight)
    // but should also work in artificially-lit offices (maybe ~12h continuous lighting).
    // No 'lights-on' signal for a whole day is a fairly strong indication that the heat can be turned down.
    // TODO-451: TODO-453: ignore a short lights-off, eg from someone briefly leaving room or a transient shadow.
    // TODO: consider bottom quartile of ambient light as alternative setback trigger for near-continuously-lit spaces (aiming to spot daylight signature).
    // Look ahead to next time period (as well as current) to determine notLikelyOccupiedSoon.
    // Note that deeper setbacks likely offer more savings than faster (but shallower) setbacks.
    const bool longLongVacant = Occupancy.longLongVacant();
    const bool longVacant = longLongVacant || Occupancy.longVacant();
    const bool notLikelyOccupiedSoon = longLongVacant ||
        (Occupancy.isLikelyUnoccupied() &&
         OTV0P2BASE::inOutlierQuartile(false, V0P2BASE_EE_STATS_SET_OCCPC_BY_HOUR_SMOOTHED) &&
         OTV0P2BASE::inOutlierQuartile(false, V0P2BASE_EE_STATS_SET_OCCPC_BY_HOUR_SMOOTHED, OTV0P2BASE::inOutlierQuartile_NEXT_HOUR));
    if(longVacant ||
       ((notLikelyOccupiedSoon || (AmbLight.getDarkMinutes() > 10)) && !isAnyScheduleOnWARMNow() && !recentUIControlUse()))
      {
      // Use a default minimal non-annoying setback if
      //   in upper part of comfort range
      //   or if the room is likely occupied now
      //   or if the room is lit and hasn't been vacant for a very long time (TODO-107)
      //   or if the room is commonly occupied at this time and hasn't been vacant for a very long time
      //   or if a scheduled WARM period is due soon and the room hasn't been vacant for a moderately long time,
      // else usually use a somewhat bigger 'eco' setback
      // else use an even bigger 'full' setback if in the eco region and
      //   the room has been vacant for a very long time
      //   or is unlikely to be unoccupied at this time of day and in the lower part of the 'eco' range.
      const uint8_t setback = (isComfortTemperature(wt) ||
                               Occupancy.isLikelyOccupied() ||
                               (!longLongVacant && AmbLight.isRoomLit()) ||
                               (!longLongVacant && OTV0P2BASE::inOutlierQuartile(true, V0P2BASE_EE_STATS_SET_OCCPC_BY_HOUR_SMOOTHED)) ||
                               (!longVacant && isAnyScheduleOnWARMSoon())) ?
              SETBACK_DEFAULT :
          ((hasEcoBias() && (longLongVacant || (notLikelyOccupiedSoon && isEcoTemperature(wt)))) ?
              SETBACK_FULL : SETBACK_ECO);

      return(fnmax((uint8_t)(wt - setback), getFROSTTargetC())); // Target must never be set low enough to create a frost/freeze hazard.
      }
    // Else use WARM target as-is.
    return(wt);
    }
  }


// Compute/update target temperature and set up state for tick()/computeRequiredTRVPercentOpen().
void ModelledRadValve::computeTargetTemperature()
  {
  // Compute basic target temperature.
  const uint8_t newTarget = computeTargetTemp();

  // Set up state for computeRequiredTRVPercentOpen().
  inputState.targetTempC = newTarget;
  inputState.minPCOpen = getMinPercentOpen();
  inputState.maxPCOpen = getMaxPercentageOpenAllowed();
  inputState.glacial = glacial;
  inputState.inBakeMode = inBakeMode();
  inputState.hasEcoBias = hasEcoBias();
  // Widen the allowed deadband significantly in a dark/quiet/vacant room (TODO-383, TODO-593)
  // (or in FROST mode, or if temperature is jittery eg changing fast and filtering has been engaged)
  // to attempt to reduce the total number and size of adjustments and thus reduce noise/disturbance (and battery drain).
  // The wider deadband (less good temperature regulation) might be noticeable/annoying to sensitive occupants.
  // With a wider deadband may also simply suppress any movement/noise on some/most minutes while close to target temperature.
  // For responsiveness, don't widen the deadband immediately after manual controls have been used (TODO-593).
  inputState.widenDeadband = (!veryRecentUIControlUse()) &&
      (retainedState.isFiltering || AmbLight.isRoomDark() || Occupancy.longVacant() || (!inWarmMode()));
  // Capture adjusted reference/room temperatures
  // and set callingForHeat flag also using same outline logic as computeRequiredTRVPercentOpen() will use.
  inputState.setReferenceTemperatures(TemperatureC16.get());
  callingForHeat = (newTarget >= (inputState.refTempC16 >> 4));
  }

// Compute target temperature and set heat demand for TRV and boiler; update state.
// CALL REGULARLY APPROXIMATELY ONCE PER MINUTE TO ALLOW SIMPLE TIME-BASED CONTROLS.
// Inputs are inWarmMode(), isRoomLit().
// The inputs must be valid (and recent).
// Values set are targetTempC, value (TRVPercentOpen).
// This may also prepare data such as TX command sequences for the TRV, boiler, etc.
// This routine may take significant CPU time; no I/O is done, only internal state is updated.
// Returns true if valve target changed and thus messages may need to be recomputed/sent/etc.
void ModelledRadValve::computeCallForHeat()
  {
  ATOMIC_BLOCK (ATOMIC_RESTORESTATE)
    {
#ifdef SUPPORT_BAKE
    // Cancel any BAKE mode once temperature target has been hit.
    if(!callingForHeat) { bakeCountdownM = 0; }
    // Run down BAKE mode timer if need be, one tick per minute.
    else if(bakeCountdownM > 0) { --bakeCountdownM; }
#endif
    }

  // Compute target and ensure that required input state is set for computeRequiredTRVPercentOpen().
  computeTargetTemperature();
  retainedState.tick(value, inputState);
  }
//#endif // ENABLE_MODELLED_RAD_VALVE
#elif defined(SLAVE_TRV)
// Singleton implementation for entire node.
SimpleSlaveRadValve NominalRadValve;

// Set new value.
// Ignores invalid values.
bool SimpleSlaveRadValve::set(const uint8_t newValue)
  {
  if(!isValid(newValue)) { return(false); }
  if(newValue != value)
    {
    value = newValue;
    // Regenerate buffer ready to TX to FHT8V.
    FHT8VCreateValveSetCmdFrame(*this);
    }
  ticksLeft = TIMEOUT_MINS;
  return(true);
  }

// Do any regular work that needs doing.
// Deals with timeout and reversion to 'safe' valve position if the controller goes quiet.
// Call at a fixed rate (1/60s).
// Potentially expensive/slow.
uint8_t SimpleSlaveRadValve::read()
  {
  if((0 == ticksLeft) || (0 == --ticksLeft))
    {
    value = SAFE_POSITION_PC;
#if 1 && defined(DEBUG)
    DEBUG_SERIAL_PRINTLN_FLASHSTRING("!controller silent: valve moved to safe position");
#endif
    }
  return(value);
  }

// Returns true if (re)calibrating/(re)initialising/(re)syncing.
// The target valve position is not lost while this is true.
// By default there is no recalibration step.
bool SimpleSlaveRadValve::isRecalibrating() const
  {
#ifdef USE_MODULE_FHT8VSIMPLE
  if(!isSyncedWithFHT8V()) { return(true); }
#endif
  return(false);
  }
#endif


// The STATS_SMOOTH_SHIFT is chosen to retain some reasonable precision within a byte and smooth over a weekly cycle.
#define STATS_SMOOTH_SHIFT 3 // Number of bits of shift for smoothed value: larger => larger time-constant; strictly positive.

// If defined, limit to stats sampling to one pre-sample and the final sample, to simplify/speed code.
#define STATS_MAX_2_SAMPLES

// Compute new linearly-smoothed value given old smoothed value and new value.
// Guaranteed not to produce a value higher than the max of the old smoothed value and the new value.
// Uses stochastic rounding to nearest to allow nominally sub-lsb values to have an effect over time.
// Usually only made public for unit testing.
uint8_t smoothStatsValue(const uint8_t oldSmoothed, const uint8_t newValue)
  {
  if(oldSmoothed == newValue) { return(oldSmoothed); } // Optimisation: smoothed value is unchanged if new value is the same as extant.
  // Compute and update with new stochastically-rounded exponentially-smoothed ("Brown's simple exponential smoothing") value.
  // Stochastic rounding allows sub-lsb values to have an effect over time.
  const uint8_t stocAdd = OTV0P2BASE::randRNG8() & ((1 << STATS_SMOOTH_SHIFT) - 1); // Allows sub-lsb values to have an effect over time.
#if 0 && defined(DEBUG)
  DEBUG_SERIAL_PRINT_FLASHSTRING("stocAdd=");
  DEBUG_SERIAL_PRINT(stocAdd);
  DEBUG_SERIAL_PRINTLN();
#endif
  // Do arithmetic in 16 bits to avoid over-/under- flows.
  return((uint8_t) (((((uint16_t) oldSmoothed) << STATS_SMOOTH_SHIFT) - ((uint16_t)oldSmoothed) + ((uint16_t)newValue) + stocAdd) >> STATS_SMOOTH_SHIFT));
  }

// Do an efficient division of an int total by small positive count to give a uint8_t mean.
//  * total running total, no higher than 255*sampleCount
//  * sampleCount small (<128) strictly positive number
static uint8_t smartDivToU8(const uint16_t total, const uint8_t sampleCount)
  {
#if 0 && defined(DEBUG) // Extra arg validation during dev.
  if(0 == sampleCount) { panic(); }
#endif
  if(1 == sampleCount) { return((uint8_t) total); } // No division required.
#if !defined(STATS_MAX_2_SAMPLES)
  // Generic divide (slow).
  if(2 != sampleCount) { return((uint8_t) ((total + (sampleCount>>1)) / sampleCount)); }
#elif 0 && defined(DEBUG)
  if(2 != sampleCount) { panic(); }
#endif
  // 2 samples.
  return((uint8_t) ((total+1) >> 1)); // Fast shift for 2 samples instead of slow divide.
  }

// Do simple update of last and smoothed stats numeric values.
// This assumes that the 'last' set is followed by the smoothed set.
// This autodetects unset values in the smoothed set and replaces them completely.
//   * lastSetPtr  is the offset in EEPROM of the 'last' value, with 'smoothed' assumed to be 24 bytes later.
//   * value  new stats value in range [0,254]
static void simpleUpdateStatsPair_(uint8_t * const lastEEPtr, const uint8_t value)
  {
#if 0 && defined(DEBUG) // Extra arg validation during dev.
  if((((int)lastEEPtr) < EE_START_STATS) || (((int)lastEEPtr)+24 > EE_END_STATS)) { panic(); }
  if(0xff == value) { panic(); }
#endif
  // Update the last-sample slot using the mean samples value.
  OTV0P2BASE::eeprom_smart_update_byte(lastEEPtr, value);
  // If existing smoothed value unset or invalid, use new one as is, else fold in.
  uint8_t * const pS = lastEEPtr + 24;
  const uint8_t smoothed = eeprom_read_byte(pS);
  if(0xff == smoothed) { OTV0P2BASE::eeprom_smart_update_byte(pS, value); }
  else { OTV0P2BASE::eeprom_smart_update_byte(pS, smoothStatsValue(smoothed, value)); }
  }
// Get some constant calculation done at compile time,
//   * lastSetN  is the set number for the 'last' values, with 'smoothed' assumed to be the next set.
//   * hh  hour for these stats [0,23].
//   * value  new stats value in range [0,254].
static inline void simpleUpdateStatsPair(const uint8_t lastSetN, const uint8_t hh, const uint8_t value)
  {
#if 0 && defined(DEBUG)
    DEBUG_SERIAL_PRINT_FLASHSTRING("stats update for set ");
    DEBUG_SERIAL_PRINT(lastSetN);
    DEBUG_SERIAL_PRINT_FLASHSTRING(" @");
    DEBUG_SERIAL_PRINT(hh);
    DEBUG_SERIAL_PRINT_FLASHSTRING("h = ");
    DEBUG_SERIAL_PRINT(value);
    DEBUG_SERIAL_PRINTLN();
#endif
  simpleUpdateStatsPair_((uint8_t *)(V0P2BASE_EE_STATS_START_ADDR(lastSetN) + (hh)), (value));
  }

// Sample statistics once per hour as background to simple monitoring and adaptive behaviour.
// Call this once per hour with fullSample==true, as near the end of the hour as possible;
// this will update the non-volatile stats record for the current hour.
// Optionally call this at a small (2--10) even number of evenly-spaced number of other times thoughout the hour
// with fullSample=false to sub-sample (and these may receive lower weighting or be ignored).
// (EEPROM wear should not be an issue at this update rate in normal use.)
void sampleStats(const bool fullSample)
  {
  // (Sub-)sample processing.
  // In general, keep running total of sub-samples in a way that should not overflow
  // and use the mean to update the non-volatile EEPROM values on the fullSample call.
  static uint8_t sampleCount_; // General sub-sample count; initially zero after boot, and zeroed after each full sample.
#if defined(STATS_MAX_2_SAMPLES)
  // Ensure maximum of two samples used: optional non-full sample then full/final one.
  if(!fullSample && (sampleCount_ != 0)) { return; }
#endif
  const bool firstSample = (0 == sampleCount_++);
#if defined(EE_STATS_SET_WARMMODE_BY_HOUR_OF_WK)
  // WARM mode count.
  static int8_t warmCount; // Sub-sample WARM count; initially zero, and zeroed after each full sample.
  if(inWarmMode()) { ++warmCount; } else { --warmCount; }
#endif
  // Ambient light.
  const uint16_t ambLight = fnmin(AmbLight.get(), (uint8_t)MAX_STATS_AMBLIGHT); // Constrain value at top end to avoid 'not set' value.
  static uint16_t ambLightTotal;
  ambLightTotal = firstSample ? ambLight : (ambLightTotal + ambLight);
  const int tempC16 = TemperatureC16.get();
  static int tempC16Total;
  tempC16Total = firstSample ? tempC16 : (tempC16Total + tempC16);
#ifdef OCCUPANCY_SUPPORT
  const uint16_t occpc = Occupancy.get();
  static uint16_t occpcTotal;
  occpcTotal = firstSample ? occpc : (occpcTotal + occpc);
#endif
#if defined(HUMIDITY_SENSOR_SUPPORT)
  // Assume for now RH% always available (compile-time determined) or not; not intermittent.
  // TODO: allow this to work with at least start-up-time availability detection.
  const uint16_t rhpc = fnmin(RelHumidity.get(), (uint8_t)100); // Fail safe.
  static uint16_t rhpcTotal;
  rhpcTotal = firstSample ? rhpc : (rhpcTotal + rhpc);
#endif
  if(!fullSample) { return; } // Only accumulate values cached until a full sample.
  // Catpure sample count to use below.
  const uint8_t sc = sampleCount_; 
  // Reset generic sub-sample count to initial state after fill sample.
  sampleCount_ = 0;

  // Get the current local-time hour...
  const uint_least8_t hh = OTV0P2BASE::getHoursLT(); 

  // Scale and constrain last-read temperature to valid range for stats.
#if defined(STATS_MAX_2_SAMPLES)
  const int tempCTotal = (1==sc)?tempC16Total:((tempC16Total+1)>>1);
#else
  const int tempCTotal = (1==sc)?tempC16Total:
                         ((2==sc)?((tempC16Total+1)>>1):
                                  ((tempC16Total + (sc>>1)) / sc));
#endif
  const uint8_t temp = compressTempC16(tempCTotal);
#if 0 && defined(DEBUG)
  DEBUG_SERIAL_PRINT_FLASHSTRING("SU tempC16Total=");
  DEBUG_SERIAL_PRINT(tempC16Total);
  DEBUG_SERIAL_PRINT_FLASHSTRING(", tempCTotal=");
  DEBUG_SERIAL_PRINT(tempCTotal);
  DEBUG_SERIAL_PRINT_FLASHSTRING(", temp=");
  DEBUG_SERIAL_PRINT(temp);
  DEBUG_SERIAL_PRINT_FLASHSTRING(", expanded=");
  DEBUG_SERIAL_PRINT(expandTempC16(temp));
  DEBUG_SERIAL_PRINTLN();
#endif
  simpleUpdateStatsPair(V0P2BASE_EE_STATS_SET_TEMP_BY_HOUR, hh, temp);

  // Ambient light; last and smoothed data sets,
  simpleUpdateStatsPair(V0P2BASE_EE_STATS_SET_AMBLIGHT_BY_HOUR, hh, smartDivToU8(ambLightTotal, sc));

#ifdef OCCUPANCY_SUPPORT
  // Occupancy confidence percent, if supported; last and smoothed data sets,
  simpleUpdateStatsPair(V0P2BASE_EE_STATS_SET_OCCPC_BY_HOUR, hh, smartDivToU8(occpcTotal, sc));
#endif 

#if defined(HUMIDITY_SENSOR_SUPPORT)
  // Relative humidity percent, if supported; last and smoothed data sets,
  simpleUpdateStatsPair(V0P2BASE_EE_STATS_SET_RHPC_BY_HOUR, hh, smartDivToU8(rhpcTotal, sc));
#endif

#if defined(EE_STATS_SET_WARMMODE_BY_HOUR_OF_WK)
  // Update sampled WARM-mode value.
  // 0xff when unset/erased; first use will set all history bits to the initial sample value.
  // When in use, bit 7 (msb) is always 0 (to distinguish from unset).
  // Bit 6 is 1 if most recent day's sample was in WARM (or BAKE) mode, 0 if in FROST mode.
  // At each new sampling, bits 6--1 are shifted down and the new bit 6 set as above.
  // Designed to enable low-wear no-write or selective erase/write use much of the time;
  // periods which are always the same mode will achieve a steady-state value (eliminating most EEPROM wear)
  // while even some of the rest (while switching over from all-WARM to all-FROST) will only need pure writes (no erase).
  uint8_t *const phW = (uint8_t *)(V0P2BASE_EE_STATS_START_ADDR(EE_STATS_SET_WARMMODE_BY_HOUR_OF_WK) + hh);
  const uint8_t warmHistory = eeprom_read_byte(phW);
  if(warmHistory & 0x80) { eeprom_smart_clear_bits(phW, inWarmMode() ? 0x7f : 0); } // First use sets all history bits to current sample value.
  else // Shift in today's sample bit value for this hour at bit 6...
    {
    uint8_t newWarmHistory = (warmHistory >> 1) & 0x3f;
    if(warmCount > 0) { newWarmHistory |= 0x40; } // Treat as warm iff more WARM than FROST (sub-)samples.
    eeprom_smart_update_byte(phW, newWarmHistory);
    }
  // Reset WARM sub-sample count after full sample.
  warmCount = 0;
#endif

  // TODO: other stats measures...
  }


// Range-compress an signed int 16ths-Celsius temperature to a unsigned single-byte value < 0xff.
// This preserves at least the first bit after the binary point for all values,
// and three bits after binary point for values in the most interesting mid range around normal room temperatures,
// with transitions at whole degrees Celsius.
// Input values below 0C are treated as 0C, and above 100C as 100C, thus allowing air and DHW temperature values.
#define COMPRESSION_C16_FLOOR_VAL 0 // Floor input value to compression.
#define COMPRESSION_C16_LOW_THRESHOLD (16<<4) // Values in range [COMPRESSION_LOW_THRESHOLD_C16,COMPRESSION_HIGH_THRESHOLD_C16[ have maximum precision.
#define COMPRESSION_C16_LOW_THR_AFTER (COMPRESSION_C16_LOW_THRESHOLD>>3) // Low threshold after compression.
#define COMPRESSION_C16_HIGH_THRESHOLD (24<<4)
#define COMPRESSION_C16_HIGH_THR_AFTER (COMPRESSION_C16_LOW_THR_AFTER + ((COMPRESSION_C16_HIGH_THRESHOLD-COMPRESSION_C16_LOW_THRESHOLD)>>1)) // High threshold after compression.
#define COMPRESSION_C16_CEIL_VAL (100<<4) // Ceiling input value to compression.
#define COMPRESSION_C16_CEIL_VAL_AFTER (COMPRESSION_C16_HIGH_THR_AFTER + ((COMPRESSION_C16_CEIL_VAL-COMPRESSION_C16_HIGH_THRESHOLD) >> 3)) // Ceiling input value after compression.
uint8_t compressTempC16(int tempC16)
  {
  if(tempC16 <= 0) { return(0); } // Clamp negative values to zero.
  if(tempC16 < COMPRESSION_C16_LOW_THRESHOLD) { return(tempC16 >> 3); } // Preserve 1 bit after the binary point (0.5C precision).
  if(tempC16 < COMPRESSION_C16_HIGH_THRESHOLD)
    { return(((tempC16 - COMPRESSION_C16_LOW_THRESHOLD) >> 1) + COMPRESSION_C16_LOW_THR_AFTER); }
  if(tempC16 < COMPRESSION_C16_CEIL_VAL)
    { return(((tempC16 - COMPRESSION_C16_HIGH_THRESHOLD) >> 3) + COMPRESSION_C16_HIGH_THR_AFTER); }
  return(COMPRESSION_C16_CEIL_VAL_AFTER);
  }

// Reverses range compression done by compressTempC16(); results in range [0,100], with varying precision based on original value.
// 0xff (or other invalid) input results in STATS_UNSET_INT. 
int expandTempC16(uint8_t cTemp)
  {
  if(cTemp < COMPRESSION_C16_LOW_THR_AFTER) { return(cTemp << 3); }
  if(cTemp < COMPRESSION_C16_HIGH_THR_AFTER)
    { return(((cTemp - COMPRESSION_C16_LOW_THR_AFTER) << 1) + COMPRESSION_C16_LOW_THRESHOLD); }
  if(cTemp <= COMPRESSION_C16_CEIL_VAL_AFTER)
    { return(((cTemp - COMPRESSION_C16_HIGH_THR_AFTER) << 3) + COMPRESSION_C16_HIGH_THRESHOLD); }
  return(OTV0P2BASE::STATS_UNSET_INT); // Invalid/unset input.
  }


// Clear and populate core stats structure with information from this node.
// Exactly what gets filled in will depend on sensors on the node,
// and may depend on stats TX security level (eg if collecting some sensitive items is also expensive).
void populateCoreStats(FullStatsMessageCore_t *const content)
  {
  clearFullStatsMessageCore(content); // Defensive programming: all fields should be set explicitly below.
  if(localFHT8VTRVEnabled())
    {
    // Use FHT8V house codes if available.
    content->id0 = FHT8VGetHC1();
    content->id1 = FHT8VGetHC2();
    }
  else
    {
    // Use OpenTRV unique ID if no other higher-priority ID.
    content->id0 = eeprom_read_byte(0 + (uint8_t *)V0P2BASE_EE_START_ID);
    content->id1 = eeprom_read_byte(1 + (uint8_t *)V0P2BASE_EE_START_ID);
    }
  content->containsID = true;
  content->tempAndPower.tempC16 = TemperatureC16.get();
  content->tempAndPower.powerLow = Supply_mV.isSupplyVoltageLow();
  content->containsTempAndPower = true;
  content->ambL = fnmax((uint8_t)1, fnmin((uint8_t)254, AmbLight.get())); // Coerce to allowed value in range [1,254]. Bug-fix (twice! TODO-510) c/o Gary Gladman!
  content->containsAmbL = true;
  // OC1/OC2 = Occupancy: 00 not disclosed, 01 not occupied, 10 possibly occupied, 11 probably occupied.
  // The encodeFullStatsMessageCore() route should omit data not appopriate for security reasons.
#ifdef OCCUPANCY_SUPPORT
  content->occ = Occupancy.twoBitOccupancyValue();
#else
  content->occ = 0; // Not supported.
#endif
  }








// Call this to do an I/O poll if needed; returns true if something useful happened.
// This call should typically take << 1ms at 1MHz CPU.
// Does not change CPU clock speeds, mess with interrupts (other than possible brief blocking), or sleep.
// Should also does nothing that interacts with Serial.
// Limits actual poll rate to something like once every 8ms, unless force is true.
//   * force if true then force full poll on every call (ie do not internally rate-limit)
// Not thread-safe, eg not to be called from within an ISR.
bool pollIO(const bool force)
  {
//  if(inHubMode())
//    {
    static volatile uint8_t _pO_lastPoll;

    // Poll RX at most about every ~8ms.
    const uint8_t sct = OTV0P2BASE::getSubCycleTime();
    if(force || (sct != _pO_lastPoll))
      {
      _pO_lastPoll = sct;
      // Poll for inbound frames.
      // The will generally be little time to do this before getting an overrun or dropped frame.
      RFM23B.poll();
      }
//    }
  return(false);
  }

#ifdef ALLOW_STATS_TX
#if defined(ALLOW_JSON_OUTPUT)
// Managed JSON stats.
static SimpleStatsRotation<10> ss1; // Configured for maximum different stats.	// FIXME increased for voice
#endif // ALLOW_STATS_TX
// Do bare stats transmission.
// Output should be filtered for items appropriate
// to current channel security and sensitivity level.
// This may be binary or JSON format.
//   * allowDoubleTX  allow double TX to increase chance of successful reception
//   * doBinary  send binary form, else JSON form if supported
//   * RFM23BFramed   Add preamble and CRC to frame. Defaults to true for compatibility
void bareStatsTX(const bool allowDoubleTX, const bool doBinary, const bool RFM23BFramed)
  {
  const bool neededWaking = OTV0P2BASE::powerUpSerialIfDisabled<V0P2_UART_BAUD>(); // FIXME

#if (FullStatsMessageCore_MAX_BYTES_ON_WIRE > STATS_MSG_MAX_LEN)
#error FullStatsMessageCore_MAX_BYTES_ON_WIRE too big
#endif // FullStatsMessageCore_MAX_BYTES_ON_WIRE > STATS_MSG_MAX_LEN
#if (MSG_JSON_MAX_LENGTH+1 > STATS_MSG_MAX_LEN) // Allow 1 for trailing CRC.
#error MSG_JSON_MAX_LENGTH too big
#endif // MSG_JSON_MAX_LENGTH+1 > STATS_MSG_MAX_LEN

  // Allow space in buffer for:
  //   * buffer offset/preamble
  //   * max binary length, or max JSON length + 1 for CRC + 1 to allow detection of oversize message
  //   * terminating 0xff
  uint8_t buf[STATS_MSG_START_OFFSET + max(FullStatsMessageCore_MAX_BYTES_ON_WIRE,  MSG_JSON_MAX_LENGTH+1) + 1];

#if defined(ALLOW_JSON_OUTPUT)
  if(doBinary)
#endif // ALLOW_JSON_OUTPUT
    {
#ifdef ALLOW_BINARY_STATS_TX
    // Send binary message first.
    // Gather core stats.
    FullStatsMessageCore_t content;
    populateCoreStats(&content);
    const uint8_t *msg1 = encodeFullStatsMessageCore(buf + STATS_MSG_START_OFFSET, sizeof(buf) - STATS_MSG_START_OFFSET, OTV0P2BASE::getStatsTXLevel(), false, &content);
    if(NULL == msg1)
      {
#if 0 // FIXME should this be testing something?
DEBUG_SERIAL_PRINTLN_FLASHSTRING("Bin gen err!");
#endif
      return;
      }
    // Send it!
    RFM22RawStatsTXFFTerminated(buf, allowDoubleTX);
    // Record stats as if remote, and treat channel as secure.
//    recordCoreStats(true, &content);
    outputCoreStats(&Serial, true, &content);
    handleQueuedMessages(&Serial, false, &RFM23B); // Serial must already be running!
#endif // ALLOW_BINARY_STATS_TX
    }

#if defined(ALLOW_JSON_OUTPUT)
  else // Send binary *or* JSON on each attempt so as not to overwhelm the receiver.
    {
    // Send JSON message.
    // set pointer location based on whether start of message will have preamble TODO move to OTRFM23BLink queueToSend?
    uint8_t *bptr = buf;
    if (RFM23BFramed) bptr += STATS_MSG_START_OFFSET;

    // Now append JSON text and closing 0xff...
    // Use letters that correspond to the values in ParsedRemoteStatsRecord and when displaying/parsing @ status records.
    int8_t wrote;

    // Managed JSON stats.
    const bool maximise = true; // Make best use of available bandwidth...
    if(ss1.isEmpty())
      {
//#ifdef DEBUG
      ss1.enableCount(true); // For diagnostic purposes, eg while TX is lossy.
//#endif
//      // Try and get as much out on the first TX as possible.
//      maximise = true;
      }
    ss1.put(TemperatureC16);
#if defined(HUMIDITY_SENSOR_SUPPORT)
    ss1.put(RelHumidity);
#endif
#if defined(OCCUPANCY_SUPPORT)
    ss1.put(Occupancy.twoBitTag(), Occupancy.twoBitOccupancyValue()); // Reduce spurious TX cf percentage.
    ss1.put(Occupancy.vacHTag(), Occupancy.getVacancyH()); // EXPERIMENTAL
#endif
    // OPTIONAL items
    // Only TX supply voltage for units apparently not mains powered.
    if(!Supply_mV.isMains()) { ss1.put(Supply_mV); } else { ss1.remove(Supply_mV.tag()); }
#ifdef ENABLE_BOILER_HUB
    // Show boiler state for boiler hubs.
    ss1.put("b", (int) isBoilerOn());
#endif
    ss1.put(AmbLight); // Always send ambient light level (assuming sensor is present).
#ifdef ENABLE_VOICE_STATS
    ss1.put(Voice);	// FIXME voice stats
#endif
#if !defined(LOCAL_TRV) // Deploying as sensor unit, not TRV controller, so show all sensors and no TRV stuff.
//    // Only show raw ambient light levels for non-TRV pure-sensor units.
//    ss1.put(AmbLight);
#else
    ss1.put(NominalRadValve);
    ss1.put(NominalRadValve.tagTTC(), NominalRadValve.getTargetTempC());
#if 1
    ss1.put(NominalRadValve.tagCMPC(), NominalRadValve.getCumulativeMovementPC()); // EXPERIMENTAL
#endif
#endif

    // If not doing a doubleTX then consider sometimes suppressing the change-flag clearing for this send
    // to reduce the chance of important changes being missed by the receiver.
//    wrote = ss1.writeJSON(bptr, sizeof(buf) - (bptr-buf), getStatsTXLevel(), maximise); //!allowDoubleTX && randRNG8NextBoolean());
    wrote = ss1.writeJSON(bptr, sizeof(buf) - (bptr-buf), false , maximise); // false means lowest level of security FOR DEBUG

    if(0 == wrote)
      {
DEBUG_SERIAL_PRINTLN_FLASHSTRING("JSON gen err!");
      return;
      }

    outputJSONStats(&Serial, true, bptr, sizeof(buf) - (bptr-buf)); // Serial must already be running!
#ifdef ENABLE_RADIO_RX
    handleQueuedMessages(&Serial, false, &RFM23B); // Serial must already be running!
#endif
    // Adjust JSON message for transmission.
    // (Set high-bit on final closing brace to make it unique, and compute (non-0xff) CRC.)
    // This is only required for RFM23B
    if (RFM23BFramed) {
          const uint8_t crc = adjustJSONMsgForTXAndComputeCRC((char *)bptr);
          if(0xff == crc)
            {
    #if 0 && defined(DEBUG)
            DEBUG_SERIAL_PRINTLN_FLASHSTRING("JSON msg bad!");
    #endif
            return;
            }
        bptr += wrote;
        *bptr++ = crc; // Add 7-bit CRC for on-the-wire check.
    } else {
        bptr += wrote;    // to avoid another conditional
    }
    *bptr = 0xff; // Terminate message for TX.


#if 0 && defined(DEBUG)
    if(bptr - buf >= 64)
      {
      DEBUG_SERIAL_PRINT_FLASHSTRING("Too long for RFM2x: ");
      DEBUG_SERIAL_PRINT((int)(bptr - buf));
      DEBUG_SERIAL_PRINTLN();
      return;
      }
#endif
    // Send it!
    RFM22RawStatsTXFFTerminated(buf, allowDoubleTX, RFM23BFramed);
    }
#endif // defined(ALLOW_JSON_OUTPUT)

//DEBUG_SERIAL_PRINTLN_FLASHSTRING("Stats TX");
  if(neededWaking) { OTV0P2BASE::flushSerialProductive(); OTV0P2BASE::powerDownSerial(); }
  }
#endif // defined(ALLOW_STATS_TX)






// Wire components directly together, eg for occupancy sensing.
static void wireComponentsTogether()
  {
#ifdef USE_MODULE_FHT8VSIMPLE
  // Set up radio.
  FHT8V.setRadio(&RFM23B);
  // Load EEPROM house codes into primary FHT8V instance at start.
  FHT8VLoadHCFromEEPROM();
#endif // USE_MODULE_FHT8VSIMPLE
  // TODO
  }




// Initialise sensors with stats info where needed.
static void updateSensorsFromStats()
  {
#ifndef OMIT_MODULE_LDROCCUPANCYDETECTION
  updateAmbLightFromStats();
#endif
  }









// 'Elapsed minutes' count of minute/major cycles; cheaper than accessing RTC and not tied to real time.
// Starts at or near zero.
// Wraps at its maximum (0xff) value.
static uint8_t minuteCount;

#if !defined(DONT_RANDOMISE_MINUTE_CYCLE)
// Local count for seconds-within-minute; not tied to RTC and helps prevent collisions between (eg) TX of different units.
static uint8_t localTicks;
#endif

#if defined(ENABLE_BOILER_HUB)
// Ticks until locally-controlled boiler should be turned off; boiler should be on while this is positive.
// Ticks are the mail loop time, 1s or 2s.
// Used in hub mode only.
static uint16_t boilerCountdownTicks;
// True if boiler should be on.
static bool isBoilerOn() { return(0 != boilerCountdownTicks); }
// Minutes since boiler last on as result of remote call for heat.
// Reducing listening if quiet for a while helps reduce self-heating temperature error
// (~2C as of 2013/12/24 at 100% RX, ~100mW heat dissipation in V0.2 REV1 box) and saves some energy.
// Time thresholds could be affected by eco/comfort switch.
#define RX_REDUCE_MIN_M 20 // Minimum minutes quiet before considering reducing RX duty cycle listening for call for heat; [1--255], 10--60 typical.
// IF DEFINED then give backoff threshold to minimise duty cycle.
// #define RX_REDUCE_MAX_M 240 // Minutes quiet before considering maximally reducing RX duty cycle; ]RX_REDUCE_MIN_M--255], 30--240 typical.
static uint8_t boilerNoCallM;
#endif


// Controller's view of Least Significiant Digits of the current (local) time, in this case whole seconds.
// See PICAXE V0.1/V0.09/DHD201302L0 code.
#define TIME_LSD_IS_BINARY // TIME_LSD is in binary (cf BCD).
#define TIME_CYCLE_S 60 // TIME_LSD ranges from 0 to TIME_CYCLE_S-1, also major cycle length.
static uint_fast8_t TIME_LSD; // Controller's notion of seconds within major cycle.

// Mask for Port B input change interrupts.
#define MASK_PB_BASIC 0b00000000 // Nothing.
#ifdef PIN_RFM_NIRQ
  #if (PIN_RFM_NIRQ < 8) || (PIN_RFM_NIRQ > 15)
    #error PIN_RFM_NIRQ expected to be on port B
  #endif
  #define RFM23B_INT_MASK (1 << (PIN_RFM_NIRQ&7))
  #define MASK_PB (MASK_PB_BASIC | RFM23B_INT_MASK)
#else
  #define MASK_PB MASK_PB_BASIC
#endif

// Mask for Port C input change interrupts.
#define MASK_PC_BASIC 0b00000000 // Nothing.

// Mask for Port D input change interrupts.
#define MASK_PD_BASIC 0b00000001 // Just RX.
#if defined(ENABLE_VOICE_SENSOR)
#if VOICE_NIRQ > 7
#error voice interrupt on wrong port
#endif
#define VOICE_INT_MASK (1 << (VOICE_NIRQ&7))
#define MASK_PD (MASK_PD_BASIC | VOICE_INT_MASK)
#else
#define MASK_PD MASK_PD_BASIC // Just RX.
#endif

void setupOpenTRV()
  {
#if 0 && defined(DEBUG)
  DEBUG_SERIAL_PRINTLN_FLASHSTRING("Entering setup...");
#endif

  // Radio not listening to start with.
  // Ignore any initial spurious RX interrupts for example.
  RFM23B.listen(false);

#if 0 && defined(DEBUG)
  DEBUG_SERIAL_PRINTLN_FLASHSTRING("RFM23B.listen(false);");
#endif

  // Set up async edge interrupts.
  ATOMIC_BLOCK (ATOMIC_RESTORESTATE)
    {
   //PCMSK0 = PB; PCINT  0--7    (LEARN1 and Radio)
    //PCMSK1 = PC; PCINT  8--15
    //PCMSK2 = PD; PCINT 16--24   (LEARN2 and MODE, RX)

    PCICR =
#if defined(MASK_PB) && (MASK_PB != 0) // If PB interrupts required.
        1 | // 0x1 enables PB/PCMSK0.
#endif
#if defined(MASK_PC) && (MASK_PC != 0) // If PC interrupts required.
        2 | // 0x2 enables PC/PCMSK1.
#endif
#if defined(MASK_PD) && (MASK_PD != 0) // If PD interrupts required.
        4 | // 0x4 enables PD/PCMSK2.
#endif
        0;

#if defined(MASK_PB) && (MASK_PB != 0) // If PB interrupts required.
    PCMSK0 = MASK_PB;
#endif
#if defined(MASK_PC) && (MASK_PC != 0) // If PC interrupts required.
    PCMSK1 = MASK_PC;
#endif
#if defined(MASK_PD) && (MASK_PD != 0) // If PD interrupts required.
    PCMSK2 = MASK_PD;
#endif
    }

#if 0 && defined(DEBUG)
  DEBUG_SERIAL_PRINTLN_FLASHSTRING("ints set up");
#endif

  // Wire components directly together, eg for occupancy sensing.
  wireComponentsTogether();

  // Initialise sensors with stats info where needed.
  updateSensorsFromStats();

#ifdef ALLOW_STATS_TX
  // Do early 'wake-up' stats transmission if possible
  // when everything else is set up and ready
  // including all set-up and inter-wiring of sensors/actuators.
  // Attempt to maximise chance of reception with a double TX.
  // Assume not in hub mode (yet).
  // Send all possible formats, binary first (assumed complete in one message).
  bareStatsTX(true, true);
  // Send JSON stats repeatedly (typically once or twice)
  // until all values pushed out (no 'changed' values unsent)
  // or limit reached.
  for(uint8_t i = 5; --i > 0; )
    {
    ::OTV0P2BASE::nap(WDTO_120MS, false); // Sleep long enough for receiver to have a chance to process previous TX.
#if 0 && defined(DEBUG)
  DEBUG_SERIAL_PRINTLN_FLASHSTRING(" TX...");
#endif
    bareStatsTX(true, false);
    if(!ss1.changedValue()) { break; }
    }
//  nap(WDTO_120MS, false);
#endif

#if 0 && defined(DEBUG)
  DEBUG_SERIAL_PRINTLN_FLASHSTRING("setup stats sent");
#endif

#if defined(LOCAL_TRV) && defined(DIRECT_MOTOR_DRIVE_V1)
  // Signal some sort of life on waking up...
  ValveDirect.wiggle();
#endif

#if !defined(DONT_RANDOMISE_MINUTE_CYCLE)
  // Start local counters in randomised positions to help avoid inter-unit collisions,
  // but without (eg) breaking any of the logic about what order things will be run first time through.
  // Offsets based on whatever noise is in the simple PRNG plus some from the unique ID.
  const uint8_t ID0 = eeprom_read_byte((uint8_t *)V0P2BASE_EE_START_ID);
  localTicks = (OTV0P2BASE::randRNG8() ^ ID0) & 0x1f; // Start within bottom half of minute (or close to).
  if(0 != (ID0 & 0x20)) { minuteCount = (OTV0P2BASE::randRNG8() & 1) | 2; } // Start at minute 2 or 3 out of 4 for some units.
#endif

#if 0 && defined(DEBUG)
  DEBUG_SERIAL_PRINTLN_FLASHSTRING("Finishing setup...");
#endif

  // Set appropriate loop() values just before entering it.
  TIME_LSD = OTV0P2BASE::getSecondsLT();
  }

#if !defined(ALT_MAIN_LOOP) // Do not define handlers here when alt main is in use.

#if defined(MASK_PB) && (MASK_PB != 0) // If PB interrupts required.
//// Interrupt count.  Marked volatile so safe to read without a lock as is a single byte.
//static volatile uint8_t intCountPB;
// Previous state of port B pins to help detect changes.
static volatile uint8_t prevStatePB;
// Interrupt service routine for PB I/O port transition changes.
ISR(PCINT0_vect)
  {
//  ++intCountPB;
  const uint8_t pins = PINB;
  const uint8_t changes = pins ^ prevStatePB;
  prevStatePB = pins;

#if defined(RFM23B_INT_MASK)
  // RFM23B nIRQ falling edge is of interest.
  // Handler routine not required/expected to 'clear' this interrupt.
  // TODO: try to ensure that OTRFM23BLink.handleInterruptSimple() is inlineable to minimise ISR prologue/epilogue time and space.
  if((changes & RFM23B_INT_MASK) && !(pins & RFM23B_INT_MASK))
    { RFM23B.handleInterruptSimple(); }
#endif
  }
#endif

#if defined(MASK_PC) && (MASK_PC != 0) // If PC interrupts required.
// Previous state of port C pins to help detect changes.
static volatile uint8_t prevStatePC;
// Interrupt service routine for PC I/O port transition changes.
ISR(PCINT1_vect)
  {
//  const uint8_t pins = PINC;
//  const uint8_t changes = pins ^ prevStatePC;
//  prevStatePC = pins;
//
// ...
  }
#endif

#if defined(MASK_PD) && (MASK_PD != 0) // If PD interrupts required.
// Previous state of port D pins to help detect changes.
static volatile uint8_t prevStatePD;
// Interrupt service routine for PD I/O port transition changes (including RX).
ISR(PCINT2_vect)
  {
  const uint8_t pins = PIND;
  const uint8_t changes = pins ^ prevStatePD;
  prevStatePD = pins;

#if defined(ENABLE_VOICE_SENSOR)
//  // Voice detection is a falling edge.
//  // Handler routine not required/expected to 'clear' this interrupt.
//  // FIXME: ensure that Voice.handleInterruptSimple() is inlineable to minimise ISR prologue/epilogue time and space.
//  if((changes & VOICE_INT_MASK) && !(pins & VOICE_INT_MASK))
  // Voice detection is a RISING edge.
  // Handler routine not required/expected to 'clear' this interrupt.
  // FIXME: ensure that Voice.handleInterruptSimple() is inlineable to minimise ISR prologue/epilogue time and space.
  if((changes & VOICE_INT_MASK) && (pins & VOICE_INT_MASK))
    { Voice.handleInterruptSimple(); }
#endif

  // TODO: MODE button and other things...

  // If an interrupt arrived from no other masked source then wake the CLI.
  // The will ensure that the CLI is active, eg from RX activity,
  // eg it is possible to wake the CLI subsystem with an extra CR or LF.
  // It is OK to trigger this from other things such as button presses.
  // FIXME: ensure that resetCLIActiveTimer() is inlineable to minimise ISR prologue/epilogue time and space.
  if(!(changes & MASK_PD & ~1)) { resetCLIActiveTimer(); }
  }
#endif

#endif // !defined(ALT_MAIN_LOOP) // Do not define handlers here when alt main is in use.


#ifdef ENABLE_BOILER_HUB
// Set true on receipt of plausible call for heat,
// to be polled, evaluated and cleared by the main control routine.
// Marked volatile to allow thread-safe lock-free access.
static volatile bool receivedCallForHeat;
// ID of remote caller-for-heat; only valid if receivedCallForHeat is true.
// Marked volatile to allow access from an ISR,
// but note that access may only be safe with interrupts disabled as not a byte value.
static volatile uint16_t receivedCallForHeatID;

// Raw notification of received call for heat from remote (eg FHT8V) unit.
// This form has a 16-bit ID (eg FHT8V housecode) and percent-open value [0,100].
// Note that this may include 0 percent values for a remote unit explicitly confirming
// that is is not, or has stopped, calling for heat (eg instead of replying on a timeout).
// This is not filtered, and can be delivered at any time from RX data, from a non-ISR thread.
// Does not have to be thread-/ISR- safe.
void remoteCallForHeatRX(const uint16_t id, const uint8_t percentOpen)
  {
  // TODO: Should be filtering first by housecode
  // then by individual and tracked aggregate valve-open percentage.
  // Only individual valve levels used here; no state is retained.

  // Normal minimum single-valve percentage open that is not ignored.
  // Somewhat higher than typical per-valve minimum,
  // to help provide boiler with an opportunity to dump heat before switching off.
  // May be too high to respond to valves with restricted max-open / range.
  const uint8_t default_minimum = OTRadValve::DEFAULT_VALVE_PC_SAFER_OPEN;
#ifdef ENABLE_NOMINAL_RAD_VALVE
  const uint8_t minvro = fnmax(default_minimum, NominalRadValve.getMinValvePcReallyOpen());
#else
  const uint8_t minvro = default_minimum;
#endif

// TODO-553: after 30--45m continuous on time raise threshold to same as if off.
// Aim is to allow a (combi) boiler to have reached maximum efficiency
// and made a significant difference to room temperature
// but now turn off for a while if demand is a little lower
// to allow it to run a little harder/better when turned on again.
// Most combis have power far higher than needed to run rads at full blast
// and have only limited ability to modulate down,
// so end up cycling anyway while running the circulation pump if left on.
// Modelled on DHD habit of having many of 15-minute boiler timer segments
// in 'off' period even during the day for many years!

  // TODO-555: apply some basic hysteresis to help reduce boiler short-cycling.
  // Try to force a higher single-valve-%age threshold to start boiler if off,
  // at a level where at least a single valve is moderately open.
  // Selecting "quick heat" at a valve should immediately pass this.
  // (Will not provide hysteresis for very high minimum really-open value.)
  // Be slightly tolerant on 'moderately open' threshold to allow quick start from a range of devices.
  const uint8_t threshold = isBoilerOn() ?
      minvro : fnmax(minvro, (uint8_t) (OTRadValve::DEFAULT_VALVE_PC_MODERATELY_OPEN-1));

  if(percentOpen >= threshold)
    // && FHT8VHubAcceptedHouseCode(command.hc1, command.hc2))) // Accept if house code OK.
    {
    receivedCallForHeat = true; // FIXME
    receivedCallForHeatID = id;
    }
  }
#endif






// Main loop for OpenTRV radiator control.
// Note: exiting and re-entering can take a little while, handling Arduino background tasks such as serial.
void loopOpenTRV()
  {
#if 0 && defined(DEBUG) // Indicate loop start.
  DEBUG_SERIAL_PRINT('L');
  DEBUG_SERIAL_PRINT(TIME_LSD);
  DEBUG_SERIAL_PRINTLN();
#endif


  // Set up some variables before sleeping to minimise delay/jitter after the RTC tick.
  bool showStatus = false; // Show status at end of loop?

  // Use the zeroth second in each minute to force extra deep device sleeps/resets, etc.
  const bool second0 = (0 == TIME_LSD);
  // Sensor readings are taken late in each minute (where they are taken)
  // and if possible noise and heat and light should be minimised in this part of each minute to improve readings.
//  const bool sensorReading30s = (TIME_LSD >= 30);
  // Sensor readings and (stats transmissions) are nominally on a 4-minute cycle.
  const uint8_t minuteFrom4 = (minuteCount & 3);
  // The 0th minute in each group of four is always used for measuring where possible (possibly amongst others)
  // and where possible locally-generated noise and heat and light should be minimised in this minute
  // to give the best possible readings.
  // True if this is the first (0th) minute in each group of four.
  const bool minute0From4ForSensors = (0 == minuteFrom4);
  // True if this is the minute after all sensors should have been sampled.
  const bool minute1From4AfterSensors = (1 == minuteFrom4);

  // Note last-measured battery status.
  const bool batteryLow = Supply_mV.isSupplyVoltageLow();

  // Run some tasks less often when not demanding heat (at the valve or boiler), so as to conserve battery/energy.
  // Spare the batteries if they are low, or the unit is in FROST mode, or if the room/area appears to be vacant.
  // Stay responsive if the valve is open and/or we are otherwise calling for heat.
  const bool conserveBattery =
    (batteryLow || !inWarmMode() || Occupancy.longVacant()) &&
#if defined(ENABLE_BOILER_HUB)
    (!isBoilerOn()) && // Unless the boiler is off, stay responsive.
#endif
#ifdef ENABLE_NOMINAL_RAD_VALVE
    (!NominalRadValve.isControlledValveReallyOpen()); // &&  // Run at full speed until valve(s) should actually have shut and the boiler gone off.
//    (!NominalRadValve.isCallingForHeat()); // Run at full speed until not nominally demanding heat, eg even during FROST mode or pre-heating.
#else
    true; // Allow local power conservation if all other factors are right.
#endif

  // Try if very near to end of cycle and thus causing an overrun.
  // Conversely, if not true, should have time to savely log outputs, etc.
  const uint8_t nearOverrunThreshold = OTV0P2BASE::GSCT_MAX - 8; // ~64ms/~32 serial TX chars of grace time...
//  bool tooNearOverrun = false; // Set flag that can be checked later.

  // Is this unit currently in central hub listener mode?
  const bool hubMode = inHubMode();

//  if(getSubCycleTime() >= nearOverrunThreshold) { tooNearOverrun = true; }

#if CONFIG_IMPLIES_MAY_NEED_CONTINUOUS_RX
  // IF IN CENTRAL HUB MODE: listen out for OpenTRV units calling for heat.
  // Power optimisation 1: when >> 1 TX cycle (of ~2mins) need not listen, ie can avoid enabling receiver.
  // Power optimisation 2: TODO: when (say) >>30m since last call for heat then only sample listen for (say) 3 minute in 10 (not at a TX cycle multiple).
  // TODO: These optimisation are more important when hub unit is running a local valve
  // to avoid temperature over-estimates from self-heating,
  // and could be disabled if no local valve is being run to provide better response to remote nodes.
//  bool hubModeBoilerOn = false; // If true then remote call for heat is in progress.
//#if defined(USE_MODULE_FHT8VSIMPLE)
#ifdef ENABLE_DEFAULT_ALWAYS_RX
  bool needsToEavesdrop = true; // By default listen.
#else
  bool needsToEavesdrop = false; // By default assume no need to eavesdrop.
#endif
//#endif
  if(hubMode)
    {
#if defined(ENABLE_BOILER_HUB) // && defined(USE_MODULE_FHT8VSIMPLE)   // ***** FIXME *******
    // Final poll to to cover up to end of previous minor loop.
    // Keep time from here to following SetupToEavesdropOnFHT8V() as short as possible to avoid missing remote calls.

    // Check if call-for-heat has been received, and clear the flag.
    bool _h;
    uint16_t _hID; // Only valid if _h is true.
    ATOMIC_BLOCK (ATOMIC_RESTORESTATE)
      {
      _h = receivedCallForHeat;
      if(_h)
        {
        _hID = receivedCallForHeatID;
        receivedCallForHeat = false;
        }
      }
    const bool heardIt = _h;
    const uint16_t hcRequest = heardIt ? _hID : 0; // Only valid if heardIt is true.

//    // Fetch and clear current pending sample house code calling for heat.
    // Don't log call for hear if near overrun,
    // and leave any error queued for next time.
    if(OTV0P2BASE::getSubCycleTime() >= nearOverrunThreshold) { } // { tooNearOverrun = true; }
    else
      {
      if(heardIt)
        {
//        DEBUG_SERIAL_TIMESTAMP();
//        DEBUG_SERIAL_PRINT(' ');
        OTV0P2BASE::serialPrintAndFlush(F("CfH ")); // Call for heat from
        OTV0P2BASE::serialPrintAndFlush((hcRequest >> 8) & 0xff);
        OTV0P2BASE::serialPrintAndFlush(' ');
        OTV0P2BASE::serialPrintAndFlush(hcRequest & 0xff);
        OTV0P2BASE::serialPrintlnAndFlush();
        }
      }

    // Record call for heat, both to start boiler-on cycle and to defer need to listen again.
    // Ignore new calls for heat until minimum off/quiet period has been reached.
    // Possible optimisation: may be able to stop RX if boiler is on for local demand (can measure local temp better: less self-heating) and not collecting stats.
    if(heardIt)
      {
      const uint8_t minOnMins = getMinBoilerOnMinutes();
      bool ignoreRCfH = false;
      if(!isBoilerOn())
        {
        // Boiler was off.
        // Ignore new call for heat if boiler has not been off long enough,
        // forcing a time longer than the specified minimum,
        // regardless of when second0 happens to be.
        // (The min(254, ...) is to ensure that the boiler can come on even if minOnMins == 255.)
        if(boilerNoCallM <= min(254, minOnMins)) { ignoreRCfH = true; }
        if(OTV0P2BASE::getSubCycleTime() >= nearOverrunThreshold) { } // { tooNearOverrun = true; }
        else if(ignoreRCfH) { OTV0P2BASE::serialPrintlnAndFlush(F("RCfH-")); } // Remote call for heat ignored.
        else { OTV0P2BASE::serialPrintlnAndFlush(F("RCfH1")); } // Remote call for heat on.
        }
      if(!ignoreRCfH)
        {
        const uint8_t onTimeTicks = minOnMins * (60 / OTV0P2BASE::MAIN_TICK_S);
        // Restart count-down time (keeping boiler on) with new call for heat.
        boilerCountdownTicks = onTimeTicks;
        boilerNoCallM = 0; // No time has passed since the last call.
        }
      }

    // If boiler is on, then count down towards boiler off.
    if(isBoilerOn())
      {
      if(0 == --boilerCountdownTicks)
        {
        // Boiler should now be switched off.
        if(OTV0P2BASE::getSubCycleTime() >= nearOverrunThreshold) { } // { tooNearOverrun = true; }
        else { OTV0P2BASE::serialPrintlnAndFlush(F("RCfH0")); } // Remote call for heat off
        }
      }
    // Else boiler is off so count up quiet minutes until at max...
    else if(second0 && (boilerNoCallM < 255))
        { ++boilerNoCallM; }

//    // Turn boiler output on or off in response to calls for heat.
//    hubModeBoilerOn = isBoilerOn();

    // In hub/listen/RX mode of some sort...
    //
    // If in stats hub mode then always listen; don't attempt to save power.
    if(inStatsHubMode())
      { needsToEavesdrop = true; }
    // If not running a local TRV, and thus without local temperature measurement problems from self-heating,
    // then just listen all the time for maximum simplicity and responsiveness at some cost in extra power consumption.
    // (At least as long as power is not running low for some reason.)
    else if(!localFHT8VTRVEnabled() && !batteryLow)
      { needsToEavesdrop = true; }
    // Try to avoid listening in the 'quiet' sensor minute in order to minimise noise and power consumption and self-heating.
    // Optimisation: if just heard a call need not listen on this next cycle.
    // Optimisation: if boiler timeout is a long time away (>> one FHT8V TX cycle, ~2 minutes excl quiet minute), then can avoid listening for now.
    //    Longish period without any RX listening may allow hub unit to cool and get better sample of local temperature if marginal.
    // Aim to listen in one stretch for greater than full FHT8V TX cycle of ~2m to avoid missing a call for heat.
    // MUST listen for all of final 2 mins of boiler-on to avoid missing TX (without forcing boiler over-run).
    else if((boilerCountdownTicks <= ((OTRadValve::FHT8VRadValveBase::MAX_FHT8V_TX_CYCLE_HS+1)/(2 * OTV0P2BASE::MAIN_TICK_S))) && // Don't miss a final TX that would keep the boiler on...
       (boilerCountdownTicks != 0)) // But don't force unit to listen/RX all the time if no recent call for heat.
      { needsToEavesdrop = true; }
    else if((!heardIt) &&
       (!minute0From4ForSensors) &&
       (boilerCountdownTicks <= (RX_REDUCE_MIN_M*(60 / OTV0P2BASE::MAIN_TICK_S)))) // Listen eagerly for fresh calls for heat for last few minutes before turning boiler off.
      {
#if defined(RX_REDUCE_MAX_M) && defined(LOCAL_TRV)
      // Skip the minute before the 'quiet' minute also in very quiet mode to improve local temp measurement.
      // (Should still catch at least one TX per 4 minutes at worst.)
      needsToEavesdrop =
          ((boilerNoCallM <= RX_REDUCE_MAX_M) || (3 != (minuteCount & 3)));
#else
      needsToEavesdrop = true;
#endif
      }

#else
      needsToEavesdrop = true; // Listen if in hub mode.
#endif
    }
#endif












#if CONFIG_IMPLIES_MAY_NEED_CONTINUOUS_RX
  // Act on eavesdropping need, setting up or clearing down hooks as required.
  RFM23B.listen(needsToEavesdrop);
//#if defined(USE_MODULE_FHT8VSIMPLE)
  if(needsToEavesdrop)
    {
#if 1 && defined(DEBUG)
    for(uint8_t lastErr; 0 != (lastErr = RFM23B.getRXErr()); )
      {
      DEBUG_SERIAL_PRINT_FLASHSTRING("!RX err ");
      DEBUG_SERIAL_PRINT(lastErr);
      DEBUG_SERIAL_PRINTLN();
      }
    const uint8_t dropped = RFM23B.getRXMsgsDroppedRecent();
    static uint8_t oldDropped;
    if(dropped != oldDropped)
      {
      DEBUG_SERIAL_PRINT_FLASHSTRING("!RX DROP ");
      DEBUG_SERIAL_PRINT(dropped);
      DEBUG_SERIAL_PRINTLN();
      oldDropped = dropped;
      }
#endif
#if 0 && defined(DEBUG)
    // Filtered out messages are not any sort of error.
    const uint8_t filtered = RFM23B.getRXMsgsFilteredRecent();
    static uint8_t oldFiltered;
    if(filtered != oldFiltered)
      {
      DEBUG_SERIAL_PRINT_FLASHSTRING("RX filtered ");
      DEBUG_SERIAL_PRINT(filtered);
      DEBUG_SERIAL_PRINTLN();
      oldFiltered = filtered;
      }
#endif
#if 0 && defined(DEBUG)
    DEBUG_SERIAL_PRINT_FLASHSTRING("hub listen, on/cd ");
    DEBUG_SERIAL_PRINT(boilerCountdownTicks);
    DEBUG_SERIAL_PRINT_FLASHSTRING("t quiet ");
    DEBUG_SERIAL_PRINT(boilerNoCallM);
    DEBUG_SERIAL_PRINTLN_FLASHSTRING("m");
#endif
    }
//#endif
#endif


  // Set BOILER_OUT as appropriate for calls for heat.
  // Local calls for heat come via the same route (TODO-607).
#if defined(ENABLE_BOILER_HUB)
  fastDigitalWrite(OUT_HEATCALL, (isBoilerOn() ? HIGH : LOW));
#endif
//  // FIXME: local valve-driven boiler on does not obey normal on/off run-time rules.
//#if defined(ENABLE_BOILER_HUB)
//  fastDigitalWrite(OUT_HEATCALL, ((isBoilerOn()
//    #ifdef ENABLE_NOMINAL_RAD_VALVE
//      || NominalRadValve.isControlledValveReallyOpen()
//    #endif
//      ) ? HIGH : LOW));
//#elif defined(OUT_HEATCALL) && defined(ENABLE_NOMINAL_RAD_VALVE) // May not be available on all boards.
//  fastDigitalWrite(OUT_HEATCALL, NominalRadValve.isControlledValveReallyOpen() ? HIGH : LOW);
//#endif


  // Sleep in low-power mode (waiting for interrupts) until seconds roll.
  // NOTE: sleep at the top of the loop to minimise timing jitter/delay from Arduino background activity after loop() returns.
  // DHD20130425: waking up from sleep and getting to start processing below this block may take >10ms.
#if 0 && defined(DEBUG)
  DEBUG_SERIAL_PRINTLN_FLASHSTRING("*E"); // End-of-cycle sleep.
#endif
//  // Ensure that serial I/O is off while sleeping, unless listening with radio.
//  if(!needsToEavesdrop) { powerDownSerial(); } else { powerUpSerialIfDisabled<V0P2_UART_BAUD>(); }
  // Ensure that serial I/O is off while sleeping.
  OTV0P2BASE::powerDownSerial();
  // Power down most stuff (except radio for hub RX).
  minimisePowerWithoutSleep();
  uint_fast8_t newTLSD;
  while(TIME_LSD == (newTLSD = OTV0P2BASE::getSecondsLT()))
    {
#ifdef ENABLE_RADIO_RX
    // Poll I/O and process message incrementally (in this otherwise idle time)
    // before sleep and on wakeup in case some IO needs further processing now,
    // eg work was accrued during the previous major slow/outer loop
    // or the in a previous orbit of this loop sleep or nap was terminated by an I/O interrupt.
    // May generate output to host on Serial.
    // Come back and have another go if work was done, until the next tick at most.
    if(handleQueuedMessages(&Serial, true, &RFM23B)) { continue; }
#endif

//#if defined(USE_MODULE_RFM22RADIOSIMPLE) // Force radio to power-saving standby state if appropriate.
//    // Force radio to known-low-power state from time to time (not every time to avoid unnecessary SPI work, LED flicker, etc.)
//    if(batteryLow || second0) { RFM22ModeStandbyAndClearState(); } // FIXME: old world
//#endif

// If missing h/w interrupts for anything that needs rapid response
// then AVOID the lowest-power long sleep.
#if CONFIG_IMPLIES_MAY_NEED_CONTINUOUS_RX && !defined(PIN_RFM_NIRQ)
#define MUST_POLL_FREQUENTLY true
    if(MUST_POLL_FREQUENTLY && needsToEavesdrop)
#else
#define MUST_POLL_FREQUENTLY false
    if(false)
#endif
      {
      // If there is not hardware interrupt wakeup on receipt of a frame,
      // then this can only sleep for a short time between explicit poll()s,
      // though in any case allow wake on interrupt to minimise loop timing jitter
      // when the slow RTC 'end of sleep' tick arrives.
      ::OTV0P2BASE::nap(WDTO_15MS, true);
      }
    else
      {
      // Normal long minimal-power sleep until wake-up interrupt.
      // Rely on interrupt to force quick loop round to I/O poll().
      ::OTV0P2BASE::sleepUntilInt();
      }
//    DEBUG_SERIAL_PRINTLN_FLASHSTRING("w"); // Wakeup.
    }
  TIME_LSD = newTLSD;
#if 0 && defined(DEBUG)
  DEBUG_SERIAL_PRINTLN_FLASHSTRING("*S"); // Start-of-cycle wake.
#endif

//#if defined(ENABLE_BOILER_HUB) && defined(USE_MODULE_FHT8VSIMPLE) // Deal with FHT8V eavesdropping if needed.
//  // Check RSSI...
//  if(needsToEavesdrop)
//    {
//    const uint8_t rssi = RFM23.getRSSI();
//    static uint8_t lastRSSI;
//    if((rssi > 0) && (lastRSSI != rssi))
//      {
//      lastRSSI = rssi;
//      addEntropyToPool(rssi, 0); // Probably some real entropy but don't assume it.
//#if 0 && defined(DEBUG)
//      DEBUG_SERIAL_PRINT_FLASHSTRING("RSSI=");
//      DEBUG_SERIAL_PRINT(rssi);
//      DEBUG_SERIAL_PRINTLN();
//#endif
//      }
//    }
//#endif

#if 0 && defined(DEBUG) // Show CPU cycles.
  DEBUG_SERIAL_PRINT('C');
  DEBUG_SERIAL_PRINT(cycleCountCPU());
  DEBUG_SERIAL_PRINTLN();
#endif


  // START LOOP BODY
  // ===============


//  // Warn if too near overrun before.
//  if(tooNearOverrun) { OTV0P2BASE::serialPrintlnAndFlush(F("?near overrun")); }


  // Get current power supply voltage.
#if 0 && defined(DEBUG)
  DEBUG_SERIAL_PRINT_FLASHSTRING("Vcc: ");
  DEBUG_SERIAL_PRINT(Supply_mV.read());
  DEBUG_SERIAL_PRINTLN_FLASHSTRING("mV");
#endif





#if defined(USE_MODULE_FHT8VSIMPLE)
  // Try for double TX for more robust conversation with valve unless:
  //   * battery is low
  //   * the valve is not required to be wide open (ie a reasonable temperature is currently being maintained).
  //   * this is a hub and has to listen as much as possible
  // to conserve battery and bandwidth.
  #ifdef ENABLE_NOMINAL_RAD_VALVE
  const bool doubleTXForFTH8V = !conserveBattery && !hubMode && (NominalRadValve.get() >= 50);
  #else
  const bool doubleTXForFTH8V = false;
  #endif
  // FHT8V is highest priority and runs first.
  // ---------- HALF SECOND #0 -----------
  bool useExtraFHT8VTXSlots = localFHT8VTRVEnabled() && FHT8V.FHT8VPollSyncAndTX_First(doubleTXForFTH8V); // Time for extra TX before UI.
//  if(useExtraFHT8VTXSlots) { DEBUG_SERIAL_PRINTLN_FLASHSTRING("ES@0"); }
#endif


  // High-priority UI handing, every other/even second.
  // Show status if the user changed something significant.
  // Must take ~300ms or less so as not to run over into next half second if two TXs are done.
  bool recompute = false; // Set true an extra recompute of target temperature should be done.
#if !defined(V0P2BASE_TWO_S_TICK_RTC_SUPPORT)
  if(0 == (TIME_LSD & 1))
#endif
    {
#ifdef ENABLE_FULL_OT_UI
    // Run the OpenTRV button/LED UI if required.
    if(tickUI(TIME_LSD))
      {
      showStatus = true;
      recompute = true;
      }
#endif
  // Alternative UI tickers...
#ifdef ALLOW_CC1_SUPPORT_RELAY_IO // REV9 CC1 relay...
    // Run the CC1 relay UI.
    if(tickUICO(TIME_LSD))
      {
      showStatus = true;
      }
#endif
    }
#ifdef ENABLE_RADIO_RX
  // Handling the UI may have taken a little while, so process I/O a little.
  handleQueuedMessages(&Serial, true, &RFM23B); // Deal with any pending I/O.
#endif


#ifdef ENABLE_MODELLED_RAD_VALVE
  if(recompute || veryRecentUIControlUse())
    {
    // Force immediate recompute of target temperature for (UI) responsiveness.
    NominalRadValve.computeTargetTemperature();
    }
#endif


#if defined(USE_MODULE_FHT8VSIMPLE)
  if(useExtraFHT8VTXSlots)
    {
    // Time for extra TX before other actions, but don't bother if minimising power in frost mode.
    // ---------- HALF SECOND #1 -----------
    useExtraFHT8VTXSlots = localFHT8VTRVEnabled() && FHT8V.FHT8VPollSyncAndTX_Next(doubleTXForFTH8V);
//    if(useExtraFHT8VTXSlots) { DEBUG_SERIAL_PRINTLN_FLASHSTRING("ES@1"); }
    // Handling the FHT8V may have taken a little while, so process I/O a little.
    handleQueuedMessages(&Serial, true, &RFM23B); // Deal with any pending I/O.
    }
#endif




  // DO SCHEDULING

  // Once-per-minute tasks: all must take << 0.3s.
  // Run tasks spread throughout the minute to be as kind to batteries (etc) as possible.
  // Only when runAll is true run less-critical tasks that be skipped sometimes when particularly conserving energy.
  // TODO: coordinate temperature reading with time when radio and other heat-generating items are off for more accurate readings.
  // TODO: ensure only take ambient light reading at times when all LEDs are off.
  const bool runAll = (!conserveBattery) || minute0From4ForSensors;

#if defined(DONT_RANDOMISE_MINUTE_CYCLE)
  static uint8_t localTicks = XXX;
#if defined(V0P2BASE_TWO_S_TICK_RTC_SUPPORT)
  localTicks += 2;
#else
  localTicks += 1;
#endif
  if(localTicks >= 60) { localTicks = 0; }
  switch(localTicks) // With V0P2BASE_TWO_S_TICK_RTC_SUPPORT only even seconds are available.
#else
  switch(TIME_LSD) // With V0P2BASE_TWO_S_TICK_RTC_SUPPORT only even seconds are available.
#endif
    {
    case 0:
      {
      // Tasks that must be run every minute.
      ++minuteCount; // Note simple roll-over to 0 at max value.
      checkUserSchedule(); // Force to user's programmed settings, if any, at the correct time.
      // Ensure that the RTC has been persisted promptly when necessary.
      OTV0P2BASE::persistRTC();
      break;
      }

    // Churn/reseed PRNG(s) a little to improve unpredictability in use: should be lightweight.
    case 2: { if(runAll) { OTV0P2BASE::seedRNG8(minuteCount ^ OTV0P2BASE::getCPUCycleCount() ^ (uint8_t)Supply_mV.get(), OTV0P2BASE::_getSubCycleTime() ^ AmbLight.get(), (uint8_t)TemperatureC16.get()); } break; }
    // Force read of supply/battery voltage; measure and recompute status (etc) less often when already thought to be low, eg when conserving.
    case 4: { if(runAll) { Supply_mV.read(); } break; }

#ifdef ALLOW_STATS_TX
    // Regular transmission of stats if NOT driving a local valve (else stats can be piggybacked onto that).
    case 10:
      {
      if(!enableTrailingStatsPayload()) { break; } // Not allowed to send stuff like this.
#if defined(USE_MODULE_FHT8VSIMPLE)
      // Avoid transmit conflict with FS20; just drop the slot.
      // We should possibly choose between this and piggybacking stats to avoid busting duty-cycle rules.
      if(localFHT8VTRVEnabled() && useExtraFHT8VTXSlots) { break; }
#endif

      // Generally only attempt stats TX in the minute after all sensors should have been polled (so that readings are fresh).
      if(minute1From4AfterSensors ||
        (!batteryLow && (0 == (0x24 & OTV0P2BASE::randRNG8())))) // Occasional additional TX when not conserving power.
        {
        pollIO(); // Deal with any pending I/O.
        // Sleep randomly up to 128ms to spread transmissions and thus help avoid collisions.
        OTV0P2BASE::sleepLowPowerLessThanMs(1 + (OTV0P2BASE::randRNG8() & 0x7f));
//        nap(randRNG8NextBoolean() ? WDTO_60MS : WDTO_120MS); // FIXME: need a different random interval generator!
        handleQueuedMessages(&Serial, true, &RFM23B); // Deal with any pending I/O.
        // Send it!
        // Try for double TX for extra robustness unless:
        //   * this is a speculative 'extra' TX
        //   * battery is low
        //   * this node is a hub so needs to listen as much as possible
        // This doesn't generally/always need to send binary/both formats
        // if this is controlling a local FHT8V on which the binary stats can be piggybacked.
        // Ie, if doesn't have a local TRV then it must send binary some of the time.
        // Any recently-changed stats value is a hint that a strong transmission might be a good idea.
#ifdef ALLOW_BINARY_STATS_TX
        const bool doBinary = !localFHT8VTRVEnabled() && OTV0P2BASE::randRNG8NextBoolean();
#else
        const bool doBinary = false;
#endif
        bareStatsTX(!batteryLow && !hubMode && ss1.changedValue(), doBinary);
        }
      break;
      }
#endif

// SENSOR READ AND STATS
//
// All external sensor reads should be in the second half of the minute (>32) if possible.
// This is to have them as close to stats collection at the end of the minute as possible,
// and to allow randmisation of the start-up cycle position in the first 32s to help avoid inter-unit collisions.
// Also all sources of noise, self-heating, etc, may be turned off for the 'sensor read minute'
// and thus will have diminished by this point.

#ifdef ENABLE_VOICE_SENSOR
    // Poll voice detection sensor at a fixed rate.
    case 46: { Voice.read(); break; }
#endif

#ifdef TEMP_POT_AVAILABLE
    // Sample the user-selected WARM temperature target at a fixed rate.
    // This allows the unit to stay reasonably responsive to adjusting the temperature dial.
    case 48: { TempPot.read(); break; }
#endif

    // Read all environmental inputs, late in the cycle.
#ifdef HUMIDITY_SENSOR_SUPPORT
    // Sample humidity.
    case 50: { if(runAll) { RelHumidity.read(); } break; }
#endif

    // Poll ambient light level at a fixed rate.
    // This allows the unit to respond consistently to (eg) switching lights on (eg TODO-388).
    case 52: { AmbLight.read(); break; }

    // At a hub, sample temperature regularly as late as possible in the minute just before recomputing valve position.
    // Force a regular read to make stats such as rate-of-change simple and to minimise lag.
    // TODO: optimise to reduce power consumption when not calling for heat.
    // TODO: optimise to reduce self-heating jitter when in hub/listen/RX mode.
    case 54: { TemperatureC16.read(); break; }

    // Compute targets and heat demand based on environmental inputs and occupancy.
    // This should happen as soon after the latest readings as possible (temperature especially).
    case 56:
      {
#ifdef OCCUPANCY_SUPPORT
      // Update occupancy measures that partially use rolling stats.
#if defined(OCCUPANCY_DETECT_FROM_RH) && defined(HUMIDITY_SENSOR_SUPPORT)
      // If RH% is rising fast enough then take this a mild occupancy indicator.
      // Suppress this in the dark to avoid nusiance behaviour,
      // even if not a false positive (ie the room is occupied, by a sleeper),
      // such as a valve opening and/or the boiler firing up at night.
      // Use a guard formulated to allow the RH%-based detection to work
      // if ambient light sensing is disabled,
      // eg allow RH%-based sensing unless known to be dark.
      // TODO: consider ignoring potential false positives from rising RH% while temperature is falling.
      if(runAll && // Only if all sensors have been refreshed.
         !AmbLight.isRoomDark()) // Only if known to be dark.
        {
        const uint8_t lastRH = OTV0P2BASE::getByHourStat(OTV0P2BASE::getPrevHourLT(), V0P2BASE_EE_STATS_SET_RHPC_BY_HOUR);
        if((OTV0P2BASE::STATS_UNSET_BYTE != lastRH) &&
           (RelHumidity.get() >= lastRH + HUMIDITY_OCCUPANCY_PC_MIN_RISE_PER_H))
            { Occupancy.markAsPossiblyOccupied(); }
        }
#endif
      // Update occupancy status (fresh for target recomputation) at a fixed rate.
      Occupancy.read();
#endif

#ifdef ENABLE_NOMINAL_RAD_VALVE
      // Recompute target, valve position and call for heat, etc.
      // Should be called once per minute to work correctly.
      NominalRadValve.read();
#endif

#if defined(USE_MODULE_FHT8VSIMPLE) && defined(LOCAL_TRV) // Only regen when needed.
      // If there was a change in target valve position,
      // or periodically in the minute after all sensors should have been read,
      // precompute some or all of any outgoing frame/stats/etc ready for the next transmission.
      if(NominalRadValve.isValveMoved() ||
         (minute1From4AfterSensors && enableTrailingStatsPayload()))
        {
        if(localFHT8VTRVEnabled()) { FHT8V.set(NominalRadValve.get() /*, NominalRadValve.isCallingForHeat() */); }
        }

      // Feed in the local valve position when calling for heat just as if over the air.
      // (Does not arrive with the normal FHT8V timing of 2-minute gaps so boiler may turn off out of sync.)
      if(FHT8V.isControlledValveReallyOpen()) { remoteCallForHeatRX(FHT8VGetHC(), FHT8V.get()); }
#elif defined(ENABLE_NOMINAL_RAD_VALVE) && defined(LOCAL_TRV) // Other local valve types, simulate a remote call for heat with a fake ID.
      if(NominalRadValve.isControlledValveReallyOpen()) { remoteCallForHeatRX(~0, NominalRadValve.get()); }
#endif

#if defined(ENABLE_BOILER_HUB)
      // Track how long since remote call for heat last heard.
      if(hubMode)
        {
        if(isBoilerOn())
          {
#if 1 && defined(DEBUG)
          DEBUG_SERIAL_PRINT_FLASHSTRING("Boiler on, s: ");
          DEBUG_SERIAL_PRINT(boilerCountdownTicks * OTV0P2BASE::MAIN_TICK_S);
          DEBUG_SERIAL_PRINTLN();
#endif
          }
        }
#endif

      // Show current status if appropriate.
      if(runAll) { showStatus = true; }
      break;
      }

    // Stats samples; should never be missed.
    case 58:
      {
      // Take full stats sample as near the end of the hour as reasonably possible (without danger of overrun),
      // and with other optional non-full samples evenly spaced throughout the hour (if not low on battery).
      // A small even number of samples (or 1 sample) is probably most efficient; the system supports 2 max as of 20150329.
      if(minute0From4ForSensors) // Use lowest-noise samples just taken in the special 0 minute out of each 4.
        {
        const uint_least8_t mm = OTV0P2BASE::getMinutesLT();
        switch(mm)
          {
          case 26: case 27: case 28: case 29:
            { if(!batteryLow) { sampleStats(false); } break; } // Skip sub-samples if short of energy.
          case 56: case 57: case 58: case 59:
            {
            // Always take the full sample at the end of each hour.
            sampleStats(true);
            // Feed back rolling stats to sensors to set noise floors, adapt to sensors and local env...
            updateSensorsFromStats();
            break;
            }
          }
        }
      break;
      }
    }

#if defined(USE_MODULE_FHT8VSIMPLE) && defined(V0P2BASE_TWO_S_TICK_RTC_SUPPORT)
  if(useExtraFHT8VTXSlots)
    {
    // ---------- HALF SECOND #2 -----------
    useExtraFHT8VTXSlots = localFHT8VTRVEnabled() && FHT8V.FHT8VPollSyncAndTX_Next(doubleTXForFTH8V);
//    if(useExtraFHT8VTXSlots) { DEBUG_SERIAL_PRINTLN_FLASHSTRING("ES@2"); }
    // Handling the FHT8V may have taken a little while, so process I/O a little.
    handleQueuedMessages(&Serial, true, &RFM23B); // Deal with any pending I/O.
    }
#endif

  // Generate periodic status reports.
  if(showStatus) { serialStatusReport(); }

#if defined(USE_MODULE_FHT8VSIMPLE) && defined(V0P2BASE_TWO_S_TICK_RTC_SUPPORT)
  if(useExtraFHT8VTXSlots)
    {
    // ---------- HALF SECOND #3 -----------
    useExtraFHT8VTXSlots = localFHT8VTRVEnabled() && FHT8V.FHT8VPollSyncAndTX_Next(doubleTXForFTH8V);
//    if(useExtraFHT8VTXSlots) { DEBUG_SERIAL_PRINTLN_FLASHSTRING("ES@3"); }
    // Handling the FHT8V may have taken a little while, so process I/O a little.
    handleQueuedMessages(&Serial, true, &RFM23B); // Deal with any pending I/O.
    }
#endif


#ifdef HAS_DORM1_VALVE_DRIVE
  // Handle local direct-drive valve, eg DORM1.
#ifdef ENABLE_NOMINAL_RAD_VALVE
  // Get current modelled valve position into abstract driver.
  ValveDirect.set(NominalRadValve.get());
#endif
  // If waiting for for verification that the valve has been fitted
  // then accept any manual interaction with controls as that signal.
  // ('Any' manual interaction may prove too sensitive.)
  // Also have a timeout of somewhat over ~10m from startup
  // for automatic recovery after any crash and restart.
  if(ValveDirect.isWaitingForValveToBeFitted())
      {
      if(veryRecentUIControlUse() || (minuteCount > 15))
          { ValveDirect.signalValveFitted(); }
      }
  // Provide regular poll to motor driver.
  // May take significant time to run
  // so don't call when timing is critical or not much time left this cycle.
  // Only calling this after most other heavy-lifting work is likely done.
  // Note that FHT8V sync will take up at least the first 1s of a 2s subcycle.
  if(!showStatus && (OTV0P2BASE::getSubCycleTime() < ((OTV0P2BASE::GSCT_MAX/4)*3)))
    { ValveDirect.read(); }
#endif


  // Command-Line Interface (CLI) polling.
  // If a reasonable chunk of the minor cycle remains after all other work is done
  // AND the CLI is / should be active OR a status line has just been output
  // then poll/prompt the user for input
  // using a timeout which should safely avoid overrun, ie missing the next basic tick,
  // and which should also allow some energy-saving sleep.
#if 1 && defined(SUPPORT_CLI)
  const bool humanCLIUse = isCLIActive(); // Keeping CLI active for human interaction rather than for automated interaction.
  if(showStatus || humanCLIUse)
    {
    const uint8_t sct = OTV0P2BASE::getSubCycleTime();
    const uint8_t listenTime = max(OTV0P2BASE::GSCT_MAX/16, CLI_POLL_MIN_SCT);
    if(sct < (OTV0P2BASE::GSCT_MAX - 2*listenTime))
      // Don't listen beyond the last 16th of the cycle,
      // or a minimal time if only prodding for interaction with automated front-end,
      // as listening for UART RX uses lots of power.
      { pollCLI(humanCLIUse ? (OTV0P2BASE::GSCT_MAX-listenTime) : (sct+CLI_POLL_MIN_SCT), 0 == TIME_LSD); }
    }
#endif



#if 0 && defined(DEBUG)
  const int tDone = getSubCycleTime();
  if(tDone > 1) // Ignore for trivial 1-click time.
    {
    DEBUG_SERIAL_PRINT_FLASHSTRING("done in "); // Indicates what fraction of available loop time was used / 256.
    DEBUG_SERIAL_PRINT(tDone);
    DEBUG_SERIAL_PRINT_FLASHSTRING(" @ ");
    DEBUG_SERIAL_TIMESTAMP();
    DEBUG_SERIAL_PRINTLN();
    }
#endif

  // Detect and handle (actual or near) overrun, if it happens, though it should not.
  if(TIME_LSD != OTV0P2BASE::getSecondsLT())
    {
    // Increment the overrun counter (stored inverted, so 0xff initialised => 0 overruns).
    const uint8_t orc = 1 + ~eeprom_read_byte((uint8_t *)V0P2BASE_EE_START_OVERRUN_COUNTER);
    OTV0P2BASE::eeprom_smart_update_byte((uint8_t *)V0P2BASE_EE_START_OVERRUN_COUNTER, ~orc);
#if 1 && defined(DEBUG)
    DEBUG_SERIAL_PRINTLN_FLASHSTRING("!loop overrun");
//    DEBUG_SERIAL_PRINT(orc);
//    DEBUG_SERIAL_PRINTLN();
#endif
#if defined(USE_MODULE_FHT8VSIMPLE)
    FHT8V.resyncWithValve(); // Assume that sync with valve may have been lost, so re-sync.
#endif
    TIME_LSD = OTV0P2BASE::getSecondsLT(); // Prepare to sleep until start of next full minor cycle.
    }
#if 0 && defined(DEBUG) // Expect to pick up near overrun at start of next loop.
  else if(getSubCycleTime() >= nearOverrunThreshold)
    {
    DEBUG_SERIAL_PRINTLN_FLASHSTRING("?O"); // Near overrun.  Note 2ms/char to send...
    }
#endif
  }<|MERGE_RESOLUTION|>--- conflicted
+++ resolved
@@ -307,15 +307,11 @@
 // Doesn't force the room to appear recently occupied.
 // If the hardware allows this may immediately turn on the main GUI LED until normal GUI reverts it,
 // at least periodically.
-// Probably do not call on manual control operation to avoid interfering with UI operation.
+// Preferably do not call for manual control operation to avoid interfering with UI operation.
 // Thread-safe.
 void OccupancyTracker::markAsPossiblyOccupied()
   {
-<<<<<<< HEAD
   if(0 == occupationCountdownM) // Flash at first sign only of occupancy after vacancy to limit annoyance.
-=======
-  if(0 == occupationCountdownM) // Only flash the UI at start of external activity to limit flashing.
->>>>>>> 5cd3ab0b
     { LED_HEATCALL_ON_ISR_SAFE(); }
   ATOMIC_BLOCK (ATOMIC_RESTORESTATE)
     {
@@ -2039,11 +2035,15 @@
         if(localFHT8VTRVEnabled()) { FHT8V.set(NominalRadValve.get() /*, NominalRadValve.isCallingForHeat() */); }
         }
 
+#if defined(ENABLE_BOILER_HUB)
       // Feed in the local valve position when calling for heat just as if over the air.
       // (Does not arrive with the normal FHT8V timing of 2-minute gaps so boiler may turn off out of sync.)
       if(FHT8V.isControlledValveReallyOpen()) { remoteCallForHeatRX(FHT8VGetHC(), FHT8V.get()); }
+#endif // defined(ENABLE_BOILER_HUB)
 #elif defined(ENABLE_NOMINAL_RAD_VALVE) && defined(LOCAL_TRV) // Other local valve types, simulate a remote call for heat with a fake ID.
+#if defined(ENABLE_BOILER_HUB)
       if(NominalRadValve.isControlledValveReallyOpen()) { remoteCallForHeatRX(~0, NominalRadValve.get()); }
+#endif // defined(ENABLE_BOILER_HUB)
 #endif
 
 #if defined(ENABLE_BOILER_HUB)

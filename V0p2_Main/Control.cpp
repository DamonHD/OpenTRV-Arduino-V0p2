--- conflicted
+++ resolved
@@ -77,12 +77,6 @@
 // Should ideally be only be called once 'debounced' if coming from a button press for example.
 // Is thread-/ISR- safe.
 void startBake() { isWarmMode = true; bakeCountdownM = BAKE_MAX_M; }
-// Start/cancel BAKE mode in one call.
-void setBakeModeDebounced(const bool start)
-  {
-  if(start) { startBake(); }
-  else { cancelBakeDebounced(); }
-  }
 #if defined(ENABLE_SIMPLIFIED_MODE_BAKE)
 // Start BAKE from interrupt; marks UI as used also.
 // Is thread-/ISR- safe.
@@ -92,6 +86,12 @@
   markUIControlUsed();
   }
 #endif // defined(ENABLE_SIMPLIFIED_MODE_BAKE)
+// Start/cancel BAKE mode in one call.
+void setBakeModeDebounced(const bool start)
+  {
+  if(start) { startBake(); }
+  else { cancelBakeDebounced(); }
+  }
 
 
 
@@ -1327,11 +1327,7 @@
 #if defined(ENABLE_SIMPLIFIED_MODE_BAKE)
   // Mode button detection is on the falling edge (button pressed).
   if((changes & MODE_INT_MASK) && (pins & MODE_INT_MASK))
-<<<<<<< HEAD
     { startBakeFromInt(); }
-=======
-    { startBake(); }
->>>>>>> 80df64a0
 #endif // defined(ENABLE_SIMPLIFIED_MODE_BAKE)
 
 #if defined(ENABLE_VOICE_SENSOR)

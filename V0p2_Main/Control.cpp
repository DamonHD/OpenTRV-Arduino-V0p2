/*
The OpenTRV project licenses this file to you
under the Apache Licence, Version 2.0 (the "Licence");
you may not use this file except in compliance
with the Licence. You may obtain a copy of the Licence at

http://www.apache.org/licenses/LICENSE-2.0

Unless required by applicable law or agreed to in writing,
software distributed under the Licence is distributed on an
"AS IS" BASIS, WITHOUT WARRANTIES OR CONDITIONS OF ANY
KIND, either express or implied. See the Licence for the
specific language governing permissions and limitations
under the Licence.

Author(s) / Copyright (s): Damon Hart-Davis 2013--2015
                           Deniz Erbilgin 2015
*/

/*
 Control/model for TRV and boiler.
 */
#include <util/atomic.h>

#include "V0p2_Main.h"

#include "Control.h"

#include "V0p2_Sensors.h"
#include "V0p2_Actuators.h"
#include "Power_Management.h"
#include "RFM22_Radio.h"
#include "Serial_IO.h"
#include "Schedule.h"
#include "UI_Minimal.h"


#ifdef ENABLE_BOILER_HUB
// True if boiler should be on.
static bool isBoilerOn();
#endif

// If true then is in WARM (or BAKE) mode; defaults to (starts as) false/FROST.
// Should be only be set when 'debounced'.
// Defaults to (starts as) false/FROST.
static bool isWarmMode;
// If true then the unit is in 'warm' (heating) mode, else 'frost' protection mode.
bool inWarmMode() { return(isWarmMode); }
// Has the effect of forcing the warm mode to the specified state immediately.
// Should be only be called once 'debounced' if coming from a button press for example.
// If forcing to FROST mode then any pending BAKE time is cancelled.
void setWarmModeDebounced(const bool warm)
  {
#if 0 && defined(DEBUG)
  DEBUG_SERIAL_PRINT_FLASHSTRING("Call to setWarmModeDebounced(");
  DEBUG_SERIAL_PRINT(warm);
  DEBUG_SERIAL_PRINT_FLASHSTRING(")");
  DEBUG_SERIAL_PRINTLN();
#endif
  isWarmMode = warm;
#ifdef SUPPORT_BAKE
  if(!warm) { cancelBakeDebounced(); }
#endif
  }


#ifdef SUPPORT_BAKE // IF DEFINED: this unit supports BAKE mode.
// Only relevant if isWarmMode is true,
static uint_least8_t bakeCountdownM;
// If true then the unit is in 'BAKE' mode, a subset of 'WARM' mode which boosts the temperature target temporarily.
bool inBakeMode() { return(isWarmMode && (0 != bakeCountdownM)); }
// Should be only be called once 'debounced' if coming from a button press for example.
// Cancel 'bake' mode if active; does not force to FROST mode.
void cancelBakeDebounced() { bakeCountdownM = 0; }
// Start/restart 'BAKE' mode and timeout.
// Should be only be called once 'debounced' if coming from a button press for example.
void startBakeDebounced() { isWarmMode = true; bakeCountdownM = BAKE_MAX_M; }
#endif





#if defined(UNIT_TESTS)
// Support for unit tests to force particular apparent WARM setting (without EEPROM writes).
//enum _TEST_basetemp_override
//  {
//    _btoUT_normal = 0, // No override
//    _btoUT_min, // Minimum settable/reasonable temperature.
//    _btoUT_mid, // Medium settable/reasonable temperature.
//    _btoUT_max, // Minimum settable/reasonable temperature.
//  };
// Current override state; 0 (default) means no override.
static _TEST_basetemp_override _btoUT_override;
// Set the override value (or remove the override).
void _TEST_set_basetemp_override(const _TEST_basetemp_override override)
  { _btoUT_override = override; }
#endif



// Get 'FROST' protection target in C; no higher than getWARMTargetC() returns, strictly positive, in range [MIN_TARGET_C,MAX_TARGET_C].
#if defined(TEMP_POT_AVAILABLE)
// Derived from temperature pot position.
uint8_t getFROSTTargetC()
  {
  // Prevent falling to lowest frost temperature if relative humidity is high (eg to avoid mould).
  const uint8_t result = (!hasEcoBias() || (RelHumidity.isAvailable() && RelHumidity.isRHHighWithHyst())) ? BIASCOM_FROST : BIASECO_FROST;
#if defined(SETTABLE_TARGET_TEMPERATURES)
  const uint8_t stored = eeprom_read_byte((uint8_t *)V0P2BASE_EE_START_FROST_C);
  // If stored value is set and in bounds and higher than computed value then use stored value instead.
  if((stored >= MIN_TARGET_C) && (stored <= MAX_TARGET_C) && (stored > result)) { return(stored); }
#endif
  return(result);
  }
#elif defined(SETTABLE_TARGET_TEMPERATURES)
// Note that this value is non-volatile (stored in EEPROM).
uint8_t getFROSTTargetC()
  {
  // Get persisted value, if any.
  const uint8_t stored = eeprom_read_byte((uint8_t *)V0P2BASE_EE_START_FROST_C);
  // If out of bounds or no stored value then use default.
  if((stored < MIN_TARGET_C) || (stored > MAX_TARGET_C)) { return(FROST); }
  // TODO-403: cannot use hasEcoBias() with RH% as that would cause infinite recursion!
  // Return valid persisted value.
  return(stored);
  }
#else
#define getFROSTTargetC() (FROST) // Fixed value.
#endif

// Get 'WARM' target in C; no lower than getFROSTTargetC() returns, strictly positive, in range [MIN_TARGET_C,MAX_TARGET_C].
#if defined(TEMP_POT_AVAILABLE)
// Derived from temperature pot position, 0 for coldest (most eco), 255 for hottest (comfort).
// Temp ranges from eco-1C to comfort+1C levels across full (reduced jitter) [0,255] pot range.
// May be fastest computing values at the extreme ends of the range.
// Exposed for unit testing.
uint8_t computeWARMTargetC(const uint8_t pot)
  {
#if defined(V0p2_REV)
#if 7 == V0p2_REV // Must match DORM1 scale 7 position scale 16|17|18|19|20|21|22 with frost/boost at extremes.
#if (16 != TEMP_SCALE_MIN) || (22 != TEMP_SCALE_MAX)
#error Temperature scale must run from 16 to 22 inclusive for REV7 / DORM1 unit.
#endif
#endif
#endif
  const uint8_t range = TEMP_SCALE_MAX - TEMP_SCALE_MIN + 1;
  const uint8_t band = 256 / range; // Width of band for each degree C...

  // If there are is relatively small number of distinct temperature values
  // then compute result iteratively...
  if(pot >= 256 - band) { return(TEMP_SCALE_MAX); } // At top... (optimisation / robustness)
  if(pot < band) { return(TEMP_SCALE_MIN); } // At bottom... (optimisation / robustness)
  if(range < 10)
    {
    uint8_t result = TEMP_SCALE_MIN+1;
    for(uint8_t ppot = band<<1; ppot < pot; ++result) { ppot += band; }
    return(result);
    }
  // ...else do it in one step with a division.
  return((pot / band) + TEMP_SCALE_MIN); // Intermediate (requires expensive run-time division).
  }

// Exposed implementation.
// Uses cache to avoid expensive recomputation.
// NOT safe in face of interrupts.
uint8_t getWARMTargetC()
  {
#if defined(UNIT_TESTS)
  // Special behaviour for unit tests.
  switch(_btoUT_override)
    {
    case _btoUT_min: return(TEMP_SCALE_MIN);
    case _btoUT_mid: return(TEMP_SCALE_MID);
    case _btoUT_max: return(TEMP_SCALE_MAX);
    }
#endif

  const uint8_t pot = TempPot.get();

  // Cached input and result values; initially zero.
  static uint8_t potLast;
  static uint8_t resultLast;
  // Force recomputation if pot value changed
  // or apparently no calc done yet (unlikely/impossible zero cached result).
  if((potLast != pot) || (0 == resultLast))
    {
    const uint8_t result = computeWARMTargetC(pot);
    // Cache input/result.
    resultLast = result;
    potLast = pot;
    return(result);
    }

  // Return cached result.
  return(resultLast);
  }
#elif defined(SETTABLE_TARGET_TEMPERATURES)
// Note that this value is non-volatile (stored in EEPROM).
uint8_t getWARMTargetC()
  {
#if defined(UNIT_TESTS)
  // Special behaviour for unit tests.
  switch(_btoUT_override)
    {
    case _btoUT_min: return(TEMP_SCALE_MIN);
    case _btoUT_mid: return(TEMP_SCALE_MID);
    case _btoUT_max: return(TEMP_SCALE_MAX);
    }
#endif

  // Get persisted value, if any.
  const uint8_t stored = eeprom_read_byte((uint8_t *)V0P2BASE_EE_START_WARM_C);
  // If out of bounds or no stored value then use default (or frost value if set and higher).
  if((stored < MIN_TARGET_C) || (stored > MAX_TARGET_C)) { return(fnmax((uint8_t)WARM, getFROSTTargetC())); }
  // Return valid persisted value (or frost value if set and higher).
  return(fnmax(stored, getFROSTTargetC()));
  }
#else
uint8_t getWARMTargetC() { return((uint8_t) (WARM)); } // Fixed value.
#endif

#if defined(SETTABLE_TARGET_TEMPERATURES)
// Set (non-volatile) 'FROST' protection target in C; no higher than getWARMTargetC() returns, strictly positive, in range [MIN_TARGET_C,MAX_TARGET_C].
// Can also be used, even when a temperature pot is present, to set a floor setback temperature.
// Returns false if not set, eg because outside range [MIN_TARGET_C,MAX_TARGET_C], else returns true.
bool setFROSTTargetC(uint8_t tempC)
  {
  if((tempC < MIN_TARGET_C) || (tempC > MAX_TARGET_C)) { return(false); } // Invalid temperature.
  if(tempC > getWARMTargetC()) { return(false); } // Cannot set above WARM target.
  OTV0P2BASE::eeprom_smart_update_byte((uint8_t *)V0P2BASE_EE_START_FROST_C, tempC); // Update in EEPROM if necessary.
  return(true); // Assume value correctly written.
  }
#endif
#if defined(SETTABLE_TARGET_TEMPERATURES) && !defined(TEMP_POT_AVAILABLE)
// Set 'WARM' target in C; no lower than getFROSTTargetC() returns, strictly positive, in range [MIN_TARGET_C,MAX_TARGET_C].
// Returns false if not set, eg because below FROST setting or outside range [MIN_TARGET_C,MAX_TARGET_C], else returns true.
bool setWARMTargetC(uint8_t tempC)
  {
  if((tempC < MIN_TARGET_C) || (tempC > MAX_TARGET_C)) { return(false); } // Invalid temperature.
  if(tempC < getFROSTTargetC()) { return(false); } // Cannot set below FROST target.
  OTV0P2BASE::eeprom_smart_update_byte((uint8_t *)V0P2BASE_EE_START_WARM_C, tempC); // Update in EEPROM if necessary.
  return(true); // Assume value correctly written.
  }
#endif


// If true (the default) then the system has an 'Eco' energy-saving bias, else it has a 'comfort' bias.
// Several system parameters are adjusted depending on the bias,
// with 'eco' slanted toward saving energy, eg with lower target temperatures and shorter on-times.
#ifndef hasEcoBias // If not a macro...
// True if WARM temperature at/below halfway mark between eco and comfort levels.
// Midpoint should be just in eco part to provide a system bias toward eco.
bool hasEcoBias() { return(getWARMTargetC() <= TEMP_SCALE_MID); }
//#endif
#endif


#ifndef getMinBoilerOnMinutes
// Get minimum on (and off) time for pointer (minutes); zero if not in hub mode.
uint8_t getMinBoilerOnMinutes() { return(~eeprom_read_byte((uint8_t *)V0P2BASE_EE_START_MIN_BOILER_ON_MINS_INV)); }
#endif

#ifndef setMinBoilerOnMinutes
// Set minimum on (and off) time for pointer (minutes); zero to disable hub mode.
// Suggested minimum of 4 minutes for gas combi; much longer for heat pumps for example.
void setMinBoilerOnMinutes(uint8_t mins) { OTV0P2BASE::eeprom_smart_update_byte((uint8_t *)V0P2BASE_EE_START_MIN_BOILER_ON_MINS_INV, ~(mins)); }
#endif


#ifdef OCCUPANCY_SUPPORT
// Singleton implementation for entire node.
OccupancyTracker Occupancy;

// Crude percentage occupancy confidence [0,100].
// Returns 0 if unknown or known unoccupied.
#if (OCCUPATION_TIMEOUT_M < 25) || (OCCUPATION_TIMEOUT_M > 100)
#error needs support for different occupancy timeout
#elif OCCUPATION_TIMEOUT_M <= 25
#define OCCCP_SHIFT 2
#elif OCCUPATION_TIMEOUT_M <= 50
#define OCCCP_SHIFT 1
#elif OCCUPATION_TIMEOUT_M <= 100
#define OCCCP_SHIFT 0
#endif

// Update notion of occupancy confidence.
uint8_t OccupancyTracker::read()
  {
  ATOMIC_BLOCK (ATOMIC_RESTORESTATE)
    {
    // Compute as percentage.
    const uint8_t newValue = (0 == occupationCountdownM) ? 0 :
        fnmin((uint8_t)((uint8_t)100 - (uint8_t)((((uint8_t)OCCUPATION_TIMEOUT_M) - occupationCountdownM) << OCCCP_SHIFT)), (uint8_t)100);
    value = newValue;
    // Run down occupation timer (or run up vacancy time) if need be.
    if(occupationCountdownM > 0) { --occupationCountdownM; vacancyM = 0; vacancyH = 0; }
    else if(vacancyH < 0xffU) { if(++vacancyM >= 60) { vacancyM = 0; ++vacancyH; } }
    // Run down 'recent activity' timer.
    if(activityCountdownM > 0) { --activityCountdownM; }
    return(value);
    }
  }

// Call when some/weak evidence of room occupation, such as a light being turned on, or voice heard.
// Do not call based on internal/synthetic events.
// Doesn't force the room to appear recently occupied.
// If the hardware allows this may immediately turn on the main GUI LED until normal GUI reverts it,
// at least periodically.
// Probably do not call on manual control operation to avoid interfering with UI operation.
// Thread-safe.
void OccupancyTracker::markAsPossiblyOccupied()
  {
//  if(0 == activityCountdownM) // Only flash the UI at start of external activity to limit flashing.
    { LED_HEATCALL_ON_ISR_SAFE(); }
  ATOMIC_BLOCK (ATOMIC_RESTORESTATE)
    {
    occupationCountdownM = fnmax((uint8_t)occupationCountdownM, (uint8_t)(OCCUPATION_TIMEOUT_1_M));
    }
  activityCountdownM = 2;
  }
#endif


#ifdef ENABLE_ANTICIPATION
// Returns true iff room likely to be occupied and need warming at the specified hour's sample point based on collected stats.
// Used for predictively warming a room in smart mode and for choosing setback depths.
// Returns false if no good evidence to warm the room at the given time based on past history over about one week.
//   * hh hour to check for predictive warming [0,23]
bool shouldBeWarmedAtHour(const uint_least8_t hh)
  {
#ifndef OMIT_MODULE_LDROCCUPANCYDETECTION
  // Return false immediately if the sample hour's historic ambient light level falls in the bottom quartile (or is zero).
  // Thus aim to shave off 'smart' warming for at least 25% of the daily cycle.
  if(inOutlierQuartile(false, EE_STATS_SET_AMBLIGHT_BY_HOUR_SMOOTHED, hh)) { return(false); }
#endif

#ifdef OCCUPANCY_SUPPORT
  // Return false immediately if the sample hour's historic occupancy level falls in the bottom quartile (or is zero).
  // Thus aim to shave off 'smart' warming for at least 25% of the daily cycle.
  if(inOutlierQuartile(false, EE_STATS_SET_OCCPC_BY_HOUR_SMOOTHED, hh)) { return(false); }
#endif

  const uint8_t warmHistory = eeprom_read_byte((uint8_t *)(EE_STATS_START_ADDR(EE_STATS_SET_WARMMODE_BY_HOUR_OF_WK) + hh));
  if(0 == (0x80 & warmHistory)) // This hour has a history.
    {
//    // Return false immediately if no WARM mode this hour for the last week (ie the unit needs reminding at least once per week).
//    if(0 == warmHistory) // No explicit WARM for a week at this hour, prevents 'smart' warming.
//      { return(false); }
    // Return true immediately if this hour was in WARM mode yesterday or a week ago, and at least one other day.
    if((0 != (0x41 & warmHistory)) && (0 != (0x3e & warmHistory)))
      { return(true); }
    }

  // Return true if immediately the sample hour is usually warm, ie at or above WARM target.
  const int smoothedTempHHNext = expandTempC16(eeprom_read_byte((uint8_t *)(EE_STATS_START_ADDR(EE_STATS_SET_TEMP_BY_HOUR_SMOOTHED) + hh)));
#if 0 && defined(DEBUG)
  DEBUG_SERIAL_PRINT_FLASHSTRING("Smoothed C for ");
  DEBUG_SERIAL_PRINT(hh);
  DEBUG_SERIAL_PRINT_FLASHSTRING("h is ");
  DEBUG_SERIAL_PRINT(smoothedTempHHNext >> 4);
  DEBUG_SERIAL_PRINTLN();
#endif
  if((STATS_UNSET_INT != smoothedTempHHNext) && (((smoothedTempHHNext+8)>>4) >= getWARMTargetC()))
    { return(true); }

  // No good evidence for room to be warmed for specified hour.
  return(false);
  }
#endif




#ifdef ENABLE_MODELLED_RAD_VALVE
// Internal model of controlled radiator valve position.
ModelledRadValve NominalRadValve;
// Cache initially unset.
uint8_t ModelledRadValve::mVPRO_cache = 0;

// Return minimum valve percentage open to be considered actually/significantly open; [1,100].
// At the boiler hub this is also the threshold percentage-open on eavesdropped requests that will call for heat.
// If no override is set then OTRadValve::DEFAULT_VALVE_PC_MIN_REALLY_OPEN is used.
// NOTE: raising this value temporarily (and shutting down the boiler immediately if possible) is one way to implement dynamic demand.
uint8_t ModelledRadValve::getMinValvePcReallyOpen()
  {
  if(0 != mVPRO_cache) { return(mVPRO_cache); } // Return cached value if possible.
  const uint8_t stored = eeprom_read_byte((uint8_t *)V0P2BASE_EE_START_MIN_VALVE_PC_REALLY_OPEN);
  const uint8_t result = ((stored > 0) && (stored <= 100)) ? stored : OTRadValve::DEFAULT_VALVE_PC_MIN_REALLY_OPEN;
  mVPRO_cache = result; // Cache it.
  return(result);
  }

// Set and cache minimum valve percentage open to be considered really open.
// Applies to local valve and, at hub, to calls for remote calls for heat.
// Any out-of-range value (eg >100) clears the override and OTRadValve::DEFAULT_VALVE_PC_MIN_REALLY_OPEN will be used.
void ModelledRadValve::setMinValvePcReallyOpen(const uint8_t percent)
  {
  if((percent > 100) || (percent == 0) || (percent == OTRadValve::DEFAULT_VALVE_PC_MIN_REALLY_OPEN))
    {
    // Bad / out-of-range / default value so erase stored value if not already so.
    OTV0P2BASE::eeprom_smart_erase_byte((uint8_t *)V0P2BASE_EE_START_MIN_VALVE_PC_REALLY_OPEN);
    // Cache logical default value.
    mVPRO_cache = OTRadValve::DEFAULT_VALVE_PC_MIN_REALLY_OPEN;
    return;
    }
  // Store specified value with as low wear as possible.
  OTV0P2BASE::eeprom_smart_update_byte((uint8_t *)V0P2BASE_EE_START_MIN_VALVE_PC_REALLY_OPEN, percent);
  // Cache it.
  mVPRO_cache = percent;
  }

// True if the controlled physical valve is thought to be at least partially open right now.
// If multiple valves are controlled then is this true only if all are at least partially open.
// Used to help avoid running boiler pump against closed valves.
// The default is to use the check the current computed position
// against the minimum open percentage.
bool ModelledRadValve::isControlledValveReallyOpen() const
  {
  if(isRecalibrating()) { return(false); }
#ifdef USE_MODULE_FHT8VSIMPLE
  if(!FHT8V.isControlledValveReallyOpen()) { return(false); }
#endif
  return(value >= getMinPercentOpen());
  }
  
// Returns true if (re)calibrating/(re)initialising/(re)syncing.
// The target valve position is not lost while this is true.
// By default there is no recalibration step.
bool ModelledRadValve::isRecalibrating() const
  {
#ifdef USE_MODULE_FHT8VSIMPLE
  if(!FHT8V.isInNormalRunState()) { return(true); }
#endif
  return(false);
  }

// If possible exercise the valve to avoid pin sticking and recalibrate valve travel.
// Default does nothing.
void ModelledRadValve::recalibrate()
  {
#ifdef USE_MODULE_FHT8VSIMPLE
  FHT8V.resyncWithValve(); // Should this be decalcinate instead/also/first?
#endif
  }


// Compute target temperature (stateless).
// Can be called as often as required though may be slow/expensive.
// Will be called by computeCallForHeat().
// One aim is to allow reasonable energy savings (10--30%+)
// even if the device is left in WARM mode all the time,
// using occupancy/light/etc to determine when temperature can be set back
// without annoying users.
uint8_t ModelledRadValve::computeTargetTemp()
  {
  // In FROST mode.
  if(!inWarmMode())
    {
    const uint8_t frostC = getFROSTTargetC();

    // If scheduled WARM is due soon then ensure that room is at least at setback temperature
    // to give room a chance to hit the target, and for furniture and surfaces to be warm, etc.
    // Don't do this if the room has been vacant for a long time (eg so as to avoid pre-warm being higher than WARM ever).
    // Don't do this if there has been recent manual intervention, eg to allow manual 'cancellation' of pre-heat (TODO-464).
    // Only do this if the target WARM temperature is NOT an 'eco' temperature (ie very near the bottom of the scale).
    if(!Occupancy.longVacant() && isAnyScheduleOnWARMSoon() && !recentUIControlUse())
      {
      const uint8_t warmTarget = getWARMTargetC();
      // Compute putative pre-warm temperature...
      const uint8_t preWarmTempC = fnmax((uint8_t)(warmTarget - (hasEcoBias() ? SETBACK_ECO : SETBACK_DEFAULT)), frostC);
      if((frostC < preWarmTempC) && (!isEcoTemperature(warmTarget)))
        { return(preWarmTempC); }
      }

    // Apply FROST safety target temperature by default in FROST mode.
    return(frostC);
    }

#ifdef SUPPORT_BAKE
  else if(inBakeMode()) // If in BAKE mode then use elevated target.
    {
    return(fnmin((uint8_t)(getWARMTargetC() + BAKE_UPLIFT), (uint8_t)MAX_TARGET_C)); // No setbacks apply in BAKE mode.
    }
#endif

  else // In 'WARM' mode with possible setback.
    {
    const uint8_t wt = getWARMTargetC();

    // Set back target the temperature a little if the room seems to have been vacant for a long time (TODO-107)
    // or it is too dark for anyone to be active or the room is not likely occupied at this time
    //   AND no WARM schedule is active now (TODO-111)
    //   AND no recent manual interaction with the unit's local UI (TODO-464) indicating local settings override.
    // Note that this mainly has to work in domestic settings in winter (with ~8h of daylight)
    // but should also work in artificially-lit offices (maybe ~12h continuous lighting).
    // No 'lights-on' signal for a whole day is a fairly strong indication that the heat can be turned down.
    // TODO-451: TODO-453: ignore a short lights-off, eg from someone briefly leaving room or a transient shadow.
    // TODO: consider bottom quartile of ambient light as alternative setback trigger for near-continuously-lit spaces (aiming to spot daylight signature).
    // Look ahead to next time period (as well as current) to determine notLikelyOccupiedSoon.
    // Note that deeper setbacks likely offer more savings than faster (but shallower) setbacks.
    const bool longLongVacant = Occupancy.longLongVacant();
    const bool longVacant = longLongVacant || Occupancy.longVacant();
    const bool notLikelyOccupiedSoon = longLongVacant ||
        (Occupancy.isLikelyUnoccupied() &&
         OTV0P2BASE::inOutlierQuartile(false, V0P2BASE_EE_STATS_SET_OCCPC_BY_HOUR_SMOOTHED) &&
         OTV0P2BASE::inOutlierQuartile(false, V0P2BASE_EE_STATS_SET_OCCPC_BY_HOUR_SMOOTHED, OTV0P2BASE::inOutlierQuartile_NEXT_HOUR));
    if(longVacant ||
       ((notLikelyOccupiedSoon || (AmbLight.getDarkMinutes() > 10)) && !isAnyScheduleOnWARMNow() && !recentUIControlUse()))
      {
      // Use a default minimal non-annoying setback if
      //   in upper part of comfort range
      //   or if the room is likely occupied now
      //   or if the room is lit and hasn't been vacant for a very long time (TODO-107)
      //   or if the room is commonly occupied at this time and hasn't been vacant for a very long time
      //   or if a scheduled WARM period is due soon and the room hasn't been vacant for a moderately long time,
      // else usually use a somewhat bigger 'eco' setback
      // else use an even bigger 'full' setback if in the eco region and
      //   the room has been vacant for a very long time
      //   or is unlikely to be unoccupied at this time of day and in the lower part of the 'eco' range.
      const uint8_t setback = (isComfortTemperature(wt) ||
                               Occupancy.isLikelyOccupied() ||
                               (!longLongVacant && AmbLight.isRoomLit()) ||
                               (!longLongVacant && OTV0P2BASE::inOutlierQuartile(true, V0P2BASE_EE_STATS_SET_OCCPC_BY_HOUR_SMOOTHED)) ||
                               (!longVacant && isAnyScheduleOnWARMSoon())) ?
              SETBACK_DEFAULT :
          ((hasEcoBias() && (longLongVacant || (notLikelyOccupiedSoon && isEcoTemperature(wt)))) ?
              SETBACK_FULL : SETBACK_ECO);

      return(fnmax((uint8_t)(wt - setback), getFROSTTargetC())); // Target must never be set low enough to create a frost/freeze hazard.
      }
    // Else use WARM target as-is.
    return(wt);
    }
  }


// Compute/update target temperature and set up state for tick()/computeRequiredTRVPercentOpen().
void ModelledRadValve::computeTargetTemperature()
  {
  // Compute basic target temperature.
  const uint8_t newTarget = computeTargetTemp();

  // Set up state for computeRequiredTRVPercentOpen().
  inputState.targetTempC = newTarget;
  inputState.minPCOpen = getMinPercentOpen();
  inputState.maxPCOpen = getMaxPercentageOpenAllowed();
  inputState.glacial = glacial;
  inputState.inBakeMode = inBakeMode();
  inputState.hasEcoBias = hasEcoBias();
  // Widen the allowed deadband significantly in a dark/quiet/vacant room (TODO-383, TODO-593)
  // (or in FROST mode, or if temperature is jittery eg changing fast and filtering has been engaged)
  // to attempt to reduce the total number and size of adjustments and thus reduce noise/disturbance (and battery drain).
  // The wider deadband (less good temperature regulation) might be noticeable/annoying to sensitive occupants.
  // With a wider deadband may also simply suppress any movement/noise on some/most minutes while close to target temperature.
  // For responsiveness, don't widen the deadband immediately after manual controls have been used (TODO-593).
  inputState.widenDeadband = (!veryRecentUIControlUse()) &&
      (retainedState.isFiltering || AmbLight.isRoomDark() || Occupancy.longVacant() || (!inWarmMode()));
  // Capture adjusted reference/room temperatures
  // and set callingForHeat flag also using same outline logic as computeRequiredTRVPercentOpen() will use.
  inputState.setReferenceTemperatures(TemperatureC16.get());
  callingForHeat = (newTarget >= (inputState.refTempC16 >> 4));
  }

// Compute target temperature and set heat demand for TRV and boiler; update state.
// CALL REGULARLY APPROXIMATELY ONCE PER MINUTE TO ALLOW SIMPLE TIME-BASED CONTROLS.
// Inputs are inWarmMode(), isRoomLit().
// The inputs must be valid (and recent).
// Values set are targetTempC, value (TRVPercentOpen).
// This may also prepare data such as TX command sequences for the TRV, boiler, etc.
// This routine may take significant CPU time; no I/O is done, only internal state is updated.
// Returns true if valve target changed and thus messages may need to be recomputed/sent/etc.
void ModelledRadValve::computeCallForHeat()
  {
  ATOMIC_BLOCK (ATOMIC_RESTORESTATE)
    {
#ifdef SUPPORT_BAKE
    // Cancel any BAKE mode once temperature target has been hit.
    if(!callingForHeat) { bakeCountdownM = 0; }
    // Run down BAKE mode timer if need be, one tick per minute.
    else if(bakeCountdownM > 0) { --bakeCountdownM; }
#endif
    }

  // Compute target and ensure that required input state is set for computeRequiredTRVPercentOpen().
  computeTargetTemperature();
  retainedState.tick(value, inputState);
  }
//#endif // ENABLE_MODELLED_RAD_VALVE
#elif defined(SLAVE_TRV)
// Singleton implementation for entire node.
SimpleSlaveRadValve NominalRadValve;

// Set new value.
// Ignores invalid values.
bool SimpleSlaveRadValve::set(const uint8_t newValue)
  {
  if(!isValid(newValue)) { return(false); }
  if(newValue != value)
    {
    value = newValue;
    // Regenerate buffer ready to TX to FHT8V.
    FHT8VCreateValveSetCmdFrame(*this);
    }
  ticksLeft = TIMEOUT_MINS;
  return(true);
  }

// Do any regular work that needs doing.
// Deals with timeout and reversion to 'safe' valve position if the controller goes quiet.
// Call at a fixed rate (1/60s).
// Potentially expensive/slow.
uint8_t SimpleSlaveRadValve::read()
  {
  if((0 == ticksLeft) || (0 == --ticksLeft))
    {
    value = SAFE_POSITION_PC;
#if 1 && defined(DEBUG)
    DEBUG_SERIAL_PRINTLN_FLASHSTRING("!controller silent: valve moved to safe position");
#endif
    }
  return(value);
  }

// Returns true if (re)calibrating/(re)initialising/(re)syncing.
// The target valve position is not lost while this is true.
// By default there is no recalibration step.
bool SimpleSlaveRadValve::isRecalibrating() const
  {
#ifdef USE_MODULE_FHT8VSIMPLE
  if(!isSyncedWithFHT8V()) { return(true); }
#endif
  return(false);
  }
#endif


// The STATS_SMOOTH_SHIFT is chosen to retain some reasonable precision within a byte and smooth over a weekly cycle.
#define STATS_SMOOTH_SHIFT 3 // Number of bits of shift for smoothed value: larger => larger time-constant; strictly positive.

// If defined, limit to stats sampling to one pre-sample and the final sample, to simplify/speed code.
#define STATS_MAX_2_SAMPLES

// Compute new linearly-smoothed value given old smoothed value and new value.
// Guaranteed not to produce a value higher than the max of the old smoothed value and the new value.
// Uses stochastic rounding to nearest to allow nominally sub-lsb values to have an effect over time.
// Usually only made public for unit testing.
uint8_t smoothStatsValue(const uint8_t oldSmoothed, const uint8_t newValue)
  {
  if(oldSmoothed == newValue) { return(oldSmoothed); } // Optimisation: smoothed value is unchanged if new value is the same as extant.
  // Compute and update with new stochastically-rounded exponentially-smoothed ("Brown's simple exponential smoothing") value.
  // Stochastic rounding allows sub-lsb values to have an effect over time.
  const uint8_t stocAdd = OTV0P2BASE::randRNG8() & ((1 << STATS_SMOOTH_SHIFT) - 1); // Allows sub-lsb values to have an effect over time.
#if 0 && defined(DEBUG)
  DEBUG_SERIAL_PRINT_FLASHSTRING("stocAdd=");
  DEBUG_SERIAL_PRINT(stocAdd);
  DEBUG_SERIAL_PRINTLN();
#endif
  // Do arithmetic in 16 bits to avoid over-/under- flows.
  return((uint8_t) (((((uint16_t) oldSmoothed) << STATS_SMOOTH_SHIFT) - ((uint16_t)oldSmoothed) + ((uint16_t)newValue) + stocAdd) >> STATS_SMOOTH_SHIFT));
  }

// Do an efficient division of an int total by small positive count to give a uint8_t mean.
//  * total running total, no higher than 255*sampleCount
//  * sampleCount small (<128) strictly positive number
static uint8_t smartDivToU8(const uint16_t total, const uint8_t sampleCount)
  {
#if 0 && defined(DEBUG) // Extra arg validation during dev.
  if(0 == sampleCount) { panic(); }
#endif
  if(1 == sampleCount) { return((uint8_t) total); } // No division required.
#if !defined(STATS_MAX_2_SAMPLES)
  // Generic divide (slow).
  if(2 != sampleCount) { return((uint8_t) ((total + (sampleCount>>1)) / sampleCount)); }
#elif 0 && defined(DEBUG)
  if(2 != sampleCount) { panic(); }
#endif
  // 2 samples.
  return((uint8_t) ((total+1) >> 1)); // Fast shift for 2 samples instead of slow divide.
  }

// Do simple update of last and smoothed stats numeric values.
// This assumes that the 'last' set is followed by the smoothed set.
// This autodetects unset values in the smoothed set and replaces them completely.
//   * lastSetPtr  is the offset in EEPROM of the 'last' value, with 'smoothed' assumed to be 24 bytes later.
//   * value  new stats value in range [0,254]
static void simpleUpdateStatsPair_(uint8_t * const lastEEPtr, const uint8_t value)
  {
#if 0 && defined(DEBUG) // Extra arg validation during dev.
  if((((int)lastEEPtr) < EE_START_STATS) || (((int)lastEEPtr)+24 > EE_END_STATS)) { panic(); }
  if(0xff == value) { panic(); }
#endif
  // Update the last-sample slot using the mean samples value.
  OTV0P2BASE::eeprom_smart_update_byte(lastEEPtr, value);
  // If existing smoothed value unset or invalid, use new one as is, else fold in.
  uint8_t * const pS = lastEEPtr + 24;
  const uint8_t smoothed = eeprom_read_byte(pS);
  if(0xff == smoothed) { OTV0P2BASE::eeprom_smart_update_byte(pS, value); }
  else { OTV0P2BASE::eeprom_smart_update_byte(pS, smoothStatsValue(smoothed, value)); }
  }
// Get some constant calculation done at compile time,
//   * lastSetN  is the set number for the 'last' values, with 'smoothed' assumed to be the next set.
//   * hh  hour for these stats [0,23].
//   * value  new stats value in range [0,254].
static inline void simpleUpdateStatsPair(const uint8_t lastSetN, const uint8_t hh, const uint8_t value)
  {
#if 0 && defined(DEBUG)
    DEBUG_SERIAL_PRINT_FLASHSTRING("stats update for set ");
    DEBUG_SERIAL_PRINT(lastSetN);
    DEBUG_SERIAL_PRINT_FLASHSTRING(" @");
    DEBUG_SERIAL_PRINT(hh);
    DEBUG_SERIAL_PRINT_FLASHSTRING("h = ");
    DEBUG_SERIAL_PRINT(value);
    DEBUG_SERIAL_PRINTLN();
#endif
  simpleUpdateStatsPair_((uint8_t *)(V0P2BASE_EE_STATS_START_ADDR(lastSetN) + (hh)), (value));
  }

// Sample statistics once per hour as background to simple monitoring and adaptive behaviour.
// Call this once per hour with fullSample==true, as near the end of the hour as possible;
// this will update the non-volatile stats record for the current hour.
// Optionally call this at a small (2--10) even number of evenly-spaced number of other times thoughout the hour
// with fullSample=false to sub-sample (and these may receive lower weighting or be ignored).
// (EEPROM wear should not be an issue at this update rate in normal use.)
void sampleStats(const bool fullSample)
  {
  // (Sub-)sample processing.
  // In general, keep running total of sub-samples in a way that should not overflow
  // and use the mean to update the non-volatile EEPROM values on the fullSample call.
  static uint8_t sampleCount_; // General sub-sample count; initially zero after boot, and zeroed after each full sample.
#if defined(STATS_MAX_2_SAMPLES)
  // Ensure maximum of two samples used: optional non-full sample then full/final one.
  if(!fullSample && (sampleCount_ != 0)) { return; }
#endif
  const bool firstSample = (0 == sampleCount_++);
#if defined(EE_STATS_SET_WARMMODE_BY_HOUR_OF_WK)
  // WARM mode count.
  static int8_t warmCount; // Sub-sample WARM count; initially zero, and zeroed after each full sample.
  if(inWarmMode()) { ++warmCount; } else { --warmCount; }
#endif
  // Ambient light.
  const uint16_t ambLight = fnmin(AmbLight.get(), (uint8_t)MAX_STATS_AMBLIGHT); // Constrain value at top end to avoid 'not set' value.
  static uint16_t ambLightTotal;
  ambLightTotal = firstSample ? ambLight : (ambLightTotal + ambLight);
  const int tempC16 = TemperatureC16.get();
  static int tempC16Total;
  tempC16Total = firstSample ? tempC16 : (tempC16Total + tempC16);
#ifdef OCCUPANCY_SUPPORT
  const uint16_t occpc = Occupancy.get();
  static uint16_t occpcTotal;
  occpcTotal = firstSample ? occpc : (occpcTotal + occpc);
#endif
#if defined(HUMIDITY_SENSOR_SUPPORT)
  // Assume for now RH% always available (compile-time determined) or not; not intermittent.
  // TODO: allow this to work with at least start-up-time availability detection.
  const uint16_t rhpc = fnmin(RelHumidity.get(), (uint8_t)100); // Fail safe.
  static uint16_t rhpcTotal;
  rhpcTotal = firstSample ? rhpc : (rhpcTotal + rhpc);
#endif
  if(!fullSample) { return; } // Only accumulate values cached until a full sample.
  // Catpure sample count to use below.
  const uint8_t sc = sampleCount_; 
  // Reset generic sub-sample count to initial state after fill sample.
  sampleCount_ = 0;

  // Get the current local-time hour...
  const uint_least8_t hh = OTV0P2BASE::getHoursLT(); 

  // Scale and constrain last-read temperature to valid range for stats.
#if defined(STATS_MAX_2_SAMPLES)
  const int tempCTotal = (1==sc)?tempC16Total:((tempC16Total+1)>>1);
#else
  const int tempCTotal = (1==sc)?tempC16Total:
                         ((2==sc)?((tempC16Total+1)>>1):
                                  ((tempC16Total + (sc>>1)) / sc));
#endif
  const uint8_t temp = compressTempC16(tempCTotal);
#if 0 && defined(DEBUG)
  DEBUG_SERIAL_PRINT_FLASHSTRING("SU tempC16Total=");
  DEBUG_SERIAL_PRINT(tempC16Total);
  DEBUG_SERIAL_PRINT_FLASHSTRING(", tempCTotal=");
  DEBUG_SERIAL_PRINT(tempCTotal);
  DEBUG_SERIAL_PRINT_FLASHSTRING(", temp=");
  DEBUG_SERIAL_PRINT(temp);
  DEBUG_SERIAL_PRINT_FLASHSTRING(", expanded=");
  DEBUG_SERIAL_PRINT(expandTempC16(temp));
  DEBUG_SERIAL_PRINTLN();
#endif
  simpleUpdateStatsPair(V0P2BASE_EE_STATS_SET_TEMP_BY_HOUR, hh, temp);

  // Ambient light; last and smoothed data sets,
  simpleUpdateStatsPair(V0P2BASE_EE_STATS_SET_AMBLIGHT_BY_HOUR, hh, smartDivToU8(ambLightTotal, sc));

#ifdef OCCUPANCY_SUPPORT
  // Occupancy confidence percent, if supported; last and smoothed data sets,
  simpleUpdateStatsPair(V0P2BASE_EE_STATS_SET_OCCPC_BY_HOUR, hh, smartDivToU8(occpcTotal, sc));
#endif 

#if defined(HUMIDITY_SENSOR_SUPPORT)
  // Relative humidity percent, if supported; last and smoothed data sets,
  simpleUpdateStatsPair(V0P2BASE_EE_STATS_SET_RHPC_BY_HOUR, hh, smartDivToU8(rhpcTotal, sc));
#endif

#if defined(EE_STATS_SET_WARMMODE_BY_HOUR_OF_WK)
  // Update sampled WARM-mode value.
  // 0xff when unset/erased; first use will set all history bits to the initial sample value.
  // When in use, bit 7 (msb) is always 0 (to distinguish from unset).
  // Bit 6 is 1 if most recent day's sample was in WARM (or BAKE) mode, 0 if in FROST mode.
  // At each new sampling, bits 6--1 are shifted down and the new bit 6 set as above.
  // Designed to enable low-wear no-write or selective erase/write use much of the time;
  // periods which are always the same mode will achieve a steady-state value (eliminating most EEPROM wear)
  // while even some of the rest (while switching over from all-WARM to all-FROST) will only need pure writes (no erase).
  uint8_t *const phW = (uint8_t *)(V0P2BASE_EE_STATS_START_ADDR(EE_STATS_SET_WARMMODE_BY_HOUR_OF_WK) + hh);
  const uint8_t warmHistory = eeprom_read_byte(phW);
  if(warmHistory & 0x80) { eeprom_smart_clear_bits(phW, inWarmMode() ? 0x7f : 0); } // First use sets all history bits to current sample value.
  else // Shift in today's sample bit value for this hour at bit 6...
    {
    uint8_t newWarmHistory = (warmHistory >> 1) & 0x3f;
    if(warmCount > 0) { newWarmHistory |= 0x40; } // Treat as warm iff more WARM than FROST (sub-)samples.
    eeprom_smart_update_byte(phW, newWarmHistory);
    }
  // Reset WARM sub-sample count after full sample.
  warmCount = 0;
#endif

  // TODO: other stats measures...
  }


// Range-compress an signed int 16ths-Celsius temperature to a unsigned single-byte value < 0xff.
// This preserves at least the first bit after the binary point for all values,
// and three bits after binary point for values in the most interesting mid range around normal room temperatures,
// with transitions at whole degrees Celsius.
// Input values below 0C are treated as 0C, and above 100C as 100C, thus allowing air and DHW temperature values.
#define COMPRESSION_C16_FLOOR_VAL 0 // Floor input value to compression.
#define COMPRESSION_C16_LOW_THRESHOLD (16<<4) // Values in range [COMPRESSION_LOW_THRESHOLD_C16,COMPRESSION_HIGH_THRESHOLD_C16[ have maximum precision.
#define COMPRESSION_C16_LOW_THR_AFTER (COMPRESSION_C16_LOW_THRESHOLD>>3) // Low threshold after compression.
#define COMPRESSION_C16_HIGH_THRESHOLD (24<<4)
#define COMPRESSION_C16_HIGH_THR_AFTER (COMPRESSION_C16_LOW_THR_AFTER + ((COMPRESSION_C16_HIGH_THRESHOLD-COMPRESSION_C16_LOW_THRESHOLD)>>1)) // High threshold after compression.
#define COMPRESSION_C16_CEIL_VAL (100<<4) // Ceiling input value to compression.
#define COMPRESSION_C16_CEIL_VAL_AFTER (COMPRESSION_C16_HIGH_THR_AFTER + ((COMPRESSION_C16_CEIL_VAL-COMPRESSION_C16_HIGH_THRESHOLD) >> 3)) // Ceiling input value after compression.
uint8_t compressTempC16(int tempC16)
  {
  if(tempC16 <= 0) { return(0); } // Clamp negative values to zero.
  if(tempC16 < COMPRESSION_C16_LOW_THRESHOLD) { return(tempC16 >> 3); } // Preserve 1 bit after the binary point (0.5C precision).
  if(tempC16 < COMPRESSION_C16_HIGH_THRESHOLD)
    { return(((tempC16 - COMPRESSION_C16_LOW_THRESHOLD) >> 1) + COMPRESSION_C16_LOW_THR_AFTER); }
  if(tempC16 < COMPRESSION_C16_CEIL_VAL)
    { return(((tempC16 - COMPRESSION_C16_HIGH_THRESHOLD) >> 3) + COMPRESSION_C16_HIGH_THR_AFTER); }
  return(COMPRESSION_C16_CEIL_VAL_AFTER);
  }

// Reverses range compression done by compressTempC16(); results in range [0,100], with varying precision based on original value.
// 0xff (or other invalid) input results in STATS_UNSET_INT. 
int expandTempC16(uint8_t cTemp)
  {
  if(cTemp < COMPRESSION_C16_LOW_THR_AFTER) { return(cTemp << 3); }
  if(cTemp < COMPRESSION_C16_HIGH_THR_AFTER)
    { return(((cTemp - COMPRESSION_C16_LOW_THR_AFTER) << 1) + COMPRESSION_C16_LOW_THRESHOLD); }
  if(cTemp <= COMPRESSION_C16_CEIL_VAL_AFTER)
    { return(((cTemp - COMPRESSION_C16_HIGH_THR_AFTER) << 3) + COMPRESSION_C16_HIGH_THRESHOLD); }
  return(OTV0P2BASE::STATS_UNSET_INT); // Invalid/unset input.
<<<<<<< HEAD
  }


#ifdef ENABLE_ANTICIPATION
// Returns true if system is in 'learn'/smart mode.
// If in 'smart' mode then the unit can anticipate user demand
// to pre-warm rooms, maintain customary temperatures, etc.
// Currently true if any simple schedule is set.
bool inSmartMode()
  {
  return(isAnySimpleScheduleSet());
=======
>>>>>>> 0c5b9282
  }


// Clear and populate core stats structure with information from this node.
// Exactly what gets filled in will depend on sensors on the node,
// and may depend on stats TX security level (eg if collecting some sensitive items is also expensive).
void populateCoreStats(FullStatsMessageCore_t *const content)
  {
  clearFullStatsMessageCore(content); // Defensive programming: all fields should be set explicitly below.
  if(localFHT8VTRVEnabled())
    {
    // Use FHT8V house codes if available.
    content->id0 = FHT8VGetHC1();
    content->id1 = FHT8VGetHC2();
    }
  else
    {
    // Use OpenTRV unique ID if no other higher-priority ID.
    content->id0 = eeprom_read_byte(0 + (uint8_t *)V0P2BASE_EE_START_ID);
    content->id1 = eeprom_read_byte(1 + (uint8_t *)V0P2BASE_EE_START_ID);
    }
  content->containsID = true;
  content->tempAndPower.tempC16 = TemperatureC16.get();
  content->tempAndPower.powerLow = Supply_mV.isSupplyVoltageLow();
  content->containsTempAndPower = true;
  content->ambL = fnmax((uint8_t)1, fnmin((uint8_t)254, AmbLight.get())); // Coerce to allowed value in range [1,254]. Bug-fix (twice! TODO-510) c/o Gary Gladman!
  content->containsAmbL = true;
  // OC1/OC2 = Occupancy: 00 not disclosed, 01 not occupied, 10 possibly occupied, 11 probably occupied.
  // The encodeFullStatsMessageCore() route should omit data not appopriate for security reasons.
#ifdef OCCUPANCY_SUPPORT
  content->occ = Occupancy.twoBitOccupancyValue();
#else
  content->occ = 0; // Not supported.
#endif
  }








// Call this to do an I/O poll if needed; returns true if something useful happened.
// This call should typically take << 1ms at 1MHz CPU.
// Does not change CPU clock speeds, mess with interrupts (other than possible brief blocking), or sleep.
// Should also does nothing that interacts with Serial.
// Limits actual poll rate to something like once every 8ms, unless force is true.
//   * force if true then force full poll on every call (ie do not internally rate-limit)
// Not thread-safe, eg not to be called from within an ISR.
bool pollIO(const bool force)
  {
//  if(inHubMode())
//    {
    static volatile uint8_t _pO_lastPoll;

    // Poll RX at most about every ~8ms.
    const uint8_t sct = OTV0P2BASE::getSubCycleTime();
    if(force || (sct != _pO_lastPoll))
      {
      _pO_lastPoll = sct;
      // Poll for inbound frames.
      // The will generally be little time to do this before getting an overrun or dropped frame.
      RFM23B.poll();
      }
//    }
  return(false);
  }

#ifdef ALLOW_STATS_TX
#if defined(ALLOW_JSON_OUTPUT)
// Managed JSON stats.
static SimpleStatsRotation<9> ss1; // Configured for maximum different stats.
#endif // ALLOW_STATS_TX
// Do bare stats transmission.
// Output should be filtered for items appropriate
// to current channel security and sensitivity level.
// This may be binary or JSON format.
//   * allowDoubleTX  allow double TX to increase chance of successful reception
//   * doBinary  send binary form, else JSON form if supported
//   * RFM23BFramed   Add preamble and CRC to frame. Defaults to true for compatibility
void bareStatsTX(const bool allowDoubleTX, const bool doBinary, const bool RFM23BFramed)
  {
  const bool neededWaking = OTV0P2BASE::powerUpSerialIfDisabled<V0P2_UART_BAUD>(); // FIXME

#if (FullStatsMessageCore_MAX_BYTES_ON_WIRE > STATS_MSG_MAX_LEN)
#error FullStatsMessageCore_MAX_BYTES_ON_WIRE too big
#endif // FullStatsMessageCore_MAX_BYTES_ON_WIRE > STATS_MSG_MAX_LEN
#if (MSG_JSON_MAX_LENGTH+1 > STATS_MSG_MAX_LEN) // Allow 1 for trailing CRC.
#error MSG_JSON_MAX_LENGTH too big
#endif // MSG_JSON_MAX_LENGTH+1 > STATS_MSG_MAX_LEN

  // Allow space in buffer for:
  //   * buffer offset/preamble
  //   * max binary length, or max JSON length + 1 for CRC + 1 to allow detection of oversize message
  //   * terminating 0xff
  uint8_t buf[STATS_MSG_START_OFFSET + max(FullStatsMessageCore_MAX_BYTES_ON_WIRE,  MSG_JSON_MAX_LENGTH+1) + 1];

#if defined(ALLOW_JSON_OUTPUT)
  if(doBinary)
#endif // ALLOW_JSON_OUTPUT
    {
#ifdef ALLOW_BINARY_STATS_TX
    // Send binary message first.
    // Gather core stats.
    FullStatsMessageCore_t content;
    populateCoreStats(&content);
    const uint8_t *msg1 = encodeFullStatsMessageCore(buf + STATS_MSG_START_OFFSET, sizeof(buf) - STATS_MSG_START_OFFSET, OTV0P2BASE::getStatsTXLevel(), false, &content);
    if(NULL == msg1)
      {
#if 0 // FIXME should this be testing something?
DEBUG_SERIAL_PRINTLN_FLASHSTRING("Bin gen err!");
#endif
      return;
      }
    // Send it!
    RFM22RawStatsTXFFTerminated(buf, allowDoubleTX);
    // Record stats as if remote, and treat channel as secure.
//    recordCoreStats(true, &content);
    outputCoreStats(&Serial, true, &content);
    handleQueuedMessages(&Serial, false, &RFM23B); // Serial must already be running!
#endif // ALLOW_BINARY_STATS_TX
    }

#if defined(ALLOW_JSON_OUTPUT)
  else // Send binary *or* JSON on each attempt so as not to overwhelm the receiver.
    {
    // Send JSON message.
<<<<<<< HEAD
	// set pointer location based on whether start of message will have preamble TODO move to OTRFM23BLink queueToSend?
=======
    // set pointer location based on whether start of message will have preamble TODO move to OTRFM23BLink queueToSend?
>>>>>>> 0c5b9282
    uint8_t *bptr = buf;
    if (RFM23BFramed) bptr += STATS_MSG_START_OFFSET;

    // Now append JSON text and closing 0xff...
    // Use letters that correspond to the values in ParsedRemoteStatsRecord and when displaying/parsing @ status records.
    int8_t wrote;

    // Managed JSON stats.
    const bool maximise = true; // Make best use of available bandwidth...
    if(ss1.isEmpty())
      {
//#ifdef DEBUG
      ss1.enableCount(true); // For diagnostic purposes, eg while TX is lossy.
//#endif
//      // Try and get as much out on the first TX as possible.
//      maximise = true;
      }
    ss1.put(TemperatureC16);
#if defined(HUMIDITY_SENSOR_SUPPORT)
    ss1.put(RelHumidity);
#endif
#if defined(OCCUPANCY_SUPPORT)
    ss1.put(Occupancy.twoBitTag(), Occupancy.twoBitOccupancyValue()); // Reduce spurious TX cf percentage.
    ss1.put(Occupancy.vacHTag(), Occupancy.getVacancyH()); // EXPERIMENTAL
#endif
    // OPTIONAL items
    // Only TX supply voltage for units apparently not mains powered.
    if(!Supply_mV.isMains()) { ss1.put(Supply_mV); } else { ss1.remove(Supply_mV.tag()); }
#ifdef ENABLE_BOILER_HUB
    // Show boiler state for boiler hubs.
    ss1.put("b", (int) isBoilerOn());
#endif
    ss1.put(AmbLight); // Always send ambient light level (assuming sensor is present).
#if !defined(LOCAL_TRV) // Deploying as sensor unit, not TRV controller, so show all sensors and no TRV stuff.
//    // Only show raw ambient light levels for non-TRV pure-sensor units.
//    ss1.put(AmbLight);
#else
    ss1.put(NominalRadValve);
    ss1.put(NominalRadValve.tagTTC(), NominalRadValve.getTargetTempC());
#if 1
    ss1.put(NominalRadValve.tagCMPC(), NominalRadValve.getCumulativeMovementPC()); // EXPERIMENTAL
#endif
#endif

    // If not doing a doubleTX then consider sometimes suppressing the change-flag clearing for this send
    // to reduce the chance of important changes being missed by the receiver.
<<<<<<< HEAD
    wrote = ss1.writeJSON(bptr, sizeof(buf) - (bptr-buf), getStatsTXLevel(), maximise); //!allowDoubleTX && randRNG8NextBoolean());
//    wrote = ss1.writeJSON(bptr, sizeof(buf) - (bptr-buf), false , maximise); // false means lowest level of security FOR DEBUG
=======
//    wrote = ss1.writeJSON(bptr, sizeof(buf) - (bptr-buf), getStatsTXLevel(), maximise); //!allowDoubleTX && randRNG8NextBoolean());
    wrote = ss1.writeJSON(bptr, sizeof(buf) - (bptr-buf), false , maximise); // false means lowest level of security FOR DEBUG
>>>>>>> 0c5b9282

    if(0 == wrote)
      {
DEBUG_SERIAL_PRINTLN_FLASHSTRING("JSON gen err!");
      return;
      }

    outputJSONStats(&Serial, true, bptr, sizeof(buf) - (bptr-buf)); // Serial must already be running!
#ifdef ENABLE_RADIO_RX
    handleQueuedMessages(&Serial, false, &RFM23B); // Serial must already be running!
#endif
    // Adjust JSON message for transmission.
    // (Set high-bit on final closing brace to make it unique, and compute (non-0xff) CRC.)
    // This is only required for RFM23B
    if (RFM23BFramed) {
<<<<<<< HEAD
		  const uint8_t crc = adjustJSONMsgForTXAndComputeCRC((char *)bptr);
		  if(0xff == crc)
		    {
	#if 0 && defined(DEBUG)
		    DEBUG_SERIAL_PRINTLN_FLASHSTRING("JSON msg bad!");
	#endif
		    return;
		    }
        bptr += wrote;
        *bptr++ = crc; // Add 7-bit CRC for on-the-wire check.
    } else bptr += wrote;	// to avoid another conditional
=======
          const uint8_t crc = adjustJSONMsgForTXAndComputeCRC((char *)bptr);
          if(0xff == crc)
            {
    #if 0 && defined(DEBUG)
            DEBUG_SERIAL_PRINTLN_FLASHSTRING("JSON msg bad!");
    #endif
            return;
            }
        bptr += wrote;
        *bptr++ = crc; // Add 7-bit CRC for on-the-wire check.
    } else {
        bptr += wrote;    // to avoid another conditional
    }
>>>>>>> 0c5b9282
    *bptr = 0xff; // Terminate message for TX.


#if 0 && defined(DEBUG)
    if(bptr - buf >= 64)
      {
      DEBUG_SERIAL_PRINT_FLASHSTRING("Too long for RFM2x: ");
      DEBUG_SERIAL_PRINT((int)(bptr - buf));
      DEBUG_SERIAL_PRINTLN();
      return;
      }
#endif
    // Send it!
    RFM22RawStatsTXFFTerminated(buf, allowDoubleTX, RFM23BFramed);
    }
#endif // defined(ALLOW_JSON_OUTPUT)

//DEBUG_SERIAL_PRINTLN_FLASHSTRING("Stats TX");
  if(neededWaking) { OTV0P2BASE::flushSerialProductive(); OTV0P2BASE::powerDownSerial(); }
  }
#endif // defined(ALLOW_STATS_TX)






// Wire components directly together, eg for occupancy sensing.
static void wireComponentsTogether()
  {
#ifdef USE_MODULE_FHT8VSIMPLE
  // Set up radio.
  FHT8V.setRadio(&RFM23B);
  // Load EEPROM house codes into primary FHT8V instance at start.
  FHT8VLoadHCFromEEPROM();
#endif // USE_MODULE_FHT8VSIMPLE
  // TODO
  }




// Initialise sensors with stats info where needed.
static void updateSensorsFromStats()
  {
#ifndef OMIT_MODULE_LDROCCUPANCYDETECTION
  updateAmbLightFromStats();
#endif
  }









// 'Elapsed minutes' count of minute/major cycles; cheaper than accessing RTC and not tied to real time.
// Starts at or near zero.
// Wraps at its maximum (0xff) value.
static uint8_t minuteCount;

#if !defined(DONT_RANDOMISE_MINUTE_CYCLE)
// Local count for seconds-within-minute; not tied to RTC and helps prevent collisions between (eg) TX of different units.
static uint8_t localTicks;
#endif

#if defined(ENABLE_BOILER_HUB)
// Ticks until locally-controlled boiler should be turned off; boiler should be on while this is positive.
// Ticks are the mail loop time, 1s or 2s.
// Used in hub mode only.
static uint16_t boilerCountdownTicks;
// True if boiler should be on.
static bool isBoilerOn() { return(0 != boilerCountdownTicks); }
// Minutes since boiler last on as result of remote call for heat.
// Reducing listening if quiet for a while helps reduce self-heating temperature error
// (~2C as of 2013/12/24 at 100% RX, ~100mW heat dissipation in V0.2 REV1 box) and saves some energy.
// Time thresholds could be affected by eco/comfort switch.
#define RX_REDUCE_MIN_M 20 // Minimum minutes quiet before considering reducing RX duty cycle listening for call for heat; [1--255], 10--60 typical.
// IF DEFINED then give backoff threshold to minimise duty cycle.
// #define RX_REDUCE_MAX_M 240 // Minutes quiet before considering maximally reducing RX duty cycle; ]RX_REDUCE_MIN_M--255], 30--240 typical.
static uint8_t boilerNoCallM;
#endif


// Controller's view of Least Significiant Digits of the current (local) time, in this case whole seconds.
// See PICAXE V0.1/V0.09/DHD201302L0 code.
#define TIME_LSD_IS_BINARY // TIME_LSD is in binary (cf BCD).
#define TIME_CYCLE_S 60 // TIME_LSD ranges from 0 to TIME_CYCLE_S-1, also major cycle length.
static uint_fast8_t TIME_LSD; // Controller's notion of seconds within major cycle.

// Mask for Port B input change interrupts.
#define MASK_PB_BASIC 0b00000000 // Nothing.
#ifdef PIN_RFM_NIRQ
  #if (PIN_RFM_NIRQ < 8) || (PIN_RFM_NIRQ > 15)
    #error PIN_RFM_NIRQ expected to be on port B
  #endif
  #define RFM23B_INT_MASK (1 << (PIN_RFM_NIRQ&7))
  #define MASK_PB (MASK_PB_BASIC | RFM23B_INT_MASK)
#else
  #define MASK_PB MASK_PB_BASIC
#endif

// Mask for Port C input change interrupts.
#define MASK_PC_BASIC 0b00000000 // Nothing.

// Mask for Port D input change interrupts.
#define MASK_PD_BASIC 0b00000001 // Just RX.
#if defined(ENABLE_VOICE_SENSOR)
#if VOICE_NIRQ > 7
#error voice interrupt on wrong port
#endif
#define VOICE_INT_MASK (1 << (VOICE_NIRQ&7))
#define MASK_PD (MASK_PD_BASIC | VOICE_INT_MASK)
#else
#define MASK_PD MASK_PD_BASIC // Just RX.
#endif

void setupOpenTRV()
  {
#if 0 && defined(DEBUG)
  DEBUG_SERIAL_PRINTLN_FLASHSTRING("Entering setup...");
#endif

  // Radio not listening to start with.
  // Ignore any initial spurious RX interrupts for example.
  RFM23B.listen(false);

#if 0 && defined(DEBUG)
  DEBUG_SERIAL_PRINTLN_FLASHSTRING("RFM23B.listen(false);");
#endif

  // Set up async edge interrupts.
  ATOMIC_BLOCK (ATOMIC_RESTORESTATE)
    {
   //PCMSK0 = PB; PCINT  0--7    (LEARN1 and Radio)
    //PCMSK1 = PC; PCINT  8--15
    //PCMSK2 = PD; PCINT 16--24   (LEARN2 and MODE, RX)

    PCICR =
#if defined(MASK_PB) && (MASK_PB != 0) // If PB interrupts required.
        1 | // 0x1 enables PB/PCMSK0.
#endif
#if defined(MASK_PC) && (MASK_PC != 0) // If PC interrupts required.
        2 | // 0x2 enables PC/PCMSK1.
#endif
#if defined(MASK_PD) && (MASK_PD != 0) // If PD interrupts required.
        4 | // 0x4 enables PD/PCMSK2.
#endif
        0;

#if defined(MASK_PB) && (MASK_PB != 0) // If PB interrupts required.
    PCMSK0 = MASK_PB;
#endif
#if defined(MASK_PC) && (MASK_PC != 0) // If PC interrupts required.
    PCMSK1 = MASK_PC;
#endif
#if defined(MASK_PD) && (MASK_PD != 0) // If PD interrupts required.
    PCMSK2 = MASK_PD;
#endif
    }

#if 0 && defined(DEBUG)
  DEBUG_SERIAL_PRINTLN_FLASHSTRING("ints set up");
#endif

  // Wire components directly together, eg for occupancy sensing.
  wireComponentsTogether();

  // Initialise sensors with stats info where needed.
  updateSensorsFromStats();

#ifdef ALLOW_STATS_TX
  // Do early 'wake-up' stats transmission if possible
  // when everything else is set up and ready
  // including all set-up and inter-wiring of sensors/actuators.
  // Attempt to maximise chance of reception with a double TX.
  // Assume not in hub mode (yet).
  // Send all possible formats, binary first (assumed complete in one message).
  bareStatsTX(true, true);
  // Send JSON stats repeatedly (typically once or twice)
  // until all values pushed out (no 'changed' values unsent)
  // or limit reached.
  for(uint8_t i = 5; --i > 0; )
    {
    ::OTV0P2BASE::nap(WDTO_120MS, false); // Sleep long enough for receiver to have a chance to process previous TX.
#if 0 && defined(DEBUG)
  DEBUG_SERIAL_PRINTLN_FLASHSTRING(" TX...");
#endif
    bareStatsTX(true, false);
    if(!ss1.changedValue()) { break; }
    }
//  nap(WDTO_120MS, false);
#endif

#if 0 && defined(DEBUG)
  DEBUG_SERIAL_PRINTLN_FLASHSTRING("setup stats sent");
#endif

#if defined(LOCAL_TRV) && defined(DIRECT_MOTOR_DRIVE_V1)
  // Signal some sort of life on waking up...
  ValveDirect.wiggle();
#endif

#if !defined(DONT_RANDOMISE_MINUTE_CYCLE)
  // Start local counters in randomised positions to help avoid inter-unit collisions,
  // but without (eg) breaking any of the logic about what order things will be run first time through.
  // Offsets based on whatever noise is in the simple PRNG plus some from the unique ID.
  const uint8_t ID0 = eeprom_read_byte((uint8_t *)V0P2BASE_EE_START_ID);
  localTicks = (OTV0P2BASE::randRNG8() ^ ID0) & 0x1f; // Start within bottom half of minute (or close to).
  if(0 != (ID0 & 0x20)) { minuteCount = (OTV0P2BASE::randRNG8() & 1) | 2; } // Start at minute 2 or 3 out of 4 for some units.
#endif

#if 0 && defined(DEBUG)
  DEBUG_SERIAL_PRINTLN_FLASHSTRING("Finishing setup...");
#endif

  // Set appropriate loop() values just before entering it.
  TIME_LSD = OTV0P2BASE::getSecondsLT();
  }

#if !defined(ALT_MAIN_LOOP) // Do not define handlers here when alt main is in use.

#if defined(MASK_PB) && (MASK_PB != 0) // If PB interrupts required.
//// Interrupt count.  Marked volatile so safe to read without a lock as is a single byte.
//static volatile uint8_t intCountPB;
// Previous state of port B pins to help detect changes.
static volatile uint8_t prevStatePB;
// Interrupt service routine for PB I/O port transition changes.
ISR(PCINT0_vect)
  {
//  ++intCountPB;
  const uint8_t pins = PINB;
  const uint8_t changes = pins ^ prevStatePB;
  prevStatePB = pins;

#if defined(RFM23B_INT_MASK)
  // RFM23B nIRQ falling edge is of interest.
  // Handler routine not required/expected to 'clear' this interrupt.
  // TODO: try to ensure that OTRFM23BLink.handleInterruptSimple() is inlineable to minimise ISR prologue/epilogue time and space.
  if((changes & RFM23B_INT_MASK) && !(pins & RFM23B_INT_MASK))
    { RFM23B.handleInterruptSimple(); }
#endif
  }
#endif

#if defined(MASK_PC) && (MASK_PC != 0) // If PC interrupts required.
// Previous state of port C pins to help detect changes.
static volatile uint8_t prevStatePC;
// Interrupt service routine for PC I/O port transition changes.
ISR(PCINT1_vect)
  {
//  const uint8_t pins = PINC;
//  const uint8_t changes = pins ^ prevStatePC;
//  prevStatePC = pins;
//
// ...
  }
#endif

#if defined(MASK_PD) && (MASK_PD != 0) // If PD interrupts required.
// Previous state of port D pins to help detect changes.
static volatile uint8_t prevStatePD;
// Interrupt service routine for PD I/O port transition changes (including RX).
ISR(PCINT2_vect)
  {
  const uint8_t pins = PIND;
  const uint8_t changes = pins ^ prevStatePD;
  prevStatePD = pins;

#if defined(ENABLE_VOICE_SENSOR)
//  // Voice detection is a falling edge.
//  // Handler routine not required/expected to 'clear' this interrupt.
//  // FIXME: ensure that Voice.handleInterruptSimple() is inlineable to minimise ISR prologue/epilogue time and space.
//  if((changes & VOICE_INT_MASK) && !(pins & VOICE_INT_MASK))
  // Voice detection is a RISING edge.
  // Handler routine not required/expected to 'clear' this interrupt.
  // FIXME: ensure that Voice.handleInterruptSimple() is inlineable to minimise ISR prologue/epilogue time and space.
  if((changes & VOICE_INT_MASK) && (pins & VOICE_INT_MASK))
    { Voice.handleInterruptSimple(); }
#endif

  // TODO: MODE button and other things...

  // If an interrupt arrived from no other masked source then wake the CLI.
  // The will ensure that the CLI is active, eg from RX activity,
  // eg it is possible to wake the CLI subsystem with an extra CR or LF.
  // It is OK to trigger this from other things such as button presses.
  // FIXME: ensure that resetCLIActiveTimer() is inlineable to minimise ISR prologue/epilogue time and space.
  if(!(changes & MASK_PD & ~1)) { resetCLIActiveTimer(); }
  }
#endif

#endif // !defined(ALT_MAIN_LOOP) // Do not define handlers here when alt main is in use.


#ifdef ENABLE_BOILER_HUB
// Set true on receipt of plausible call for heat,
// to be polled, evaluated and cleared by the main control routine.
// Marked volatile to allow thread-safe lock-free access.
static volatile bool receivedCallForHeat;
// ID of remote caller-for-heat; only valid if receivedCallForHeat is true.
// Marked volatile to allow access from an ISR,
// but note that access may only be safe with interrupts disabled as not a byte value.
static volatile uint16_t receivedCallForHeatID;

// Raw notification of received call for heat from remote (eg FHT8V) unit.
// This form has a 16-bit ID (eg FHT8V housecode) and percent-open value [0,100].
// Note that this may include 0 percent values for a remote unit explicitly confirming
// that is is not, or has stopped, calling for heat (eg instead of replying on a timeout).
// This is not filtered, and can be delivered at any time from RX data, from a non-ISR thread.
// Does not have to be thread-/ISR- safe.
void remoteCallForHeatRX(const uint16_t id, const uint8_t percentOpen)
  {
  // TODO: Should be filtering first by housecode
  // then by individual and tracked aggregate valve-open percentage.
  // Only individual valve levels used here; no state is retained.

  // Normal minimum single-valve percentage open that is not ignored.
  // Somewhat higher than typical per-valve minimum,
  // to help provide boiler with an opportunity to dump heat before switching off.
  // May be too high to respond to valves with restricted max-open / range.
  const uint8_t default_minimum = OTRadValve::DEFAULT_VALVE_PC_SAFER_OPEN;
#ifdef ENABLE_NOMINAL_RAD_VALVE
  const uint8_t minvro = fnmax(default_minimum, NominalRadValve.getMinValvePcReallyOpen());
#else
  const uint8_t minvro = default_minimum;
#endif

// TODO-553: after 30--45m continuous on time raise threshold to same as if off.
// Aim is to allow a (combi) boiler to have reached maximum efficiency
// and made a signficant difference to room temperature
// but now turn off for a while if demand is a little lower
// to allow it to run a little harder/better when turned on again.
// Most combis have power far higher than needed to run rads at full blast
// and have only limited ability to modulate down,
// so end up cycling anyway while running the circulation pump if left on.
// Modelled on DHD habit of having many of 15-minute boiler timer segments
// in 'off' period even during the day for many years!

  // TODO-555: apply some basic hysteresis to help reduce boiler short-cycling.
  // Try to force a higher single-valve-%age threshold to start boiler if off,
  // at a level where at least a single valve is moderately open.
  // Selecting "quick heat" at a valve should immediately pass this.
  // (Will not provide hysteresis for very high min really open value.)
  const uint8_t threshold = isBoilerOn() ?
      minvro : fnmax(minvro, (uint8_t) OTRadValve::DEFAULT_VALVE_PC_MODERATELY_OPEN);

  if(percentOpen >= threshold)
    // && FHT8VHubAcceptedHouseCode(command.hc1, command.hc2))) // Accept if house code OK.
    {
    receivedCallForHeat = true; // FIXME
    receivedCallForHeatID = id;
    }
  }
#endif






// Main loop for OpenTRV radiator control.
// Note: exiting and re-entering can take a little while, handling Arduino background tasks such as serial.
void loopOpenTRV()
  {
#if 0 && defined(DEBUG) // Indicate loop start.
  DEBUG_SERIAL_PRINT('L');
  DEBUG_SERIAL_PRINT(TIME_LSD);
  DEBUG_SERIAL_PRINTLN();
#endif


  // Set up some variables before sleeping to minimise delay/jitter after the RTC tick.
  bool showStatus = false; // Show status at end of loop?

  // Use the zeroth second in each minute to force extra deep device sleeps/resets, etc.
  const bool second0 = (0 == TIME_LSD);
  // Sensor readings are taken late in each minute (where they are taken)
  // and if possible noise and heat and light should be minimised in this part of each minute to improve readings.
//  const bool sensorReading30s = (TIME_LSD >= 30);
  // Sensor readings and (stats transmissions) are nominally on a 4-minute cycle.
  const uint8_t minuteFrom4 = (minuteCount & 3);
  // The 0th minute in each group of four is always used for measuring where possible (possibly amongst others)
  // and where possible locally-generated noise and heat and light should be minimised in this minute
  // to give the best possible readings.
  // True if this is the first (0th) minute in each group of four.
  const bool minute0From4ForSensors = (0 == minuteFrom4);
  // True if this is the minute after all sensors should have been sampled.
  const bool minute1From4AfterSensors = (1 == minuteFrom4);

  // Note last-measured battery status.
  const bool batteryLow = Supply_mV.isSupplyVoltageLow();

  // Run some tasks less often when not demanding heat (at the valve or boiler), so as to conserve battery/energy.
  // Spare the batteries if they are low, or the unit is in FROST mode, or if the room/area appears to be vacant.
  // Stay responsive if the valve is open and/or we are otherwise calling for heat.
  const bool conserveBattery =
    (batteryLow || !inWarmMode() || Occupancy.longVacant()) &&
#if defined(ENABLE_BOILER_HUB)
    (!isBoilerOn()) && // Unless the boiler is off, stay responsive.
#endif
#ifdef ENABLE_NOMINAL_RAD_VALVE
    (!NominalRadValve.isControlledValveReallyOpen()); // &&  // Run at full speed until valve(s) should actually have shut and the boiler gone off.
//    (!NominalRadValve.isCallingForHeat()); // Run at full speed until not nominally demanding heat, eg even during FROST mode or pre-heating.
#else
    true; // Allow local power conservation if all other factors are right.
#endif

  // Try if very near to end of cycle and thus causing an overrun.
  // Conversely, if not true, should have time to savely log outputs, etc.
  const uint8_t nearOverrunThreshold = OTV0P2BASE::GSCT_MAX - 8; // ~64ms/~32 serial TX chars of grace time...
//  bool tooNearOverrun = false; // Set flag that can be checked later.

  // Is this unit currently in central hub listener mode?
  const bool hubMode = inHubMode();

//  if(getSubCycleTime() >= nearOverrunThreshold) { tooNearOverrun = true; }

#if CONFIG_IMPLIES_MAY_NEED_CONTINUOUS_RX
  // IF IN CENTRAL HUB MODE: listen out for OpenTRV units calling for heat.
  // Power optimisation 1: when >> 1 TX cycle (of ~2mins) need not listen, ie can avoid enabling receiver.
  // Power optimisation 2: TODO: when (say) >>30m since last call for heat then only sample listen for (say) 3 minute in 10 (not at a TX cycle multiple).
  // TODO: These optimisation are more important when hub unit is running a local valve
  // to avoid temperature over-estimates from self-heating,
  // and could be disabled if no local valve is being run to provide better response to remote nodes.
//  bool hubModeBoilerOn = false; // If true then remote call for heat is in progress.
//#if defined(USE_MODULE_FHT8VSIMPLE)
#ifdef ENABLE_DEFAULT_ALWAYS_RX
  bool needsToEavesdrop = true; // By default listen.
#else
  bool needsToEavesdrop = false; // By default assume no need to eavesdrop.
#endif
//#endif
  if(hubMode)
    {
#if defined(ENABLE_BOILER_HUB) // && defined(USE_MODULE_FHT8VSIMPLE)   // ***** FIXME *******
    // Final poll to to cover up to end of previous minor loop.
    // Keep time from here to following SetupToEavesdropOnFHT8V() as short as possible to avoid missing remote calls.

    // Check if call-for-heat has been received, and clear the flag.
    bool _h;
    uint16_t _hID; // Only valid if _h is true.
    ATOMIC_BLOCK (ATOMIC_RESTORESTATE)
      {
      _h = receivedCallForHeat;
      if(_h)
        {
        _hID = receivedCallForHeatID;
        receivedCallForHeat = false;
        }
      }
    const bool heardIt = _h;
    const uint16_t hcRequest = heardIt ? _hID : 0; // Only valid if heardIt is true.

//    // Fetch and clear current pending sample house code calling for heat.
    // Don't log call for hear if near overrun,
    // and leave any error queued for next time.
    if(OTV0P2BASE::getSubCycleTime() >= nearOverrunThreshold) { } // { tooNearOverrun = true; }
    else
      {
      if(heardIt)
        {
//        DEBUG_SERIAL_TIMESTAMP();
//        DEBUG_SERIAL_PRINT(' ');
        OTV0P2BASE::serialPrintAndFlush(F("CfH ")); // Call for heat from
        OTV0P2BASE::serialPrintAndFlush((hcRequest >> 8) & 0xff);
        OTV0P2BASE::serialPrintAndFlush(' ');
        OTV0P2BASE::serialPrintAndFlush(hcRequest & 0xff);
        OTV0P2BASE::serialPrintlnAndFlush();
        }
      }

    // Record call for heat, both to start boiler-on cycle and to defer need to listen again.
    // Ignore new calls for heat until minimum off/quiet period has been reached.
    // Possible optimisation: may be able to stop RX if boiler is on for local demand (can measure local temp better: less self-heating) and not collecting stats.
    if(heardIt)
      {
      const uint8_t minOnMins = getMinBoilerOnMinutes();
      bool ignoreRCfH = false;
      if(!isBoilerOn())
        {
        // Boiler was off.
        // Ignore new call for heat if boiler has not been off long enough,
        // forcing a time longer than the specified minimum,
        // regardless of when second0 happens to be.
        // (The min(254, ...) is to ensure that the boiler can come on even if minOnMins == 255.)
        if(boilerNoCallM <= min(254, minOnMins)) { ignoreRCfH = true; }
        if(OTV0P2BASE::getSubCycleTime() >= nearOverrunThreshold) { } // { tooNearOverrun = true; }
        else if(ignoreRCfH) { OTV0P2BASE::serialPrintlnAndFlush(F("RCfH-")); } // Remote call for heat ignored.
        else { OTV0P2BASE::serialPrintlnAndFlush(F("RCfH1")); } // Remote call for heat on.
        }
      if(!ignoreRCfH)
        {
        const uint8_t onTimeTicks = minOnMins * (60 / OTV0P2BASE::MAIN_TICK_S);
        // Restart count-down time (keeping boiler on) with new call for heat.
        boilerCountdownTicks = onTimeTicks;
        boilerNoCallM = 0; // No time has passed since the last call.
        }
      }

    // If boiler is on, then count down towards boiler off.
    if(isBoilerOn())
      {
      if(0 == --boilerCountdownTicks)
        {
        // Boiler should now be switched off.
        if(OTV0P2BASE::getSubCycleTime() >= nearOverrunThreshold) { } // { tooNearOverrun = true; }
        else { OTV0P2BASE::serialPrintlnAndFlush(F("RCfH0")); } // Remote call for heat off
        }
      }
    // Else boiler is off so count up quiet minutes until at max...
    else if(second0 && (boilerNoCallM < 255))
        { ++boilerNoCallM; }

//    // Turn boiler output on or off in response to calls for heat.
//    hubModeBoilerOn = isBoilerOn();

    // In hub/listen/RX mode of some sort...
    //
    // If in stats hub mode then always listen; don't attempt to save power.
    if(inStatsHubMode())
      { needsToEavesdrop = true; }
    // If not running a local TRV, and thus without local temperature measurement problems from self-heating,
    // then just listen all the time for maximum simplicity and responsiveness at some cost in extra power consumption.
    // (At least as long as power is not running low for some reason.)
    else if(!localFHT8VTRVEnabled() && !batteryLow)
      { needsToEavesdrop = true; }
    // Try to avoid listening in the 'quiet' sensor minute in order to minimise noise and power consumption and self-heating.
    // Optimisation: if just heard a call need not listen on this next cycle.
    // Optimisation: if boiler timeout is a long time away (>> one FHT8V TX cycle, ~2 minutes excl quiet minute), then can avoid listening for now.
    //    Longish period without any RX listening may allow hub unit to cool and get better sample of local temperature if marginal.
    // Aim to listen in one stretch for greater than full FHT8V TX cycle of ~2m to avoid missing a call for heat.
    // MUST listen for all of final 2 mins of boiler-on to avoid missing TX (without forcing boiler over-run).
    else if((boilerCountdownTicks <= ((OTRadValve::FHT8VRadValveBase::MAX_FHT8V_TX_CYCLE_HS+1)/(2 * OTV0P2BASE::MAIN_TICK_S))) && // Don't miss a final TX that would keep the boiler on...
       (boilerCountdownTicks != 0)) // But don't force unit to listen/RX all the time if no recent call for heat.
      { needsToEavesdrop = true; }
    else if((!heardIt) &&
       (!minute0From4ForSensors) &&
       (boilerCountdownTicks <= (RX_REDUCE_MIN_M*(60 / OTV0P2BASE::MAIN_TICK_S)))) // Listen eagerly for fresh calls for heat for last few minutes before turning boiler off.
      {
#if defined(RX_REDUCE_MAX_M) && defined(LOCAL_TRV)
      // Skip the minute before the 'quiet' minute also in very quiet mode to improve local temp measurement.
      // (Should still catch at least one TX per 4 minutes at worst.)
      needsToEavesdrop =
          ((boilerNoCallM <= RX_REDUCE_MAX_M) || (3 != (minuteCount & 3)));
#else
      needsToEavesdrop = true;
#endif
      }

#else
      needsToEavesdrop = true; // Listen if in hub mode.
#endif
    }
#endif












#if CONFIG_IMPLIES_MAY_NEED_CONTINUOUS_RX
  // Act on eavesdropping need, setting up or clearing down hooks as required.
  RFM23B.listen(needsToEavesdrop);
//#if defined(USE_MODULE_FHT8VSIMPLE)
  if(needsToEavesdrop)
    {
#if 1 && defined(DEBUG)
    for(uint8_t lastErr; 0 != (lastErr = RFM23B.getRXErr()); )
      {
      DEBUG_SERIAL_PRINT_FLASHSTRING("!RX err ");
      DEBUG_SERIAL_PRINT(lastErr);
      DEBUG_SERIAL_PRINTLN();
      }
    const uint8_t dropped = RFM23B.getRXMsgsDroppedRecent();
    static uint8_t oldDropped;
    if(dropped != oldDropped)
      {
      DEBUG_SERIAL_PRINT_FLASHSTRING("!RX DROP ");
      DEBUG_SERIAL_PRINT(dropped);
      DEBUG_SERIAL_PRINTLN();
      oldDropped = dropped;
      }
#endif
#if 0 && defined(DEBUG)
    // Filtered out messages are not any sort of error.
    const uint8_t filtered = RFM23B.getRXMsgsFilteredRecent();
    static uint8_t oldFiltered;
    if(filtered != oldFiltered)
      {
      DEBUG_SERIAL_PRINT_FLASHSTRING("RX filtered ");
      DEBUG_SERIAL_PRINT(filtered);
      DEBUG_SERIAL_PRINTLN();
      oldFiltered = filtered;
      }
#endif
#if 0 && defined(DEBUG)
    DEBUG_SERIAL_PRINT_FLASHSTRING("hub listen, on/cd ");
    DEBUG_SERIAL_PRINT(boilerCountdownTicks);
    DEBUG_SERIAL_PRINT_FLASHSTRING("t quiet ");
    DEBUG_SERIAL_PRINT(boilerNoCallM);
    DEBUG_SERIAL_PRINTLN_FLASHSTRING("m");
#endif
    }
//#endif
#endif


  // Set BOILER_OUT as appropriate for local and/or remote calls for heat.
  // FIXME: local valve-driven boiler on does not obey normal on/off run-time rules.
#if defined(ENABLE_BOILER_HUB)
  fastDigitalWrite(OUT_HEATCALL, ((isBoilerOn()
    #ifdef ENABLE_NOMINAL_RAD_VALVE
      || NominalRadValve.isControlledValveReallyOpen()
    #endif
      ) ? HIGH : LOW));
#elif defined(OUT_HEATCALL) && defined(ENABLE_NOMINAL_RAD_VALVE) // May not be available on all boards.
  fastDigitalWrite(OUT_HEATCALL, NominalRadValve.isControlledValveReallyOpen() ? HIGH : LOW);
#endif


  // Sleep in low-power mode (waiting for interrupts) until seconds roll.
  // NOTE: sleep at the top of the loop to minimise timing jitter/delay from Arduino background activity after loop() returns.
  // DHD20130425: waking up from sleep and getting to start processing below this block may take >10ms.
#if 0 && defined(DEBUG)
  DEBUG_SERIAL_PRINTLN_FLASHSTRING("*E"); // End-of-cycle sleep.
#endif
//  // Ensure that serial I/O is off while sleeping, unless listening with radio.
//  if(!needsToEavesdrop) { powerDownSerial(); } else { powerUpSerialIfDisabled<V0P2_UART_BAUD>(); }
  // Ensure that serial I/O is off while sleeping.
  OTV0P2BASE::powerDownSerial();
  // Power down most stuff (except radio for hub RX).
  minimisePowerWithoutSleep();
  uint_fast8_t newTLSD;
  while(TIME_LSD == (newTLSD = OTV0P2BASE::getSecondsLT()))
    {
#ifdef ENABLE_RADIO_RX
    // Poll I/O and process message incrementally (in this otherwise idle time)
    // before sleep and on wakeup in case some IO needs further processing now,
    // eg work was accrued during the previous major slow/outer loop
    // or the in a previous orbit of this loop sleep or nap was terminated by an I/O interrupt.
    // May generate output to host on Serial.
    // Come back and have another go if work was done, until the next tick at most.
    if(handleQueuedMessages(&Serial, true, &RFM23B)) { continue; }
#endif

//#if defined(USE_MODULE_RFM22RADIOSIMPLE) // Force radio to power-saving standby state if appropriate.
//    // Force radio to known-low-power state from time to time (not every time to avoid unnecessary SPI work, LED flicker, etc.)
//    if(batteryLow || second0) { RFM22ModeStandbyAndClearState(); } // FIXME: old world
//#endif

// If missing h/w interrupts for anything that needs rapid response
// then AVOID the lowest-power long sleep.
#if CONFIG_IMPLIES_MAY_NEED_CONTINUOUS_RX && !defined(PIN_RFM_NIRQ)
#define MUST_POLL_FREQUENTLY true
    if(MUST_POLL_FREQUENTLY && needsToEavesdrop)
#else
#define MUST_POLL_FREQUENTLY false
    if(false)
#endif
      {
      // If there is not hardware interrupt wakeup on receipt of a frame,
      // then this can only sleep for a short time between explicit poll()s,
      // though in any case allow wake on interrupt to minimise loop timing jitter
      // when the slow RTC 'end of sleep' tick arrives.
      ::OTV0P2BASE::nap(WDTO_15MS, true);
      }
    else
      {
      // Normal long minimal-power sleep until wake-up interrupt.
      // Rely on interrupt to force quick loop round to I/O poll().
      ::OTV0P2BASE::sleepUntilInt();
      }
//    DEBUG_SERIAL_PRINTLN_FLASHSTRING("w"); // Wakeup.
    }
  TIME_LSD = newTLSD;
#if 0 && defined(DEBUG)
  DEBUG_SERIAL_PRINTLN_FLASHSTRING("*S"); // Start-of-cycle wake.
#endif

//#if defined(ENABLE_BOILER_HUB) && defined(USE_MODULE_FHT8VSIMPLE) // Deal with FHT8V eavesdropping if needed.
//  // Check RSSI...
//  if(needsToEavesdrop)
//    {
//    const uint8_t rssi = RFM23.getRSSI();
//    static uint8_t lastRSSI;
//    if((rssi > 0) && (lastRSSI != rssi))
//      {
//      lastRSSI = rssi;
//      addEntropyToPool(rssi, 0); // Probably some real entropy but don't assume it.
//#if 0 && defined(DEBUG)
//      DEBUG_SERIAL_PRINT_FLASHSTRING("RSSI=");
//      DEBUG_SERIAL_PRINT(rssi);
//      DEBUG_SERIAL_PRINTLN();
//#endif
//      }
//    }
//#endif

#if 0 && defined(DEBUG) // Show CPU cycles.
  DEBUG_SERIAL_PRINT('C');
  DEBUG_SERIAL_PRINT(cycleCountCPU());
  DEBUG_SERIAL_PRINTLN();
#endif


  // START LOOP BODY
  // ===============


//  // Warn if too near overrun before.
//  if(tooNearOverrun) { OTV0P2BASE::serialPrintlnAndFlush(F("?near overrun")); }


  // Get current power supply voltage.
#if 0 && defined(DEBUG)
  DEBUG_SERIAL_PRINT_FLASHSTRING("Vcc: ");
  DEBUG_SERIAL_PRINT(Supply_mV.read());
  DEBUG_SERIAL_PRINTLN_FLASHSTRING("mV");
#endif





#if defined(USE_MODULE_FHT8VSIMPLE)
  // Try for double TX for more robust conversation with valve unless:
  //   * battery is low
  //   * the valve is not required to be wide open (ie a reasonable temperature is currently being maintained).
  //   * this is a hub and has to listen as much as possible
  // to conserve battery and bandwidth.
  #ifdef ENABLE_NOMINAL_RAD_VALVE
  const bool doubleTXForFTH8V = !conserveBattery && !hubMode && (NominalRadValve.get() >= 50);
  #else
  const bool doubleTXForFTH8V = false;
  #endif
  // FHT8V is highest priority and runs first.
  // ---------- HALF SECOND #0 -----------
  bool useExtraFHT8VTXSlots = localFHT8VTRVEnabled() && FHT8V.FHT8VPollSyncAndTX_First(doubleTXForFTH8V); // Time for extra TX before UI.
//  if(useExtraFHT8VTXSlots) { DEBUG_SERIAL_PRINTLN_FLASHSTRING("ES@0"); }
#endif


  // High-priority UI handing, every other/even second.
  // Show status if the user changed something significant.
  // Must take ~300ms or less so as not to run over into next half second if two TXs are done.
  bool recompute = false; // Set true an extra recompute of target temperature should be done.
#if !defined(V0P2BASE_TWO_S_TICK_RTC_SUPPORT)
  if(0 == (TIME_LSD & 1))
#endif
    {
#ifdef ENABLE_FULL_OT_UI
    // Run the OpenTRV button/LED UI if required.
    if(tickUI(TIME_LSD))
      {
      showStatus = true;
      recompute = true;
      }
#endif
  // Alternative UI tickers...
#ifdef ALLOW_CC1_SUPPORT_RELAY_IO // REV9 CC1 relay...
    // Run the CC1 relay UI.
    if(tickUICO(TIME_LSD))
      {
      showStatus = true;
      }
#endif
    }
#ifdef ENABLE_RADIO_RX
  // Handling the UI may have taken a little while, so process I/O a little.
  handleQueuedMessages(&Serial, true, &RFM23B); // Deal with any pending I/O.
#endif


#ifdef ENABLE_MODELLED_RAD_VALVE
  if(recompute || veryRecentUIControlUse())
    {
    // Force immediate recompute of target temperature for (UI) responsiveness.
    NominalRadValve.computeTargetTemperature();
    }
#endif


#if defined(USE_MODULE_FHT8VSIMPLE)
  if(useExtraFHT8VTXSlots)
    {
    // Time for extra TX before other actions, but don't bother if minimising power in frost mode.
    // ---------- HALF SECOND #1 -----------
    useExtraFHT8VTXSlots = localFHT8VTRVEnabled() && FHT8V.FHT8VPollSyncAndTX_Next(doubleTXForFTH8V);
//    if(useExtraFHT8VTXSlots) { DEBUG_SERIAL_PRINTLN_FLASHSTRING("ES@1"); }
    // Handling the FHT8V may have taken a little while, so process I/O a little.
    handleQueuedMessages(&Serial, true, &RFM23B); // Deal with any pending I/O.
    }
#endif




  // DO SCHEDULING

  // Once-per-minute tasks: all must take << 0.3s.
  // Run tasks spread throughout the minute to be as kind to batteries (etc) as possible.
  // Only when runAll is true run less-critical tasks that be skipped sometimes when particularly conserving energy.
  // TODO: coordinate temperature reading with time when radio and other heat-generating items are off for more accurate readings.
  // TODO: ensure only take ambient light reading at times when all LEDs are off.
  const bool runAll = (!conserveBattery) || minute0From4ForSensors;

#if defined(DONT_RANDOMISE_MINUTE_CYCLE)
  static uint8_t localTicks = XXX;
#if defined(V0P2BASE_TWO_S_TICK_RTC_SUPPORT)
  localTicks += 2;
#else
  localTicks += 1;
#endif
  if(localTicks >= 60) { localTicks = 0; }
  switch(localTicks) // With V0P2BASE_TWO_S_TICK_RTC_SUPPORT only even seconds are available.
#else
  switch(TIME_LSD) // With V0P2BASE_TWO_S_TICK_RTC_SUPPORT only even seconds are available.
#endif
    {
    case 0:
      {
      // Tasks that must be run every minute.
      ++minuteCount; // Note simple roll-over to 0 at max value.
      checkUserSchedule(); // Force to user's programmed settings, if any, at the correct time.
      // Ensure that the RTC has been persisted promptly when necessary.
      OTV0P2BASE::persistRTC();
      break;
      }

    // Churn/reseed PRNG(s) a little to improve unpredictability in use: should be lightweight.
    case 2: { if(runAll) { OTV0P2BASE::seedRNG8(minuteCount ^ OTV0P2BASE::getCPUCycleCount() ^ (uint8_t)Supply_mV.get(), OTV0P2BASE::_getSubCycleTime() ^ AmbLight.get(), (uint8_t)TemperatureC16.get()); } break; }
    // Force read of supply/battery voltage; measure and recompute status (etc) less often when already thought to be low, eg when conserving.
    case 4: { if(runAll) { Supply_mV.read(); } break; }

#ifdef ALLOW_STATS_TX
    // Regular transmission of stats if NOT driving a local valve (else stats can be piggybacked onto that).
    case 10:
      {
      if(!enableTrailingStatsPayload()) { break; } // Not allowed to send stuff like this.
#if defined(USE_MODULE_FHT8VSIMPLE)
      // Avoid transmit conflict with FS20; just drop the slot.
      // We should possibly choose between this and piggybacking stats to avoid busting duty-cycle rules.
      if(localFHT8VTRVEnabled() && useExtraFHT8VTXSlots) { break; }
#endif

      // Generally only attempt stats TX in the minute after all sensors should have been polled (so that readings are fresh).
      if(minute1From4AfterSensors ||
        (!batteryLow && (0 == (0x24 & OTV0P2BASE::randRNG8())))) // Occasional additional TX when not conserving power.
        {
        pollIO(); // Deal with any pending I/O.
        // Sleep randomly up to 128ms to spread transmissions and thus help avoid collisions.
        OTV0P2BASE::sleepLowPowerLessThanMs(1 + (OTV0P2BASE::randRNG8() & 0x7f));
//        nap(randRNG8NextBoolean() ? WDTO_60MS : WDTO_120MS); // FIXME: need a different random interval generator!
        handleQueuedMessages(&Serial, true, &RFM23B); // Deal with any pending I/O.
        // Send it!
        // Try for double TX for extra robustness unless:
        //   * this is a speculative 'extra' TX
        //   * battery is low
        //   * this node is a hub so needs to listen as much as possible
        // This doesn't generally/always need to send binary/both formats
        // if this is controlling a local FHT8V on which the binary stats can be piggybacked.
        // Ie, if doesn't have a local TRV then it must send binary some of the time.
        // Any recently-changed stats value is a hint that a strong transmission might be a good idea.
#ifdef ALLOW_BINARY_STATS_TX
        const bool doBinary = !localFHT8VTRVEnabled() && OTV0P2BASE::randRNG8NextBoolean();
#else
        const bool doBinary = false;
#endif
        bareStatsTX(!batteryLow && !hubMode && ss1.changedValue(), doBinary);
        }
      break;
      }
#endif

// SENSOR READ AND STATS
//
// All external sensor reads should be in the second half of the minute (>32) if possible.
// This is to have them as close to stats collection at the end of the minute as possible,
// and to allow randmisation of the start-up cycle position in the first 32s to help avoid inter-unit collisions.
// Also all sources of noise, self-heating, etc, may be turned off for the 'sensor read minute'
// and thus will have diminished by this point.

#ifdef ENABLE_VOICE_SENSOR
    // Poll voice detection sensor at a fixed rate.
    case 46: { Voice.read(); break; }
#endif

#ifdef TEMP_POT_AVAILABLE
    // Sample the user-selected WARM temperature target at a fixed rate.
    // This allows the unit to stay reasonably responsive to adjusting the temperature dial.
    case 48: { TempPot.read(); break; }
#endif

    // Read all environmental inputs, late in the cycle.
#ifdef HUMIDITY_SENSOR_SUPPORT
    // Sample humidity.
    case 50: { if(runAll) { RelHumidity.read(); } break; }
#endif

    // Poll ambient light level at a fixed rate.
    // This allows the unit to respond consistently to (eg) switching lights on (eg TODO-388).
    case 52: { AmbLight.read(); break; }

    // At a hub, sample temperature regularly as late as possible in the minute just before recomputing valve position.
    // Force a regular read to make stats such as rate-of-change simple and to minimise lag.
    // TODO: optimise to reduce power consumption when not calling for heat.
    // TODO: optimise to reduce self-heating jitter when in hub/listen/RX mode.
    case 54: { TemperatureC16.read(); break; }

    // Compute targets and heat demand based on environmental inputs and occupancy.
    // This should happen as soon after the latest readings as possible (temperature especially).
    case 56:
      {
#ifdef OCCUPANCY_SUPPORT
      // Update occupancy measures that partially use rolling stats.
#if defined(OCCUPANCY_DETECT_FROM_RH) && defined(HUMIDITY_SENSOR_SUPPORT)
      // If RH% is rising fast enough then take this a mild occupancy indicator.
      // Suppress this in the dark to avoid nusiance behaviour,
      // even if not a false positive (ie the room is occupied, by a sleeper),
      // such as a valve opening and/or the boiler firing up at night.
      // Use a guard formulated to allow the RH%-based detection to work
      // if ambient light sensing is disabled,
      // eg allow RH%-based sensing unless known to be dark.
      // TODO: consider ignoring potential false positives from rising RH% while temperature is falling.
      if(runAll && // Only if all sensors have been refreshed.
         !AmbLight.isRoomDark()) // Only if known to be dark.
        {
        const uint8_t lastRH = OTV0P2BASE::getByHourStat(OTV0P2BASE::getPrevHourLT(), V0P2BASE_EE_STATS_SET_RHPC_BY_HOUR);
        if((OTV0P2BASE::STATS_UNSET_BYTE != lastRH) &&
           (RelHumidity.get() >= lastRH + HUMIDITY_OCCUPANCY_PC_MIN_RISE_PER_H))
            { Occupancy.markAsPossiblyOccupied(); }
        }
#endif
      // Update occupancy status (fresh for target recomputation) at a fixed rate.
      Occupancy.read();
#endif

#ifdef ENABLE_NOMINAL_RAD_VALVE
      // Recompute target, valve position and call for heat, etc.
      // Should be called once per minute to work correctly.
      NominalRadValve.read();
#endif

#if defined(USE_MODULE_FHT8VSIMPLE) && defined(LOCAL_TRV) // Only regen when needed.
      // If there was a change in target valve position,
      // or periodically in the minute after all sensors should have been read,
      // precompute some or all of any outgoing frame/stats/etc ready for the next transmission.
      if(NominalRadValve.isValveMoved() ||
         (minute1From4AfterSensors && enableTrailingStatsPayload()))
        {
        if(localFHT8VTRVEnabled()) { FHT8V.set(NominalRadValve.get() /*, NominalRadValve.isCallingForHeat() */); }
        }
#endif

#if defined(ENABLE_BOILER_HUB)
      // Track how long since remote call for heat last heard.
      if(hubMode)
        {
        if(isBoilerOn())
          {
#if 1 && defined(DEBUG)
          DEBUG_SERIAL_PRINT_FLASHSTRING("Boiler on, s: ");
          DEBUG_SERIAL_PRINT(boilerCountdownTicks * OTV0P2BASE::MAIN_TICK_S);
          DEBUG_SERIAL_PRINTLN();
#endif
          }
        }
#endif

      // Show current status if appropriate.
      if(runAll) { showStatus = true; }
      break;
      }

    // Stats samples; should never be missed.
    case 58:
      {
      // Take full stats sample as near the end of the hour as reasonably possible (without danger of overrun),
      // and with other optional non-full samples evenly spaced throughout the hour (if not low on battery).
      // A small even number of samples (or 1 sample) is probably most efficient; the system supports 2 max as of 20150329.
      if(minute0From4ForSensors) // Use lowest-noise samples just taken in the special 0 minute out of each 4.
        {
        const uint_least8_t mm = OTV0P2BASE::getMinutesLT();
        switch(mm)
          {
          case 26: case 27: case 28: case 29:
            { if(!batteryLow) { sampleStats(false); } break; } // Skip sub-samples if short of energy.
          case 56: case 57: case 58: case 59:
            {
            // Always take the full sample at the end of each hour.
            sampleStats(true);
<<<<<<< HEAD
            // TODO: feed back rolling stats to sensors to set noise floors, etc.
=======
            // Feed back rolling stats to sensors to set noise floors, adapt to sensors and local env...
            updateSensorsFromStats();
>>>>>>> 0c5b9282
            break;
            }
          }
        }
      break;
      }
    }

#if defined(USE_MODULE_FHT8VSIMPLE) && defined(V0P2BASE_TWO_S_TICK_RTC_SUPPORT)
  if(useExtraFHT8VTXSlots)
    {
    // ---------- HALF SECOND #2 -----------
    useExtraFHT8VTXSlots = localFHT8VTRVEnabled() && FHT8V.FHT8VPollSyncAndTX_Next(doubleTXForFTH8V);
//    if(useExtraFHT8VTXSlots) { DEBUG_SERIAL_PRINTLN_FLASHSTRING("ES@2"); }
    // Handling the FHT8V may have taken a little while, so process I/O a little.
    handleQueuedMessages(&Serial, true, &RFM23B); // Deal with any pending I/O.
    }
#endif

  // Generate periodic status reports.
  if(showStatus) { serialStatusReport(); }

#if defined(USE_MODULE_FHT8VSIMPLE) && defined(V0P2BASE_TWO_S_TICK_RTC_SUPPORT)
  if(useExtraFHT8VTXSlots)
    {
    // ---------- HALF SECOND #3 -----------
    useExtraFHT8VTXSlots = localFHT8VTRVEnabled() && FHT8V.FHT8VPollSyncAndTX_Next(doubleTXForFTH8V);
//    if(useExtraFHT8VTXSlots) { DEBUG_SERIAL_PRINTLN_FLASHSTRING("ES@3"); }
    // Handling the FHT8V may have taken a little while, so process I/O a little.
    handleQueuedMessages(&Serial, true, &RFM23B); // Deal with any pending I/O.
    }
#endif


#ifdef HAS_DORM1_VALVE_DRIVE
  // Handle local direct-drive valve, eg DORM1.
#ifdef ENABLE_NOMINAL_RAD_VALVE
  // Get current modelled valve position into abstract driver.
  ValveDirect.set(NominalRadValve.get());
#endif
  // If waiting for for verification that the valve has been fitted
  // then accept any manual interaction with controls as that signal.
  // ('Any' manual interaction may prove too sensitive.)
  // Also have a timeout of somewhat over ~10m from startup
  // for automatic recovery after any crash and restart.
  if(ValveDirect.isWaitingForValveToBeFitted())
      {
      if(veryRecentUIControlUse() || (minuteCount > 15))
          { ValveDirect.signalValveFitted(); }
      }
  // Provide regular poll to motor driver.
  // May take significant time to run
  // so don't call when timing is critical or not much time left this cycle.
  // Only calling this after most other heavy-lifting work is likely done.
  // Note that FHT8V sync will take up at least the first 1s of a 2s subcycle.
  if(!showStatus && (OTV0P2BASE::getSubCycleTime() < ((OTV0P2BASE::GSCT_MAX/4)*3)))
    { ValveDirect.read(); }
#endif


  // Command-Line Interface (CLI) polling.
  // If a reasonable chunk of the minor cycle remains after all other work is done
  // AND the CLI is / should be active OR a status line has just been output
  // then poll/prompt the user for input
  // using a timeout which should safely avoid overrun, ie missing the next basic tick,
  // and which should also allow some energy-saving sleep.
#if 1 && defined(SUPPORT_CLI)
  const bool humanCLIUse = isCLIActive(); // Keeping CLI active for human interaction rather than for automated interaction.
  if(showStatus || humanCLIUse)
    {
    const uint8_t sct = OTV0P2BASE::getSubCycleTime();
    const uint8_t listenTime = max(OTV0P2BASE::GSCT_MAX/16, CLI_POLL_MIN_SCT);
    if(sct < (OTV0P2BASE::GSCT_MAX - 2*listenTime))
      // Don't listen beyond the last 16th of the cycle,
      // or a minimal time if only prodding for interaction with automated front-end,
      // as listening for UART RX uses lots of power.
      { pollCLI(humanCLIUse ? (OTV0P2BASE::GSCT_MAX-listenTime) : (sct+CLI_POLL_MIN_SCT), 0 == TIME_LSD); }
    }
#endif



#if 0 && defined(DEBUG)
  const int tDone = getSubCycleTime();
  if(tDone > 1) // Ignore for trivial 1-click time.
    {
    DEBUG_SERIAL_PRINT_FLASHSTRING("done in "); // Indicates what fraction of available loop time was used / 256.
    DEBUG_SERIAL_PRINT(tDone);
    DEBUG_SERIAL_PRINT_FLASHSTRING(" @ ");
    DEBUG_SERIAL_TIMESTAMP();
    DEBUG_SERIAL_PRINTLN();
    }
#endif

  // Detect and handle (actual or near) overrun, if it happens, though it should not.
  if(TIME_LSD != OTV0P2BASE::getSecondsLT())
    {
    // Increment the overrun counter (stored inverted, so 0xff initialised => 0 overruns).
    const uint8_t orc = 1 + ~eeprom_read_byte((uint8_t *)V0P2BASE_EE_START_OVERRUN_COUNTER);
    OTV0P2BASE::eeprom_smart_update_byte((uint8_t *)V0P2BASE_EE_START_OVERRUN_COUNTER, ~orc);
#if 1 && defined(DEBUG)
    DEBUG_SERIAL_PRINTLN_FLASHSTRING("!loop overrun");
//    DEBUG_SERIAL_PRINT(orc);
//    DEBUG_SERIAL_PRINTLN();
#endif
#if defined(USE_MODULE_FHT8VSIMPLE)
    FHT8V.resyncWithValve(); // Assume that sync with valve may have been lost, so re-sync.
#endif
    TIME_LSD = OTV0P2BASE::getSecondsLT(); // Prepare to sleep until start of next full minor cycle.
    }
#if 0 && defined(DEBUG) // Expect to pick up near overrun at start of next loop.
  else if(getSubCycleTime() >= nearOverrunThreshold)
    {
    DEBUG_SERIAL_PRINTLN_FLASHSTRING("?O"); // Near overrun.  Note 2ms/char to send...
    }
#endif
  }<|MERGE_RESOLUTION|>--- conflicted
+++ resolved
@@ -860,20 +860,6 @@
   if(cTemp <= COMPRESSION_C16_CEIL_VAL_AFTER)
     { return(((cTemp - COMPRESSION_C16_HIGH_THR_AFTER) << 3) + COMPRESSION_C16_HIGH_THRESHOLD); }
   return(OTV0P2BASE::STATS_UNSET_INT); // Invalid/unset input.
-<<<<<<< HEAD
-  }
-
-
-#ifdef ENABLE_ANTICIPATION
-// Returns true if system is in 'learn'/smart mode.
-// If in 'smart' mode then the unit can anticipate user demand
-// to pre-warm rooms, maintain customary temperatures, etc.
-// Currently true if any simple schedule is set.
-bool inSmartMode()
-  {
-  return(isAnySimpleScheduleSet());
-=======
->>>>>>> 0c5b9282
   }
 
 
@@ -1002,11 +988,7 @@
   else // Send binary *or* JSON on each attempt so as not to overwhelm the receiver.
     {
     // Send JSON message.
-<<<<<<< HEAD
-	// set pointer location based on whether start of message will have preamble TODO move to OTRFM23BLink queueToSend?
-=======
     // set pointer location based on whether start of message will have preamble TODO move to OTRFM23BLink queueToSend?
->>>>>>> 0c5b9282
     uint8_t *bptr = buf;
     if (RFM23BFramed) bptr += STATS_MSG_START_OFFSET;
 
@@ -1053,13 +1035,8 @@
 
     // If not doing a doubleTX then consider sometimes suppressing the change-flag clearing for this send
     // to reduce the chance of important changes being missed by the receiver.
-<<<<<<< HEAD
-    wrote = ss1.writeJSON(bptr, sizeof(buf) - (bptr-buf), getStatsTXLevel(), maximise); //!allowDoubleTX && randRNG8NextBoolean());
-//    wrote = ss1.writeJSON(bptr, sizeof(buf) - (bptr-buf), false , maximise); // false means lowest level of security FOR DEBUG
-=======
 //    wrote = ss1.writeJSON(bptr, sizeof(buf) - (bptr-buf), getStatsTXLevel(), maximise); //!allowDoubleTX && randRNG8NextBoolean());
     wrote = ss1.writeJSON(bptr, sizeof(buf) - (bptr-buf), false , maximise); // false means lowest level of security FOR DEBUG
->>>>>>> 0c5b9282
 
     if(0 == wrote)
       {
@@ -1075,19 +1052,6 @@
     // (Set high-bit on final closing brace to make it unique, and compute (non-0xff) CRC.)
     // This is only required for RFM23B
     if (RFM23BFramed) {
-<<<<<<< HEAD
-		  const uint8_t crc = adjustJSONMsgForTXAndComputeCRC((char *)bptr);
-		  if(0xff == crc)
-		    {
-	#if 0 && defined(DEBUG)
-		    DEBUG_SERIAL_PRINTLN_FLASHSTRING("JSON msg bad!");
-	#endif
-		    return;
-		    }
-        bptr += wrote;
-        *bptr++ = crc; // Add 7-bit CRC for on-the-wire check.
-    } else bptr += wrote;	// to avoid another conditional
-=======
           const uint8_t crc = adjustJSONMsgForTXAndComputeCRC((char *)bptr);
           if(0xff == crc)
             {
@@ -1101,7 +1065,6 @@
     } else {
         bptr += wrote;    // to avoid another conditional
     }
->>>>>>> 0c5b9282
     *bptr = 0xff; // Terminate message for TX.
 
 
@@ -2102,12 +2065,8 @@
             {
             // Always take the full sample at the end of each hour.
             sampleStats(true);
-<<<<<<< HEAD
-            // TODO: feed back rolling stats to sensors to set noise floors, etc.
-=======
             // Feed back rolling stats to sensors to set noise floors, adapt to sensors and local env...
             updateSensorsFromStats();
->>>>>>> 0c5b9282
             break;
             }
           }

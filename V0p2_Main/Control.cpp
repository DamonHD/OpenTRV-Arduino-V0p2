/*
The OpenTRV project licenses this file to you
under the Apache Licence, Version 2.0 (the "Licence");
you may not use this file except in compliance
with the Licence. You may obtain a copy of the Licence at

http://www.apache.org/licenses/LICENSE-2.0

Unless required by applicable law or agreed to in writing,
software distributed under the Licence is distributed on an
"AS IS" BASIS, WITHOUT WARRANTIES OR CONDITIONS OF ANY
KIND, either express or implied. See the Licence for the
specific language governing permissions and limitations
under the Licence.

Author(s) / Copyright (s): Damon Hart-Davis 2013--2016
                           Deniz Erbilgin 2015
*/

/*
 Control/model for TRV and boiler.
 */
#include <util/atomic.h>

#include "V0p2_Main.h"

#include "Control.h"

#include "V0p2_Sensors.h"
#include "UI_Minimal.h"


// TODO: may want to declare only when used, eg with local valve.
// Singleton scheduler instance.
SimpleValveSchedule Scheduler;


#ifdef ENABLE_BOILER_HUB
// True if boiler should be on.
static bool isBoilerOn();
#endif

// If true then is in WARM (or BAKE) mode; defaults to (starts as) false/FROST.
// Should be only be set when 'debounced'.
// Defaults to (starts as) false/FROST.
static bool isWarmMode;
// If true then the unit is in 'warm' (heating) mode, else 'frost' protection mode.
bool inWarmMode() { return(isWarmMode); }
// Has the effect of forcing the warm mode to the specified state immediately.
// Should be only be called once 'debounced' if coming from a button press for example.
// If forcing to FROST mode then any pending BAKE time is cancelled.
void setWarmModeDebounced(const bool warm)
  {
#if 0 && defined(DEBUG)
  DEBUG_SERIAL_PRINT_FLASHSTRING("Call to setWarmModeDebounced(");
  DEBUG_SERIAL_PRINT(warm);
  DEBUG_SERIAL_PRINT_FLASHSTRING(")");
  DEBUG_SERIAL_PRINTLN();
#endif
  isWarmMode = warm;
  if(!warm) { cancelBakeDebounced(); }
  }

// Only relevant if isWarmMode is true.
static uint_least8_t bakeCountdownM;
// If true then the unit is in 'BAKE' mode, a subset of 'WARM' mode which boosts the temperature target temporarily.
bool inBakeMode() { return(isWarmMode && (0 != bakeCountdownM)); }
// Should be only be called once 'debounced' if coming from a button press for example.
// Cancel 'bake' mode if active; does not force to FROST mode.
void cancelBakeDebounced() { bakeCountdownM = 0; }
// Start/restart 'BAKE' mode and timeout.
// Should be only be called once 'debounced' if coming from a button press for example.
void startBakeDebounced() { isWarmMode = true; bakeCountdownM = BAKE_MAX_M; }

// Start/cancel BAKE mode in one call.
void setBakeModeDebounced(const bool start)
  {
  if(start) { startBakeDebounced(); }
  else { cancelBakeDebounced(); }
  }


#if defined(UNIT_TESTS)
// Support for unit tests to force particular apparent WARM setting (without EEPROM writes).
//enum _TEST_basetemp_override
//  {
//    _btoUT_normal = 0, // No override
//    _btoUT_min, // Minimum settable/reasonable temperature.
//    _btoUT_mid, // Medium settable/reasonable temperature.
//    _btoUT_max, // Minimum settable/reasonable temperature.
//  };
// Current override state; 0 (default) means no override.
static _TEST_basetemp_override _btoUT_override;
// Set the override value (or remove the override).
void _TEST_set_basetemp_override(const _TEST_basetemp_override override)
  { _btoUT_override = override; }
#endif


// Get 'FROST' protection target in C; no higher than getWARMTargetC() returns, strictly positive, in range [MIN_TARGET_C,MAX_TARGET_C].
#if defined(TEMP_POT_AVAILABLE)
// Derived from temperature pot position.
uint8_t getFROSTTargetC()
  {
  // Prevent falling to lowest frost temperature if relative humidity is high (eg to avoid mould).
  const uint8_t result = (!hasEcoBias() || (RelHumidity.isAvailable() && RelHumidity.isRHHighWithHyst())) ? BIASCOM_FROST : BIASECO_FROST;
#if defined(SETTABLE_TARGET_TEMPERATURES)
  const uint8_t stored = eeprom_read_byte((uint8_t *)V0P2BASE_EE_START_FROST_C);
  // If stored value is set and in bounds and higher than computed value then use stored value instead.
  if((stored >= MIN_TARGET_C) && (stored <= MAX_TARGET_C) && (stored > result)) { return(stored); }
#endif
  return(result);
  }
#elif defined(SETTABLE_TARGET_TEMPERATURES)
// Note that this value is non-volatile (stored in EEPROM).
uint8_t getFROSTTargetC()
  {
  // Get persisted value, if any.
  const uint8_t stored = eeprom_read_byte((uint8_t *)V0P2BASE_EE_START_FROST_C);
  // If out of bounds or no stored value then use default.
  if((stored < MIN_TARGET_C) || (stored > MAX_TARGET_C)) { return(FROST); }
  // TODO-403: cannot use hasEcoBias() with RH% as that would cause infinite recursion!
  // Return valid persisted value.
  return(stored);
  }
#else
#define getFROSTTargetC() ((uint8_t)FROST) // Fixed value.
#endif

// Get 'WARM' target in C; no lower than getFROSTTargetC() returns, strictly positive, in range [MIN_TARGET_C,MAX_TARGET_C].
#if defined(TEMP_POT_AVAILABLE)
// Derived from temperature pot position, 0 for coldest (most eco), 255 for hottest (comfort).
// Temp ranges from eco-1C to comfort+1C levels across full (reduced jitter) [0,255] pot range.
// May be fastest computing values at the extreme ends of the range.
// Exposed for unit testing.
uint8_t computeWARMTargetC(const uint8_t pot)
  {
#if defined(V0p2_REV)
#if 7 == V0p2_REV // Must match DORM1 scale 7 position scale 16|17|18|19|20|21|22 with frost/boost at extremes.
#if (16 != TEMP_SCALE_MIN) || (22 != TEMP_SCALE_MAX)
#error Temperature scale must run from 16 to 22 inclusive for REV7 / DORM1 unit.
#endif
#endif
#endif
  const uint8_t range = TEMP_SCALE_MAX - TEMP_SCALE_MIN + 1;
  const uint8_t band = 256 / range; // Width of band for each degree C...

  // If there are is relatively small number of distinct temperature values
  // then compute result iteratively...
  if(pot >= 256 - band) { return(TEMP_SCALE_MAX); } // At top... (optimisation / robustness)
  if(pot < band) { return(TEMP_SCALE_MIN); } // At bottom... (optimisation / robustness)
  if(range < 10)
    {
    uint8_t result = TEMP_SCALE_MIN+1;
    for(uint8_t ppot = band<<1; ppot < pot; ++result) { ppot += band; }
    return(result);
    }
  // ...else do it in one step with a division.
  return((pot / band) + TEMP_SCALE_MIN); // Intermediate (requires expensive run-time division).
  }

// Exposed implementation.
// Uses cache to avoid expensive recomputation.
// NOT safe in face of interrupts.
uint8_t getWARMTargetC()
  {
#if defined(UNIT_TESTS)
  // Special behaviour for unit tests.
  switch(_btoUT_override)
    {
    case _btoUT_min: return(TEMP_SCALE_MIN);
    case _btoUT_mid: return(TEMP_SCALE_MID);
    case _btoUT_max: return(TEMP_SCALE_MAX);
    }
#endif

  const uint8_t pot = TempPot.get();

  // Cached input and result values; initially zero.
  static uint8_t potLast;
  static uint8_t resultLast;
  // Force recomputation if pot value changed
  // or apparently no calc done yet (unlikely/impossible zero cached result).
  if((potLast != pot) || (0 == resultLast))
    {
    const uint8_t result = computeWARMTargetC(pot);
    // Cache input/result.
    resultLast = result;
    potLast = pot;
    return(result);
    }

  // Return cached result.
  return(resultLast);
  }
#elif defined(SETTABLE_TARGET_TEMPERATURES)
// Note that this value is non-volatile (stored in EEPROM).
uint8_t getWARMTargetC()
  {
#if defined(UNIT_TESTS)
  // Special behaviour for unit tests.
  switch(_btoUT_override)
    {
    case _btoUT_min: return(TEMP_SCALE_MIN);
    case _btoUT_mid: return(TEMP_SCALE_MID);
    case _btoUT_max: return(TEMP_SCALE_MAX);
    }
#endif

  // Get persisted value, if any.
  const uint8_t stored = eeprom_read_byte((uint8_t *)V0P2BASE_EE_START_WARM_C);
  // If out of bounds or no stored value then use default (or frost value if set and higher).
  if((stored < MIN_TARGET_C) || (stored > MAX_TARGET_C)) { return(OTV0P2BASE::fnmax((uint8_t)WARM, getFROSTTargetC())); }
  // Return valid persisted value (or frost value if set and higher).
  return(OTV0P2BASE::fnmax(stored, getFROSTTargetC()));
  }
#else
uint8_t getWARMTargetC() { return((uint8_t) (WARM)); } // Fixed value.
#endif

#if defined(SETTABLE_TARGET_TEMPERATURES)
// Set (non-volatile) 'FROST' protection target in C; no higher than getWARMTargetC() returns, strictly positive, in range [MIN_TARGET_C,MAX_TARGET_C].
// Can also be used, even when a temperature pot is present, to set a floor setback temperature.
// Returns false if not set, eg because outside range [MIN_TARGET_C,MAX_TARGET_C], else returns true.
bool setFROSTTargetC(uint8_t tempC)
  {
  if((tempC < MIN_TARGET_C) || (tempC > MAX_TARGET_C)) { return(false); } // Invalid temperature.
  if(tempC > getWARMTargetC()) { return(false); } // Cannot set above WARM target.
  OTV0P2BASE::eeprom_smart_update_byte((uint8_t *)V0P2BASE_EE_START_FROST_C, tempC); // Update in EEPROM if necessary.
  return(true); // Assume value correctly written.
  }
#endif
#if defined(SETTABLE_TARGET_TEMPERATURES) && !defined(TEMP_POT_AVAILABLE)
// Set 'WARM' target in C; no lower than getFROSTTargetC() returns, strictly positive, in range [MIN_TARGET_C,MAX_TARGET_C].
// Returns false if not set, eg because below FROST setting or outside range [MIN_TARGET_C,MAX_TARGET_C], else returns true.
bool setWARMTargetC(uint8_t tempC)
  {
  if((tempC < MIN_TARGET_C) || (tempC > MAX_TARGET_C)) { return(false); } // Invalid temperature.
  if(tempC < getFROSTTargetC()) { return(false); } // Cannot set below FROST target.
  OTV0P2BASE::eeprom_smart_update_byte((uint8_t *)V0P2BASE_EE_START_WARM_C, tempC); // Update in EEPROM if necessary.
  return(true); // Assume value correctly written.
  }
#endif


// If true (the default) then the system has an 'Eco' energy-saving bias, else it has a 'comfort' bias.
// Several system parameters are adjusted depending on the bias,
// with 'eco' slanted toward saving energy, eg with lower target temperatures and shorter on-times.
#ifndef hasEcoBias // If not a macro...
// True if WARM temperature at/below halfway mark between eco and comfort levels.
// Midpoint should be just in eco part to provide a system bias toward eco.
bool hasEcoBias() { return(getWARMTargetC() <= TEMP_SCALE_MID); }
//#endif
#endif


#ifndef getMinBoilerOnMinutes
// Get minimum on (and off) time for pointer (minutes); zero if not in hub mode.
uint8_t getMinBoilerOnMinutes() { return(~eeprom_read_byte((uint8_t *)V0P2BASE_EE_START_MIN_BOILER_ON_MINS_INV)); }
#endif

#ifndef setMinBoilerOnMinutes
// Set minimum on (and off) time for pointer (minutes); zero to disable hub mode.
// Suggested minimum of 4 minutes for gas combi; much longer for heat pumps for example.
void setMinBoilerOnMinutes(uint8_t mins) { OTV0P2BASE::eeprom_smart_update_byte((uint8_t *)V0P2BASE_EE_START_MIN_BOILER_ON_MINS_INV, ~(mins)); }
#endif


#ifdef ENABLE_OCCUPANCY_SUPPORT
// Singleton implementation for entire node.
OccupancyTracker Occupancy;
// Single generic occupancy callback for occupied for this instance.
void genericMarkAsOccupied() { Occupancy.markAsOccupied(); }
// Single generic occupancy callback for 'possibly occupied' for this instance.
void genericMarkAsPossiblyOccupied() { Occupancy.markAsPossiblyOccupied(); }
#endif


#ifdef ENABLE_MODELLED_RAD_VALVE
// Internal model of controlled radiator valve position.
ModelledRadValve NominalRadValve;
// Cache initially unset.
uint8_t ModelledRadValve::mVPRO_cache = 0;

// Return minimum valve percentage open to be considered actually/significantly open; [1,100].
// At the boiler hub this is also the threshold percentage-open on eavesdropped requests that will call for heat.
// If no override is set then OTRadValve::DEFAULT_VALVE_PC_MIN_REALLY_OPEN is used.
// NOTE: raising this value temporarily (and shutting down the boiler immediately if possible) is one way to implement dynamic demand.
uint8_t ModelledRadValve::getMinValvePcReallyOpen()
  {
  if(0 != mVPRO_cache) { return(mVPRO_cache); } // Return cached value if possible.
  const uint8_t stored = eeprom_read_byte((uint8_t *)V0P2BASE_EE_START_MIN_VALVE_PC_REALLY_OPEN);
  const uint8_t result = ((stored > 0) && (stored <= 100)) ? stored : OTRadValve::DEFAULT_VALVE_PC_MIN_REALLY_OPEN;
  mVPRO_cache = result; // Cache it.
  return(result);
  }

// Set and cache minimum valve percentage open to be considered really open.
// Applies to local valve and, at hub, to calls for remote calls for heat.
// Any out-of-range value (eg >100) clears the override and OTRadValve::DEFAULT_VALVE_PC_MIN_REALLY_OPEN will be used.
void ModelledRadValve::setMinValvePcReallyOpen(const uint8_t percent)
  {
  if((percent > 100) || (percent == 0) || (percent == OTRadValve::DEFAULT_VALVE_PC_MIN_REALLY_OPEN))
    {
    // Bad / out-of-range / default value so erase stored value if not already so.
    OTV0P2BASE::eeprom_smart_erase_byte((uint8_t *)V0P2BASE_EE_START_MIN_VALVE_PC_REALLY_OPEN);
    // Cache logical default value.
    mVPRO_cache = OTRadValve::DEFAULT_VALVE_PC_MIN_REALLY_OPEN;
    return;
    }
  // Store specified value with as low wear as possible.
  OTV0P2BASE::eeprom_smart_update_byte((uint8_t *)V0P2BASE_EE_START_MIN_VALVE_PC_REALLY_OPEN, percent);
  // Cache it.
  mVPRO_cache = percent;
  }

// True if the controlled physical valve is thought to be at least partially open right now.
// If multiple valves are controlled then is this true only if all are at least partially open.
// Used to help avoid running boiler pump against closed valves.
// The default is to use the check the current computed position
// against the minimum open percentage.
bool ModelledRadValve::isControlledValveReallyOpen() const
  {
  if(isRecalibrating()) { return(false); }
#ifdef ENABLE_FHT8VSIMPLE
  if(!FHT8V.isControlledValveReallyOpen()) { return(false); }
#endif
  return(value >= getMinPercentOpen());
  }
  
// Returns true if (re)calibrating/(re)initialising/(re)syncing.
// The target valve position is not lost while this is true.
// By default there is no recalibration step.
bool ModelledRadValve::isRecalibrating() const
  {
#ifdef ENABLE_FHT8VSIMPLE
  if(!FHT8V.isInNormalRunState()) { return(true); }
#endif
  return(false);
  }

// If possible exercise the valve to avoid pin sticking and recalibrate valve travel.
// Default does nothing.
void ModelledRadValve::recalibrate()
  {
#ifdef ENABLE_FHT8VSIMPLE
  FHT8V.resyncWithValve(); // Should this be decalcinate instead/also/first?
#endif
  }


// Compute target temperature (stateless).
// Can be called as often as required though may be slow/expensive.
// Will be called by computeCallForHeat().
// One aim is to allow reasonable energy savings (10--30%+)
// even if the device is left in WARM mode all the time,
// using occupancy/light/etc to determine when temperature can be set back
// without annoying users.
uint8_t ModelledRadValve::computeTargetTemp()
  {
  // In FROST mode.
  if(!inWarmMode())
    {
    const uint8_t frostC = getFROSTTargetC();

    // If scheduled WARM is due soon then ensure that room is at least at setback temperature
    // to give room a chance to hit the target, and for furniture and surfaces to be warm, etc, on time.
    // Don't do this if the room has been vacant for a long time (eg so as to avoid pre-warm being higher than WARM ever).
    // Don't do this if there has been recent manual intervention, eg to allow manual 'cancellation' of pre-heat (TODO-464).
    // Only do this if the target WARM temperature is NOT an 'eco' temperature (ie very near the bottom of the scale).
    // If well into the 'eco' zone go for a larger-than-usual setback, else go for usual small setback.
    // Note: when pre-warm and warm time for schedule is ~1h, and default setback 1C,
    // this is assuming that the room temperature can be raised by at least 1C/h.
    // See the effect of going from 2C to 1C setback: http://www.earth.org.uk/img/20160110-vat-b.png
    // (A very long pre-warm time may confuse or distress users, eg waking them in the morning.)
    if(!Occupancy.longVacant() && Scheduler.isAnyScheduleOnWARMSoon() && !recentUIControlUse())
      {
      const uint8_t warmTarget = getWARMTargetC();
      // Compute putative pre-warm temperature, usually only just below WARM target,
      const uint8_t preWarmTempC = OTV0P2BASE::fnmax((uint8_t)(warmTarget - (isEcoTemperature(warmTarget) ? SETBACK_ECO : SETBACK_DEFAULT)), frostC);
      if(frostC < preWarmTempC) // && (!isEcoTemperature(warmTarget)))
        { return(preWarmTempC); }
      }

    // Apply FROST safety target temperature by default in FROST mode.
    return(frostC);
    }

  else if(inBakeMode()) // If in BAKE mode then use elevated target.
    {
    return(OTV0P2BASE::fnmin((uint8_t)(getWARMTargetC() + BAKE_UPLIFT), (uint8_t)MAX_TARGET_C)); // No setbacks apply in BAKE mode.
    }

  else // In 'WARM' mode with possible setback.
    {
    const uint8_t wt = getWARMTargetC();

    // Set back target the temperature a little if the room seems to have been vacant for a long time (TODO-107)
    // or it is too dark for anyone to be active or the room is not likely occupied at this time
    //   AND no WARM schedule is active now (TODO-111)
    //   AND no recent manual interaction with the unit's local UI (TODO-464) indicating local settings override.
    // Note that this mainly has to work in domestic settings in winter (with ~8h of daylight)
    // but should ideally also work in artificially-lit offices (maybe ~12h continuous lighting).
    // No 'lights-on' signal for a whole day is a fairly strong indication that the heat can be turned down.
    // TODO-451: TODO-453: ignore a short lights-off, eg from someone briefly leaving room or a transient shadow.
    // TODO: consider bottom quartile of ambient light as alternative setback trigger for near-continuously-lit spaces (aiming to spot daylight signature).
    // Look ahead to next time period (as well as current) to determine notLikelyOccupiedSoon.
    // Note that deeper setbacks likely offer more savings than faster (but shallower) setbacks.
    const bool longLongVacant = Occupancy.longLongVacant();
    const bool longVacant = longLongVacant || Occupancy.longVacant();
    const bool notLikelyOccupiedSoon = longLongVacant ||
        (Occupancy.isLikelyUnoccupied() &&
         OTV0P2BASE::inOutlierQuartile(false, V0P2BASE_EE_STATS_SET_OCCPC_BY_HOUR_SMOOTHED) &&
         OTV0P2BASE::inOutlierQuartile(false, V0P2BASE_EE_STATS_SET_OCCPC_BY_HOUR_SMOOTHED, OTV0P2BASE::inOutlierQuartile_NEXT_HOUR));
    const uint8_t minLightsOffForSetbackMins = 10;
    if(longVacant ||
       ((notLikelyOccupiedSoon || (AmbLight.getDarkMinutes() > minLightsOffForSetbackMins)) && !Scheduler.isAnyScheduleOnWARMNow() && !recentUIControlUse()))
      {
      // Use a default minimal non-annoying setback if:
      //   in upper part of comfort range
      //   or if the room is likely occupied now
      //   or if the room is not known to be dark and hasn't been vacant for a very long time (TODO-107)
      //   or if the room is commonly occupied at this time and hasn't been vacant for a very long time
      //   or if a scheduled WARM period is due soon and the room hasn't been vacant for a moderately long time,
      // else usually use a somewhat bigger 'eco' setback
      // else use an even bigger 'full' setback for maximum savings if in the eco region and
      //   the room has been vacant for a very long time
      //   or is unlikely to be unoccupied at this time of day and
      //     has been vacant and dark for a while or is in the lower part of the 'eco' range.
<<<<<<< HEAD
      // This final dark/vacant timeout to enter FULL fallback while in mild eco mode
=======
      // This final dark/vacant timeout to enter full fallback while not in very deepest eco mode
>>>>>>> 68e4b40e
      // should probably be longer than required to watch a decent movie for example,
      // but short enough to take effect overnight.
      const uint8_t minVacancyAndDarkForFULLSetbackH = 3; // Strictly positive; typically 1--4.
      const uint8_t setback = (isComfortTemperature(wt) ||
                               Occupancy.isLikelyOccupied() ||
                               (!longLongVacant && !AmbLight.isRoomDark()) ||
                               (!longLongVacant && OTV0P2BASE::inOutlierQuartile(true, V0P2BASE_EE_STATS_SET_OCCPC_BY_HOUR_SMOOTHED)) ||
                               (!longVacant && Scheduler.isAnyScheduleOnWARMSoon())) ?
              SETBACK_DEFAULT :
          ((hasEcoBias() && (longLongVacant ||
              (notLikelyOccupiedSoon && (isEcoTemperature(wt) ||
                  ((AmbLight.getDarkMinutes() >= (uint8_t)min(255, 60*minVacancyAndDarkForFULLSetbackH)) && (Occupancy.getVacancyH() >= minVacancyAndDarkForFULLSetbackH)))))) ?
              SETBACK_FULL : SETBACK_ECO);

      return(OTV0P2BASE::fnmax((uint8_t)(wt - setback), getFROSTTargetC())); // Target must never be set low enough to create a frost/freeze hazard.
      }
    // Else use WARM target as-is.
    return(wt);
    }
  }


// Compute/update target temperature and set up state for tick()/computeRequiredTRVPercentOpen().
//
// Will clear any BAKE mode if the newly-computed target temperature is already exceeded.
void ModelledRadValve::computeTargetTemperature()
  {
  // Compute basic target temperature statelessly.
  const uint8_t newTarget = computeTargetTemp();

  // Set up state for computeRequiredTRVPercentOpen().
  inputState.targetTempC = newTarget;
  inputState.minPCOpen = getMinPercentOpen();
  inputState.maxPCOpen = getMaxPercentageOpenAllowed();
  inputState.glacial = glacial;
  inputState.inBakeMode = inBakeMode();
  inputState.hasEcoBias = hasEcoBias();
  // Request a fast response from the valve if user is manually adjusting controls.
  const bool veryRecentUIUse = veryRecentUIControlUse();
  inputState.fastResponseRequired = veryRecentUIUse;
  // Widen the allowed deadband significantly in an unlit/quiet/vacant room (TODO-383, TODO-593)
  // (or in FROST mode, or if temperature is jittery eg changing fast and filtering has been engaged)
  // to attempt to reduce the total number and size of adjustments and thus reduce noise/disturbance (and battery drain).
  // The wider deadband (less good temperature regulation) might be noticeable/annoying to sensitive occupants.
  // With a wider deadband may also simply suppress any movement/noise on some/most minutes while close to target temperature.
  // For responsiveness, don't widen the deadband immediately after manual controls have been used (TODO-593).
  // Note: use !AmbLight.isRoomLight() in case unit is getting poor ambient light readings to keep noise and battery use down.
  inputState.widenDeadband = (!veryRecentUIUse) &&
      (retainedState.isFiltering || (!AmbLight.isRoomLit() && !AmbLight.isUnavailable()) || Occupancy.longVacant() || (!inWarmMode()));
  // Capture adjusted reference/room temperatures
  // and set callingForHeat flag also using same outline logic as computeRequiredTRVPercentOpen() will use.
  inputState.setReferenceTemperatures(TemperatureC16.get());
  // True if the target temperature has not been met.
  const bool targetNotReached = (newTarget >= (inputState.refTempC16 >> 4));
  underTarget = targetNotReached;
  // If the target temperature is already reached then cancel any BAKE mode in progress (TODO-648).
  if(!targetNotReached) { cancelBakeDebounced(); }
  // Only report as calling for heat when actively doing so.
  // (Eg opening the valve a little in case the boiler is already running does not count.)
  callingForHeat = targetNotReached &&
    (value >= OTRadValve::DEFAULT_VALVE_PC_SAFER_OPEN) &&
    isControlledValveReallyOpen();
  }

// Compute target temperature and set heat demand for TRV and boiler; update state.
// CALL REGULARLY APPROXIMATELY ONCE PER MINUTE TO ALLOW SIMPLE TIME-BASED CONTROLS.
// Inputs are inWarmMode(), isRoomLit().
// The inputs must be valid (and recent).
// Values set are targetTempC, value (TRVPercentOpen).
// This may also prepare data such as TX command sequences for the TRV, boiler, etc.
// This routine may take significant CPU time; no I/O is done, only internal state is updated.
// Returns true if valve target changed and thus messages may need to be recomputed/sent/etc.
void ModelledRadValve::computeCallForHeat()
  {
  ATOMIC_BLOCK (ATOMIC_RESTORESTATE)
    {
    // Run down BAKE mode timer if need be, one tick per minute.
    if(bakeCountdownM > 0) { --bakeCountdownM; }
    }

  // Compute target and ensure that required input state is set for computeRequiredTRVPercentOpen().
  computeTargetTemperature();
  retainedState.tick(value, inputState);
  }
//#endif // ENABLE_MODELLED_RAD_VALVE
#endif


// The STATS_SMOOTH_SHIFT is chosen to retain some reasonable precision within a byte and smooth over a weekly cycle.
#define STATS_SMOOTH_SHIFT 3 // Number of bits of shift for smoothed value: larger => larger time-constant; strictly positive.

// If defined, limit to stats sampling to one pre-sample and the final sample, to simplify/speed code.
#define STATS_MAX_2_SAMPLES

// Compute new linearly-smoothed value given old smoothed value and new value.
// Guaranteed not to produce a value higher than the max of the old smoothed value and the new value.
// Uses stochastic rounding to nearest to allow nominally sub-lsb values to have an effect over time.
// Usually only made public for unit testing.
uint8_t smoothStatsValue(const uint8_t oldSmoothed, const uint8_t newValue)
  {
  if(oldSmoothed == newValue) { return(oldSmoothed); } // Optimisation: smoothed value is unchanged if new value is the same as extant.
  // Compute and update with new stochastically-rounded exponentially-smoothed ("Brown's simple exponential smoothing") value.
  // Stochastic rounding allows sub-lsb values to have an effect over time.
  const uint8_t stocAdd = OTV0P2BASE::randRNG8() & ((1 << STATS_SMOOTH_SHIFT) - 1); // Allows sub-lsb values to have an effect over time.
#if 0 && defined(DEBUG)
  DEBUG_SERIAL_PRINT_FLASHSTRING("stocAdd=");
  DEBUG_SERIAL_PRINT(stocAdd);
  DEBUG_SERIAL_PRINTLN();
#endif
  // Do arithmetic in 16 bits to avoid over-/under- flows.
  return((uint8_t) (((((uint16_t) oldSmoothed) << STATS_SMOOTH_SHIFT) - ((uint16_t)oldSmoothed) + ((uint16_t)newValue) + stocAdd) >> STATS_SMOOTH_SHIFT));
  }

// Do an efficient division of an int total by small positive count to give a uint8_t mean.
//  * total running total, no higher than 255*sampleCount
//  * sampleCount small (<128) strictly positive number
static uint8_t smartDivToU8(const uint16_t total, const uint8_t sampleCount)
  {
#if 0 && defined(DEBUG) // Extra arg validation during dev.
  if(0 == sampleCount) { panic(); }
#endif
  if(1 == sampleCount) { return((uint8_t) total); } // No division required.
#if !defined(STATS_MAX_2_SAMPLES)
  // Generic divide (slow).
  if(2 != sampleCount) { return((uint8_t) ((total + (sampleCount>>1)) / sampleCount)); }
#elif 0 && defined(DEBUG)
  if(2 != sampleCount) { panic(); }
#endif
  // 2 samples.
  return((uint8_t) ((total+1) >> 1)); // Fast shift for 2 samples instead of slow divide.
  }

// Do simple update of last and smoothed stats numeric values.
// This assumes that the 'last' set is followed by the smoothed set.
// This autodetects unset values in the smoothed set and replaces them completely.
//   * lastSetPtr  is the offset in EEPROM of the 'last' value, with 'smoothed' assumed to be 24 bytes later.
//   * value  new stats value in range [0,254]
static void simpleUpdateStatsPair_(uint8_t * const lastEEPtr, const uint8_t value)
  {
#if 0 && defined(DEBUG) // Extra arg validation during dev.
  if((((int)lastEEPtr) < EE_START_STATS) || (((int)lastEEPtr)+24 > EE_END_STATS)) { panic(); }
  if(0xff == value) { panic(); }
#endif
  // Update the last-sample slot using the mean samples value.
  OTV0P2BASE::eeprom_smart_update_byte(lastEEPtr, value);
  // If existing smoothed value unset or invalid, use new one as is, else fold in.
  uint8_t * const pS = lastEEPtr + 24;
  const uint8_t smoothed = eeprom_read_byte(pS);
  if(0xff == smoothed) { OTV0P2BASE::eeprom_smart_update_byte(pS, value); }
  else { OTV0P2BASE::eeprom_smart_update_byte(pS, smoothStatsValue(smoothed, value)); }
  }
// Get some constant calculation done at compile time,
//   * lastSetN  is the set number for the 'last' values, with 'smoothed' assumed to be the next set.
//   * hh  hour for these stats [0,23].
//   * value  new stats value in range [0,254].
static inline void simpleUpdateStatsPair(const uint8_t lastSetN, const uint8_t hh, const uint8_t value)
  {
#if 0 && defined(DEBUG)
    DEBUG_SERIAL_PRINT_FLASHSTRING("stats update for set ");
    DEBUG_SERIAL_PRINT(lastSetN);
    DEBUG_SERIAL_PRINT_FLASHSTRING(" @");
    DEBUG_SERIAL_PRINT(hh);
    DEBUG_SERIAL_PRINT_FLASHSTRING("h = ");
    DEBUG_SERIAL_PRINT(value);
    DEBUG_SERIAL_PRINTLN();
#endif
  simpleUpdateStatsPair_((uint8_t *)(V0P2BASE_EE_STATS_START_ADDR(lastSetN) + (hh)), (value));
  }

// Sample statistics once per hour as background to simple monitoring and adaptive behaviour.
// Call this once per hour with fullSample==true, as near the end of the hour as possible;
// this will update the non-volatile stats record for the current hour.
// Optionally call this at a small (2--10) even number of evenly-spaced number of other times thoughout the hour
// with fullSample=false to sub-sample (and these may receive lower weighting or be ignored).
// (EEPROM wear should not be an issue at this update rate in normal use.)
void sampleStats(const bool fullSample)
  {
  // (Sub-)sample processing.
  // In general, keep running total of sub-samples in a way that should not overflow
  // and use the mean to update the non-volatile EEPROM values on the fullSample call.
  static uint8_t sampleCount_; // General sub-sample count; initially zero after boot, and zeroed after each full sample.
#if defined(STATS_MAX_2_SAMPLES)
  // Ensure maximum of two samples used: optional non-full sample then full/final one.
  if(!fullSample && (sampleCount_ != 0)) { return; }
#endif
  const bool firstSample = (0 == sampleCount_++);
#if defined(EE_STATS_SET_WARMMODE_BY_HOUR_OF_WK)
  // WARM mode count.
  static int8_t warmCount; // Sub-sample WARM count; initially zero, and zeroed after each full sample.
  if(inWarmMode()) { ++warmCount; } else { --warmCount; }
#endif
  // Ambient light.
  const uint16_t ambLight = OTV0P2BASE::fnmin(AmbLight.get(), (uint8_t)MAX_STATS_AMBLIGHT); // Constrain value at top end to avoid 'not set' value.
  static uint16_t ambLightTotal;
  ambLightTotal = firstSample ? ambLight : (ambLightTotal + ambLight);
  const int tempC16 = TemperatureC16.get();
  static int tempC16Total;
  tempC16Total = firstSample ? tempC16 : (tempC16Total + tempC16);
#ifdef ENABLE_OCCUPANCY_SUPPORT
  const uint16_t occpc = Occupancy.get();
  static uint16_t occpcTotal;
  occpcTotal = firstSample ? occpc : (occpcTotal + occpc);
#endif
#if defined(HUMIDITY_SENSOR_SUPPORT)
  // Assume for now RH% always available (compile-time determined) or not; not intermittent.
  // TODO: allow this to work with at least start-up-time availability detection.
  const uint16_t rhpc = OTV0P2BASE::fnmin(RelHumidity.get(), (uint8_t)100); // Fail safe.
  static uint16_t rhpcTotal;
  rhpcTotal = firstSample ? rhpc : (rhpcTotal + rhpc);
#endif
  if(!fullSample) { return; } // Only accumulate values cached until a full sample.
  // Catpure sample count to use below.
  const uint8_t sc = sampleCount_; 
  // Reset generic sub-sample count to initial state after fill sample.
  sampleCount_ = 0;

  // Get the current local-time hour...
  const uint_least8_t hh = OTV0P2BASE::getHoursLT(); 

  // Scale and constrain last-read temperature to valid range for stats.
#if defined(STATS_MAX_2_SAMPLES)
  const int tempCTotal = (1==sc)?tempC16Total:((tempC16Total+1)>>1);
#else
  const int tempCTotal = (1==sc)?tempC16Total:
                         ((2==sc)?((tempC16Total+1)>>1):
                                  ((tempC16Total + (sc>>1)) / sc));
#endif
  const uint8_t temp = compressTempC16(tempCTotal);
#if 0 && defined(DEBUG)
  DEBUG_SERIAL_PRINT_FLASHSTRING("SU tempC16Total=");
  DEBUG_SERIAL_PRINT(tempC16Total);
  DEBUG_SERIAL_PRINT_FLASHSTRING(", tempCTotal=");
  DEBUG_SERIAL_PRINT(tempCTotal);
  DEBUG_SERIAL_PRINT_FLASHSTRING(", temp=");
  DEBUG_SERIAL_PRINT(temp);
  DEBUG_SERIAL_PRINT_FLASHSTRING(", expanded=");
  DEBUG_SERIAL_PRINT(expandTempC16(temp));
  DEBUG_SERIAL_PRINTLN();
#endif
  simpleUpdateStatsPair(V0P2BASE_EE_STATS_SET_TEMP_BY_HOUR, hh, temp);

  // Ambient light; last and smoothed data sets,
  simpleUpdateStatsPair(V0P2BASE_EE_STATS_SET_AMBLIGHT_BY_HOUR, hh, smartDivToU8(ambLightTotal, sc));

#ifdef ENABLE_OCCUPANCY_SUPPORT
  // Occupancy confidence percent, if supported; last and smoothed data sets,
  simpleUpdateStatsPair(V0P2BASE_EE_STATS_SET_OCCPC_BY_HOUR, hh, smartDivToU8(occpcTotal, sc));
#endif 

#if defined(HUMIDITY_SENSOR_SUPPORT)
  // Relative humidity percent, if supported; last and smoothed data sets,
  simpleUpdateStatsPair(V0P2BASE_EE_STATS_SET_RHPC_BY_HOUR, hh, smartDivToU8(rhpcTotal, sc));
#endif

#if defined(EE_STATS_SET_WARMMODE_BY_HOUR_OF_WK)
  // Update sampled WARM-mode value.
  // 0xff when unset/erased; first use will set all history bits to the initial sample value.
  // When in use, bit 7 (msb) is always 0 (to distinguish from unset).
  // Bit 6 is 1 if most recent day's sample was in WARM (or BAKE) mode, 0 if in FROST mode.
  // At each new sampling, bits 6--1 are shifted down and the new bit 6 set as above.
  // Designed to enable low-wear no-write or selective erase/write use much of the time;
  // periods which are always the same mode will achieve a steady-state value (eliminating most EEPROM wear)
  // while even some of the rest (while switching over from all-WARM to all-FROST) will only need pure writes (no erase).
  uint8_t *const phW = (uint8_t *)(V0P2BASE_EE_STATS_START_ADDR(EE_STATS_SET_WARMMODE_BY_HOUR_OF_WK) + hh);
  const uint8_t warmHistory = eeprom_read_byte(phW);
  if(warmHistory & 0x80) { eeprom_smart_clear_bits(phW, inWarmMode() ? 0x7f : 0); } // First use sets all history bits to current sample value.
  else // Shift in today's sample bit value for this hour at bit 6...
    {
    uint8_t newWarmHistory = (warmHistory >> 1) & 0x3f;
    if(warmCount > 0) { newWarmHistory |= 0x40; } // Treat as warm iff more WARM than FROST (sub-)samples.
    eeprom_smart_update_byte(phW, newWarmHistory);
    }
  // Reset WARM sub-sample count after full sample.
  warmCount = 0;
#endif

  // TODO: other stats measures...
  }


// Range-compress an signed int 16ths-Celsius temperature to a unsigned single-byte value < 0xff.
// This preserves at least the first bit after the binary point for all values,
// and three bits after binary point for values in the most interesting mid range around normal room temperatures,
// with transitions at whole degrees Celsius.
// Input values below 0C are treated as 0C, and above 100C as 100C, thus allowing air and DHW temperature values.
#define COMPRESSION_C16_FLOOR_VAL 0 // Floor input value to compression.
#define COMPRESSION_C16_LOW_THRESHOLD (16<<4) // Values in range [COMPRESSION_LOW_THRESHOLD_C16,COMPRESSION_HIGH_THRESHOLD_C16[ have maximum precision.
#define COMPRESSION_C16_LOW_THR_AFTER (COMPRESSION_C16_LOW_THRESHOLD>>3) // Low threshold after compression.
#define COMPRESSION_C16_HIGH_THRESHOLD (24<<4)
#define COMPRESSION_C16_HIGH_THR_AFTER (COMPRESSION_C16_LOW_THR_AFTER + ((COMPRESSION_C16_HIGH_THRESHOLD-COMPRESSION_C16_LOW_THRESHOLD)>>1)) // High threshold after compression.
#define COMPRESSION_C16_CEIL_VAL (100<<4) // Ceiling input value to compression.
#define COMPRESSION_C16_CEIL_VAL_AFTER (COMPRESSION_C16_HIGH_THR_AFTER + ((COMPRESSION_C16_CEIL_VAL-COMPRESSION_C16_HIGH_THRESHOLD) >> 3)) // Ceiling input value after compression.
uint8_t compressTempC16(int tempC16)
  {
  if(tempC16 <= 0) { return(0); } // Clamp negative values to zero.
  if(tempC16 < COMPRESSION_C16_LOW_THRESHOLD) { return(tempC16 >> 3); } // Preserve 1 bit after the binary point (0.5C precision).
  if(tempC16 < COMPRESSION_C16_HIGH_THRESHOLD)
    { return(((tempC16 - COMPRESSION_C16_LOW_THRESHOLD) >> 1) + COMPRESSION_C16_LOW_THR_AFTER); }
  if(tempC16 < COMPRESSION_C16_CEIL_VAL)
    { return(((tempC16 - COMPRESSION_C16_HIGH_THRESHOLD) >> 3) + COMPRESSION_C16_HIGH_THR_AFTER); }
  return(COMPRESSION_C16_CEIL_VAL_AFTER);
  }

// Reverses range compression done by compressTempC16(); results in range [0,100], with varying precision based on original value.
// 0xff (or other invalid) input results in STATS_UNSET_INT. 
int expandTempC16(uint8_t cTemp)
  {
  if(cTemp < COMPRESSION_C16_LOW_THR_AFTER) { return(cTemp << 3); }
  if(cTemp < COMPRESSION_C16_HIGH_THR_AFTER)
    { return(((cTemp - COMPRESSION_C16_LOW_THR_AFTER) << 1) + COMPRESSION_C16_LOW_THRESHOLD); }
  if(cTemp <= COMPRESSION_C16_CEIL_VAL_AFTER)
    { return(((cTemp - COMPRESSION_C16_HIGH_THR_AFTER) << 3) + COMPRESSION_C16_HIGH_THRESHOLD); }
  return(OTV0P2BASE::STATS_UNSET_INT); // Invalid/unset input.
  }


#ifdef ENABLE_FS20_ENCODING_SUPPORT
// Clear and populate core stats structure with information from this node.
// Exactly what gets filled in will depend on sensors on the node,
// and may depend on stats TX security level (eg if collecting some sensitive items is also expensive).
void populateCoreStats(OTV0P2BASE::FullStatsMessageCore_t *const content)
  {
  clearFullStatsMessageCore(content); // Defensive programming: all fields should be set explicitly below.
  if(localFHT8VTRVEnabled())
    {
    // Use FHT8V house codes if available.
    content->id0 = FHT8VGetHC1();
    content->id1 = FHT8VGetHC2();
    }
  else
    {
    // Use OpenTRV unique ID if no other higher-priority ID.
    content->id0 = eeprom_read_byte(0 + (uint8_t *)V0P2BASE_EE_START_ID);
    content->id1 = eeprom_read_byte(1 + (uint8_t *)V0P2BASE_EE_START_ID);
    }
  content->containsID = true;
  content->tempAndPower.tempC16 = TemperatureC16.get();
  content->tempAndPower.powerLow = Supply_cV.isSupplyVoltageLow();
  content->containsTempAndPower = true;
  content->ambL = OTV0P2BASE::fnmax((uint8_t)1, OTV0P2BASE::fnmin((uint8_t)254, AmbLight.get())); // Coerce to allowed value in range [1,254]. Bug-fix (twice! TODO-510) c/o Gary Gladman!
  content->containsAmbL = true;
  // OC1/OC2 = Occupancy: 00 not disclosed, 01 not occupied, 10 possibly occupied, 11 probably occupied.
  // The encodeFullStatsMessageCore() route should omit data not appopriate for security reasons.
#ifdef ENABLE_OCCUPANCY_SUPPORT
  content->occ = Occupancy.twoBitOccupancyValue();
#else
  content->occ = 0; // Not supported.
#endif
  }
#endif // ENABLE_FS20_ENCODING_SUPPORT







// Call this to do an I/O poll if needed; returns true if something useful happened.
// This call should typically take << 1ms at 1MHz CPU.
// Does not change CPU clock speeds, mess with interrupts (other than possible brief blocking), or sleep.
// Should also does nothing that interacts with Serial.
// Limits actual poll rate to something like once every 8ms, unless force is true.
//   * force if true then force full poll on every call (ie do not internally rate-limit)
// Not thread-safe, eg not to be called from within an ISR.
bool pollIO(const bool force)
  {
#ifdef ENABLE_RADIO_PRIMARY_MODULE
//  if(inHubMode())
//    {
    static volatile uint8_t _pO_lastPoll;
    // Poll RX at most about every ~8ms.
    const uint8_t sct = OTV0P2BASE::getSubCycleTime();
    if(force || (sct != _pO_lastPoll))
      {
      _pO_lastPoll = sct;
      // Poll for inbound frames.
      // The will generally be little time to do this before getting an overrun or dropped frame.
      PrimaryRadio.poll();
#ifdef ENABLE_RADIO_SECONDARY_MODULE
      SecondaryRadio.poll();
#endif
      }
//    }
#endif
  return(false);
  }

#ifdef ALLOW_STATS_TX
#if defined(ALLOW_JSON_OUTPUT)
// Managed JSON stats.
static OTV0P2BASE::SimpleStatsRotation<10> ss1; // Configured for maximum different stats.	// FIXME increased for voice
#endif // ALLOW_STATS_TX
// Do bare stats transmission.
// Output should be filtered for items appropriate
// to current channel security and sensitivity level.
// This may be binary or JSON format.
//   * allowDoubleTX  allow double TX to increase chance of successful reception
//   * doBinary  send binary form, else JSON form if supported
//   * RFM23BFramed   Add preamble and CRC to frame. Defaults to true for compatibility
void bareStatsTX(const bool allowDoubleTX, const bool doBinary, const bool RFM23BFramed)
  {
  const bool neededWaking = OTV0P2BASE::powerUpSerialIfDisabled<V0P2_UART_BAUD>(); // FIXME

#if (FullStatsMessageCore_MAX_BYTES_ON_WIRE > STATS_MSG_MAX_LEN)
#error FullStatsMessageCore_MAX_BYTES_ON_WIRE too big
#endif // FullStatsMessageCore_MAX_BYTES_ON_WIRE > STATS_MSG_MAX_LEN
#if (MSG_JSON_MAX_LENGTH+1 > STATS_MSG_MAX_LEN) // Allow 1 for trailing CRC.
#error MSG_JSON_MAX_LENGTH too big
#endif // MSG_JSON_MAX_LENGTH+1 > STATS_MSG_MAX_LEN

  // Allow space in buffer for:
  //   * buffer offset/preamble
  //   * max binary length, or max JSON length + 1 for CRC + 1 to allow detection of oversize message
  //   * terminating 0xff
//  uint8_t buf[STATS_MSG_START_OFFSET + max(FullStatsMessageCore_MAX_BYTES_ON_WIRE,  MSG_JSON_MAX_LENGTH+1) + 1];
  // Buffer need be no larger than typical 64-byte radio module TX buffer limit + optional terminator.
  const uint8_t MSG_BUF_SIZE = 64 + 1;
  uint8_t buf[MSG_BUF_SIZE];
#if 0
  // Make sure buffer is cleared for debug purposes
  memset(buf, 0, sizeof(buf));
#endif // 0

#if defined(ALLOW_JSON_OUTPUT)
  if(doBinary)
#endif // ALLOW_JSON_OUTPUT
    {
#if defined(ALLOW_BINARY_STATS_TX) && defined(ENABLE_FS20_ENCODING_SUPPORT)
    // Send binary message first (insecure, FS20-piggyback format).
    // Gather core stats.
    OTV0P2BASE::FullStatsMessageCore_t content;
    populateCoreStats(&content);
    const uint8_t *msg1 = encodeFullStatsMessageCore(buf + STATS_MSG_START_OFFSET, sizeof(buf) - STATS_MSG_START_OFFSET, OTV0P2BASE::getStatsTXLevel(), false, &content);
    if(NULL == msg1)
      {
#if 0 // FIXME should this be testing something?
DEBUG_SERIAL_PRINTLN_FLASHSTRING("Bin gen err!");
#endif
      return;
      }
    // Send it!
    RFM22RawStatsTXFFTerminated(buf, allowDoubleTX);
    // Record stats as if remote, and treat channel as secure.
//    recordCoreStats(true, &content);
    outputCoreStats(&Serial, true, &content);
    handleQueuedMessages(&Serial, false, &PrimaryRadio); // Serial must already be running!
#endif // ALLOW_BINARY_STATS_TX
    }

#if defined(ALLOW_JSON_OUTPUT)
  else // Send binary *or* JSON on each attempt so as not to overwhelm the receiver.
    {
    // Send JSON message.
    // set pointer location based on whether start of message will have preamble TODO move to OTRFM23BLink queueToSend?
    uint8_t *bptr = buf;
    if (RFM23BFramed) bptr += STATS_MSG_START_OFFSET;

    // Now append JSON text and closing 0xff...
    // Use letters that correspond to the values in ParsedRemoteStatsRecord and when displaying/parsing @ status records.
    int8_t wrote;

#ifdef ENABLE_FHT8VSIMPLE
    // Insert FHT8V-style ID in stats messages if appropriate.
    static char idBuf[5]; // Static so as to have lifetime not shorter than ss1.
    if(localFHT8VTRVEnabled())
      {
      const uint8_t hc1 = FHT8VGetHC1();
      const uint8_t hc2 = FHT8VGetHC2();
      idBuf[0] = OTV0P2BASE::hexDigit(hc1 >> 4);
      idBuf[1] = OTV0P2BASE::hexDigit(hc1);
      idBuf[2] = OTV0P2BASE::hexDigit(hc2 >> 4);
      idBuf[3] = OTV0P2BASE::hexDigit(hc2);
      idBuf[4] = '\0';
      ss1.setID(idBuf);
      }
    else { ss1.setID(NULL); } // Use build-in ID.
#endif

    // Managed JSON stats.
    const bool maximise = true; // Make best use of available bandwidth...
    if(ss1.isEmpty())
      {
//#ifdef DEBUG
      ss1.enableCount(true); // For diagnostic purposes, eg while TX is lossy.
//#endif
//      // Try and get as much out on the first TX as possible.
//      maximise = true;
      }
    ss1.put(TemperatureC16);
#if defined(HUMIDITY_SENSOR_SUPPORT)
    ss1.put(RelHumidity);
#endif // defined(HUMIDITY_SENSOR_SUPPORT)
#if defined(ENABLE_OCCUPANCY_SUPPORT)
    ss1.put(Occupancy.twoBitTag(), Occupancy.twoBitOccupancyValue()); // Reduce spurious TX cf percentage.
    ss1.put(Occupancy.vacHTag(), Occupancy.getVacancyH()); // EXPERIMENTAL
#endif // defined(ENABLE_OCCUPANCY_SUPPORT)
    // OPTIONAL items
    // Only TX supply voltage for units apparently not mains powered.
    if(!Supply_cV.isMains()) { ss1.put(Supply_cV); } else { ss1.remove(Supply_cV.tag()); }
#ifdef ENABLE_BOILER_HUB
    // Show boiler state for boiler hubs.
    ss1.put("b", (int) isBoilerOn());
#endif // ENABLE_BOILER_HUB
#ifdef ENABLE_AMBLIGHT_SENSOR
    ss1.put(AmbLight); // Always send ambient light level (assuming sensor is present).
#endif // ENABLE_AMBLIGHT_SENSOR
#ifdef ENABLE_VOICE_STATS
    ss1.put(Voice);	// FIXME voice stats
#endif // ENABLE_VOICE_STATS
#if defined(LOCAL_TRV) // Deploying as sensor unit, not TRV controller, so show all sensors and no TRV stuff.
    ss1.put(NominalRadValve);
    ss1.put(NominalRadValve.tagTTC(), NominalRadValve.getTargetTempC());
#if 1
    ss1.put(NominalRadValve.tagCMPC(), NominalRadValve.getCumulativeMovementPC()); // EXPERIMENTAL
#endif
#endif // defined(LOCAL_TRV)

    // If not doing a doubleTX then consider sometimes suppressing the change-flag clearing for this send
    // to reduce the chance of important changes being missed by the receiver.
//    wrote = ss1.writeJSON(bptr, sizeof(buf) - (bptr-buf), getStatsTXLevel(), maximise); //!allowDoubleTX && randRNG8NextBoolean());
    wrote = ss1.writeJSON(bptr, sizeof(buf) - (bptr-buf), false , maximise); // false means lowest level of security FOR DEBUG

    if(0 == wrote)
      {
DEBUG_SERIAL_PRINTLN_FLASHSTRING("JSON gen err!");
      return;
      }

    OTV0P2BASE::outputJSONStats(&Serial, true, bptr, sizeof(buf) - (bptr-buf)); // Serial must already be running!
    OTV0P2BASE::flushSerialSCTSensitive(); // Ensure all flushed since system clock may be messed with...

#ifdef ENABLE_RADIO_SECONDARY_MODULE
// FIXME secondary send assumes SIM900.
// FIXME cannot use strlen for binary frames
//    NullRadio.queueToSend(buf + STATS_MSG_START_OFFSET, strlen((const char*)buf+STATS_MSG_START_OFFSET));
    SecondaryRadio.queueToSend(buf + STATS_MSG_START_OFFSET, strlen((const char*)buf+STATS_MSG_START_OFFSET));
#endif // ENABLE_RADIO_SECONDARY_MODULE

#ifdef ENABLE_RADIO_RX
    handleQueuedMessages(&Serial, false, &PrimaryRadio); // Serial must already be running!
#endif
    // Adjust JSON message for transmission.
    // (Set high-bit on final closing brace to make it unique, and compute (non-0xff) CRC.)
    // This is only required for RFM23B
    if (RFM23BFramed) {
          const uint8_t crc = OTV0P2BASE::adjustJSONMsgForTXAndComputeCRC((char *)bptr);
          if(0xff == crc)
            {
    #if 0 && defined(DEBUG)
            DEBUG_SERIAL_PRINTLN_FLASHSTRING("JSON msg bad!");
    #endif
            return;
            }
        bptr += wrote;
        *bptr++ = crc; // Add 7-bit CRC for on-the-wire check.
    } else {
        bptr += wrote;    // to avoid another conditional
    }
    *bptr = 0xff; // Terminate message for TX.


#if 0 && defined(DEBUG)
    if(bptr - buf >= 64)
      {
      DEBUG_SERIAL_PRINT_FLASHSTRING("Too long for RFM2x: ");
      DEBUG_SERIAL_PRINT((int)(bptr - buf));
      DEBUG_SERIAL_PRINTLN();
      return;
      }
#endif
    // Send it!
    RFM22RawStatsTXFFTerminated(buf, allowDoubleTX, RFM23BFramed);
    }
#endif // defined(ALLOW_JSON_OUTPUT)

//DEBUG_SERIAL_PRINTLN_FLASHSTRING("Stats TX");
  if(neededWaking) { OTV0P2BASE::flushSerialProductive(); OTV0P2BASE::powerDownSerial(); }
  }
#endif // defined(ALLOW_STATS_TX)






// Wire components directly together, eg for occupancy sensing.
static void wireComponentsTogether()
  {
#ifdef ENABLE_FHT8VSIMPLE
  // Set up radio.
  FHT8V.setRadio(&PrimaryRadio);
  // Load EEPROM house codes into primary FHT8V instance at start.
  FHT8VLoadHCFromEEPROM();
#endif // ENABLE_FHT8VSIMPLE

#if defined(ENABLE_OCCUPANCY_SUPPORT) && defined(ENABLE_OCCUPANCY_DETECTION_FROM_AMBLIGHT)
  AmbLight.setPossOccCallback(genericMarkAsPossiblyOccupied);
#endif // ENABLE_OCCUPANCY_DETECTION_FROM_AMBLIGHT

#if defined(TEMP_POT_AVAILABLE)
//  TempPot.setOccCallback(genericMarkAsOccupied); // markUIControlUsed
  // Mark UI as used and indirectly mark occupancy when control is used.
  TempPot.setOccCallback(markUIControlUsed);
  // Callbacks to set various mode combinations.
  // Typically at most one call would be made on any approriate pot adjustment. 
  TempPot.setWFBCallbacks(setWarmModeDebounced, setBakeModeDebounced);
#endif // TEMP_POT_AVAILABLE

  // TODO
  }


// Initialise sensors with stats info where needed.
// Should be called at least hourly,
// but can be called whenever user adjusts settings for example.
static void updateSensorsFromStats()
  {
#ifdef ENABLE_OCCUPANCY_DETECTION_FROM_AMBLIGHT
  // Update with rolling stats to adapt to sensors and local environment.
  // ...and prevailing mode, so may take a while to adjust.
  AmbLight.setMinMax(
          OTV0P2BASE::getMinByHourStat(V0P2BASE_EE_STATS_SET_AMBLIGHT_BY_HOUR),
          OTV0P2BASE::getMaxByHourStat(V0P2BASE_EE_STATS_SET_AMBLIGHT_BY_HOUR),
          OTV0P2BASE::getMinByHourStat(V0P2BASE_EE_STATS_SET_AMBLIGHT_BY_HOUR_SMOOTHED),
          OTV0P2BASE::getMaxByHourStat(V0P2BASE_EE_STATS_SET_AMBLIGHT_BY_HOUR_SMOOTHED),
          !hasEcoBias());
#endif // ENABLE_OCCUPANCY_DETECTION_FROM_AMBLIGHT
  }









#if defined(ENABLE_BOILER_HUB)
// Ticks until locally-controlled boiler should be turned off; boiler should be on while this is positive.
// Ticks are of the main loop, ie 2s (almost always).
// Used in hub mode only.
static uint16_t boilerCountdownTicks;
// True if boiler should be on.
static bool isBoilerOn() { return(0 != boilerCountdownTicks); }
// Minutes that the boiler has been off for, allowing minimum off time to be enforced.
// Does not roll once at its maximum value (255).
// DHD20160124: starting at zero forces at least for off time after power-up before firing up boiler (good after power-cut).
static uint8_t boilerNoCallM;
// Reducing listening if quiet for a while helps reduce self-heating temperature error
// (~2C as of 2013/12/24 at 100% RX, ~100mW heat dissipation in V0.2 REV1 box) and saves some energy.
// Time thresholds could be affected by eco/comfort switch.
//#define RX_REDUCE_MIN_M 20 // Minimum minutes quiet before considering reducing RX duty cycle listening for call for heat; [1--255], 10--60 typical.
// IF DEFINED then give backoff threshold to minimise duty cycle.
//#define RX_REDUCE_MAX_M 240 // Minutes quiet before considering maximally reducing RX duty cycle; ]RX_REDUCE_MIN_M--255], 30--240 typical.
#endif


// Controller's view of Least Significiant Digits of the current (local) time, in this case whole seconds.
// See PICAXE V0.1/V0.09/DHD201302L0 code.
#define TIME_LSD_IS_BINARY // TIME_LSD is in binary (cf BCD).
#define TIME_CYCLE_S 60 // TIME_LSD ranges from 0 to TIME_CYCLE_S-1, also major cycle length.
static uint_fast8_t TIME_LSD; // Controller's notion of seconds within major cycle.

// 'Elapsed minutes' count of minute/major cycles; cheaper than accessing RTC and not tied to real time.
// Starts at or just above zero (within the first 4-minute cycle) to help avoid collisions between units after mass power-up.
// Wraps at its maximum (0xff) value.
static uint8_t minuteCount;

// Mask for Port B input change interrupts.
#define MASK_PB_BASIC 0b00000000 // Nothing.
#ifdef PIN_RFM_NIRQ
  #if (PIN_RFM_NIRQ < 8) || (PIN_RFM_NIRQ > 15)
    #error PIN_RFM_NIRQ expected to be on port B
  #endif
  #define RFM23B_INT_MASK (1 << (PIN_RFM_NIRQ&7))
  #define MASK_PB (MASK_PB_BASIC | RFM23B_INT_MASK)
#else
  #define MASK_PB MASK_PB_BASIC
#endif

// Mask for Port C input change interrupts.
#define MASK_PC_BASIC 0b00000000 // Nothing.

// Mask for Port D input change interrupts.
#define MASK_PD_BASIC 0b00000001 // Just RX.
#if defined(ENABLE_VOICE_SENSOR)
#if VOICE_NIRQ > 7
#error voice interrupt on wrong port
#endif
#define VOICE_INT_MASK (1 << (VOICE_NIRQ&7))
#define MASK_PD (MASK_PD_BASIC | VOICE_INT_MASK)
#else
#define MASK_PD MASK_PD_BASIC // Just RX.
#endif

void setupOpenTRV()
  {
#if 0 && defined(DEBUG)
  DEBUG_SERIAL_PRINTLN_FLASHSTRING("Entering setup...");
#endif

  // Radio not listening to start with.
  // Ignore any initial spurious RX interrupts for example.
  PrimaryRadio.listen(false);

#if 0 && defined(DEBUG)
  DEBUG_SERIAL_PRINTLN_FLASHSTRING("RFM23B.listen(false);");
#endif

  // Set up async edge interrupts.
  ATOMIC_BLOCK (ATOMIC_RESTORESTATE)
    {
   //PCMSK0 = PB; PCINT  0--7    (LEARN1 and Radio)
    //PCMSK1 = PC; PCINT  8--15
    //PCMSK2 = PD; PCINT 16--24   (LEARN2 and MODE, RX)

    PCICR =
#if defined(MASK_PB) && (MASK_PB != 0) // If PB interrupts required.
        1 | // 0x1 enables PB/PCMSK0.
#endif
#if defined(MASK_PC) && (MASK_PC != 0) // If PC interrupts required.
        2 | // 0x2 enables PC/PCMSK1.
#endif
#if defined(MASK_PD) && (MASK_PD != 0) // If PD interrupts required.
        4 | // 0x4 enables PD/PCMSK2.
#endif
        0;

#if defined(MASK_PB) && (MASK_PB != 0) // If PB interrupts required.
    PCMSK0 = MASK_PB;
#endif
#if defined(MASK_PC) && (MASK_PC != 0) // If PC interrupts required.
    PCMSK1 = MASK_PC;
#endif
#if defined(MASK_PD) && (MASK_PD != 0) // If PD interrupts required.
    PCMSK2 = MASK_PD;
#endif
    }

#if 0 && defined(DEBUG)
  DEBUG_SERIAL_PRINTLN_FLASHSTRING("ints set up");
#endif

  // Wire components directly together, eg for occupancy sensing.
  wireComponentsTogether();

  // Initialise sensors with stats info where needed.
  updateSensorsFromStats();

#ifdef ALLOW_STATS_TX
  // Do early 'wake-up' stats transmission if possible
  // when everything else is set up and ready and allowed (TODO-636)
  // including all set-up and inter-wiring of sensors/actuators.
  if(enableTrailingStatsPayload())
    {
    // Attempt to maximise chance of reception with a double TX.
    // Assume not in hub mode (yet).
    // Send all possible formats, binary first (assumed complete in one message).
    bareStatsTX(true, true);
    // Send JSON stats repeatedly (typically once or twice)
    // until all values pushed out (no 'changed' values unsent)
    // or limit reached.
    for(uint8_t i = 5; --i > 0; )
      {
      ::OTV0P2BASE::nap(WDTO_120MS, false); // Sleep long enough for receiver to have a chance to process previous TX.
#if 0 && defined(DEBUG)
  DEBUG_SERIAL_PRINTLN_FLASHSTRING(" TX...");
#endif
      bareStatsTX(true, false);
      if(!ss1.changedValue()) { break; }
      }
  //  nap(WDTO_120MS, false);
    }
#endif

#if 0 && defined(DEBUG)
  DEBUG_SERIAL_PRINTLN_FLASHSTRING("setup stats sent");
#endif

//#if defined(LOCAL_TRV) && defined(DIRECT_MOTOR_DRIVE_V1)
//  // Signal some sort of life on waking up...
//  ValveDirect.wiggle();
//#endif

#if !defined(DONT_RANDOMISE_MINUTE_CYCLE)
  // Start local counters in randomised positions to help avoid inter-unit collisions,
  // eg for mains-powered units starting up together after a power cut,
  // but without (eg) breaking any of the logic about what order things will be run first time through.
  // Uses some decent noise to try to start the units separated.
  const uint8_t b = OTV0P2BASE::getSecureRandomByte(); // randRNG8();
  // Start within bottom half of minute (or close to); sensor readings happen in second half.
  OTV0P2BASE::setSeconds(b >> 2);
  // Start anywhere in first 4 minute cycle.
  minuteCount = b & 3;
#endif

#if 0 && defined(DEBUG)
  DEBUG_SERIAL_PRINTLN_FLASHSTRING("Finishing setup...");
#endif

  // Set appropriate loop() values just before entering it.
  TIME_LSD = OTV0P2BASE::getSecondsLT();
  }

#if !defined(ALT_MAIN_LOOP) // Do not define handlers here when alt main is in use.

#if defined(MASK_PB) && (MASK_PB != 0) // If PB interrupts required.
//// Interrupt count.  Marked volatile so safe to read without a lock as is a single byte.
//static volatile uint8_t intCountPB;
// Previous state of port B pins to help detect changes.
static volatile uint8_t prevStatePB;
// Interrupt service routine for PB I/O port transition changes.
ISR(PCINT0_vect)
  {
//  ++intCountPB;
  const uint8_t pins = PINB;
  const uint8_t changes = pins ^ prevStatePB;
  prevStatePB = pins;

#if defined(RFM23B_INT_MASK)
  // RFM23B nIRQ falling edge is of interest.
  // Handler routine not required/expected to 'clear' this interrupt.
  // TODO: try to ensure that OTRFM23BLink.handleInterruptSimple() is inlineable to minimise ISR prologue/epilogue time and space.
  if((changes & RFM23B_INT_MASK) && !(pins & RFM23B_INT_MASK))
    { PrimaryRadio.handleInterruptSimple(); }
#endif
  }
#endif

#if defined(MASK_PC) && (MASK_PC != 0) // If PC interrupts required.
// Previous state of port C pins to help detect changes.
static volatile uint8_t prevStatePC;
// Interrupt service routine for PC I/O port transition changes.
ISR(PCINT1_vect)
  {
//  const uint8_t pins = PINC;
//  const uint8_t changes = pins ^ prevStatePC;
//  prevStatePC = pins;
//
// ...
  }
#endif

#if defined(MASK_PD) && (MASK_PD != 0) // If PD interrupts required.
// Previous state of port D pins to help detect changes.
static volatile uint8_t prevStatePD;
// Interrupt service routine for PD I/O port transition changes (including RX).
ISR(PCINT2_vect)
  {
  const uint8_t pins = PIND;
  const uint8_t changes = pins ^ prevStatePD;
  prevStatePD = pins;

#if defined(ENABLE_VOICE_SENSOR)
//  // Voice detection is a falling edge.
//  // Handler routine not required/expected to 'clear' this interrupt.
//  // FIXME: ensure that Voice.handleInterruptSimple() is inlineable to minimise ISR prologue/epilogue time and space.
//  if((changes & VOICE_INT_MASK) && !(pins & VOICE_INT_MASK))
  // Voice detection is a RISING edge.
  // Handler routine not required/expected to 'clear' this interrupt.
  // FIXME: ensure that Voice.handleInterruptSimple() is inlineable to minimise ISR prologue/epilogue time and space.
  if((changes & VOICE_INT_MASK) && (pins & VOICE_INT_MASK))
    { Voice.handleInterruptSimple(); }
#endif

  // TODO: MODE button and other things...

  // If an interrupt arrived from no other masked source then wake the CLI.
  // The will ensure that the CLI is active, eg from RX activity,
  // eg it is possible to wake the CLI subsystem with an extra CR or LF.
  // It is OK to trigger this from other things such as button presses.
  // FIXME: ensure that resetCLIActiveTimer() is inlineable to minimise ISR prologue/epilogue time and space.
  if(!(changes & MASK_PD & ~1)) { resetCLIActiveTimer(); }
  }
#endif

#endif // !defined(ALT_MAIN_LOOP) // Do not define handlers here when alt main is in use.


#ifdef ENABLE_BOILER_HUB
// Set true on receipt of plausible call for heat,
// to be polled, evaluated and cleared by the main control routine.
// Marked volatile to allow thread-safe lock-free access.
static volatile bool receivedCallForHeat;
// ID of remote caller-for-heat; only valid if receivedCallForHeat is true.
// Marked volatile to allow access from an ISR,
// but note that access may only be safe with interrupts disabled as not a byte value.
static volatile uint16_t receivedCallForHeatID;

// Raw notification of received call for heat from remote (eg FHT8V) unit.
// This form has a 16-bit ID (eg FHT8V housecode) and percent-open value [0,100].
// Note that this may include 0 percent values for a remote unit explicitly confirming
// that is is not, or has stopped, calling for heat (eg instead of replying on a timeout).
// This is not filtered, and can be delivered at any time from RX data, from a non-ISR thread.
// Does not have to be thread-/ISR- safe.
void remoteCallForHeatRX(const uint16_t id, const uint8_t percentOpen)
  {
  // TODO: Should be filtering first by housecode
  // then by individual and tracked aggregate valve-open percentage.
  // Only individual valve levels used here; no state is retained.

  // Normal minimum single-valve percentage open that is not ignored.
  // Somewhat higher than typical per-valve minimum,
  // to help provide boiler with an opportunity to dump heat before switching off.
  // May be too high to respond to valves with restricted max-open / range.
  const uint8_t default_minimum = OTRadValve::DEFAULT_VALVE_PC_SAFER_OPEN;
#ifdef ENABLE_NOMINAL_RAD_VALVE
  const uint8_t minvro = OTV0P2BASE::fnmax(default_minimum, NominalRadValve.getMinValvePcReallyOpen());
#else
  const uint8_t minvro = default_minimum;
#endif

  // TODO-553: after getting on for an hour of continuous boiler running
  // raise the percentage threshold to successfully call for heat (for a while).
  // The aim is to allow a (combi) boiler to have reached maximum efficiency
  // and to have potentially made a significant difference to room temperature
  // but then turn off for a short while if demand is a little lower
  // to allow it to run a little harder/better when turned on again.
  // Most combis have power far higher than needed to run rads at full blast
  // and have only limited ability to modulate down,
  // so may end up cycling anyway while running the circulation pump if left on.
  // Modelled on DHD habit of having many 15-minute boiler timer segments
  // in 'off' period even during the day for many years!
  //
  // Note: could also consider pause if mains frequency is low indicating grid stress.
  const uint8_t boilerCycleWindowMask = 0x3f;
  const uint8_t boilerCycleWindow = (minuteCount & boilerCycleWindowMask);
  const bool considerPause = (boilerCycleWindow < (boilerCycleWindowMask >> 2));

  // Equally the threshold could be lowered in the period after a possible pause (TODO-593, TODO-553)
  // to encourage the boiler to start and run harder
  // and to get a little closer to target tempertures.
  const bool encourageOn = !considerPause && (boilerCycleWindow < (boilerCycleWindowMask >> 1));

  // TODO-555: apply some basic hysteresis to help reduce boiler short-cycling.
  // Try to force a higher single-valve-%age threshold to start boiler if off,
  // at a level where at least a single valve is moderately open.
  // Selecting "quick heat" at a valve should immediately pass this,
  // as should normal warm in cold but newly-occupied room (TODO-593).
  // (This will not provide hysteresis for very high minimum really-open valve values.)
  // Be slightly tolerant with the 'moderately open' threshold
  // to allow quick start from a range of devices (TODO-593)
  // and in the face of imperfect rounding/conversion to/from percentages over the air.
  const uint8_t threshold = (!considerPause && (encourageOn || isBoilerOn())) ?
      minvro : OTV0P2BASE::fnmax(minvro, (uint8_t) (OTRadValve::DEFAULT_VALVE_PC_MODERATELY_OPEN-1));

  if(percentOpen >= threshold)
    // && FHT8VHubAcceptedHouseCode(command.hc1, command.hc2))) // Accept if house code OK.
    {
    receivedCallForHeat = true; // FIXME
    receivedCallForHeatID = id;
    }
  }
#endif






// Main loop for OpenTRV radiator control.
// Note: exiting and re-entering can take a little while, handling Arduino background tasks such as serial.
void loopOpenTRV()
  {
#if 0 && defined(DEBUG) // Indicate loop start.
  DEBUG_SERIAL_PRINT('L');
  DEBUG_SERIAL_PRINT(TIME_LSD);
  DEBUG_SERIAL_PRINTLN();
#endif


  // Set up some variables before sleeping to minimise delay/jitter after the RTC tick.
  bool showStatus = false; // Show status at end of loop?

  // Use the zeroth second in each minute to force extra deep device sleeps/resets, etc.
  const bool second0 = (0 == TIME_LSD);
  // Sensor readings are taken late in each minute (where they are taken)
  // and if possible noise and heat and light should be minimised in this part of each minute to improve readings.
//  const bool sensorReading30s = (TIME_LSD >= 30);
  // Sensor readings and (stats transmissions) are nominally on a 4-minute cycle.
  const uint8_t minuteFrom4 = (minuteCount & 3);
  // The 0th minute in each group of four is always used for measuring where possible (possibly amongst others)
  // and where possible locally-generated noise and heat and light should be minimised in this minute
  // to give the best possible readings.
  // True if this is the first (0th) minute in each group of four.
  const bool minute0From4ForSensors = (0 == minuteFrom4);
  // True if this is the minute after all sensors should have been sampled.
  const bool minute1From4AfterSensors = (1 == minuteFrom4);

  // Note last-measured battery status.
  const bool batteryLow = Supply_cV.isSupplyVoltageLow();

  // Run some tasks less often when not demanding heat (at the valve or boiler), so as to conserve battery/energy.
  // Spare the batteries if they are low, or the unit is in FROST mode, or if the room/area appears to be vacant.
  // Stay responsive if the valve is open and/or we are otherwise calling for heat.
  const bool conserveBattery =
    (batteryLow || !inWarmMode() || Occupancy.longVacant()) &&
#if defined(ENABLE_BOILER_HUB)
    (!isBoilerOn()) && // Unless the boiler is off, stay responsive.
#endif
#if defined(ENABLE_NOMINAL_RAD_VALVE) && defined(LOCAL_VALVE)
//    (!NominalRadValve.isControlledValveReallyOpen()); // &&  // Run at full speed until valve(s) should actually have shut and the boiler gone off.
    (!NominalRadValve.isCallingForHeat()); // Run at full speed until not nominally demanding heat, eg even during FROST mode or pre-heating.
#else
    true; // Allow local power conservation if all other factors are right.
#endif

  // Try if very near to end of cycle and thus causing an overrun.
  // Conversely, if not true, should have time to safely log outputs, etc.
  const uint8_t nearOverrunThreshold = OTV0P2BASE::GSCT_MAX - 8; // ~64ms/~32 serial TX chars of grace time...
//  bool tooNearOverrun = false; // Set flag that can be checked later.

  // Is this unit currently in central hub listener mode?
  const bool hubMode = inHubMode();

//  if(getSubCycleTime() >= nearOverrunThreshold) { tooNearOverrun = true; }

#if CONFIG_IMPLIES_MAY_NEED_CONTINUOUS_RX
  // IF IN CENTRAL HUB MODE: listen out for OpenTRV units calling for heat.
  // Power optimisation 1: when >> 1 TX cycle (of ~2mins) need not listen, ie can avoid enabling receiver.
  // Power optimisation 2: TODO: when (say) >>30m since last call for heat then only sample listen for (say) 3 minute in 10 (not at a TX cycle multiple).
  // TODO: These optimisation are more important when hub unit is running a local valve
  // to avoid temperature over-estimates from self-heating,
  // and could be disabled if no local valve is being run to provide better response to remote nodes.
//  bool hubModeBoilerOn = false; // If true then remote call for heat is in progress.
//#if defined(ENABLE_FHT8VSIMPLE)
#ifdef ENABLE_DEFAULT_ALWAYS_RX
  const bool needsToEavesdrop = true; // By default listen.
#else
  bool needsToEavesdrop = false; // By default assume no need to eavesdrop.
#endif
//#endif
  if(hubMode)
    {
#ifndef ENABLE_DEFAULT_ALWAYS_RX
    needsToEavesdrop = true; // If not already set as const above...
#endif

#if defined(ENABLE_BOILER_HUB) // && defined(ENABLE_FHT8VSIMPLE)   // ***** FIXME *******
    // Final poll to to cover up to end of previous minor loop.
    // Keep time from here to following SetupToEavesdropOnFHT8V() as short as possible to avoid missing remote calls.

    // Check if call-for-heat has been received, and clear the flag.
    bool _h;
    uint16_t _hID; // Only valid if _h is true.
    ATOMIC_BLOCK (ATOMIC_RESTORESTATE)
      {
      _h = receivedCallForHeat;
      if(_h)
        {
        _hID = receivedCallForHeatID;
        receivedCallForHeat = false;
        }
      }
    const bool heardIt = _h;
    const uint16_t hcRequest = heardIt ? _hID : 0; // Only valid if heardIt is true.

//    // Fetch and clear current pending sample house code calling for heat.
    // Don't log call for hear if near overrun,
    // and leave any error queued for next time.
    if(OTV0P2BASE::getSubCycleTime() >= nearOverrunThreshold) { } // { tooNearOverrun = true; }
    else
      {
      if(heardIt)
        {
//        DEBUG_SERIAL_TIMESTAMP();
//        DEBUG_SERIAL_PRINT(' ');
        OTV0P2BASE::serialPrintAndFlush(F("CfH ")); // Call for heat from
        OTV0P2BASE::serialPrintAndFlush((hcRequest >> 8) & 0xff);
        OTV0P2BASE::serialPrintAndFlush(' ');
        OTV0P2BASE::serialPrintAndFlush(hcRequest & 0xff);
        OTV0P2BASE::serialPrintlnAndFlush();
        }
      }

    // Record call for heat, both to start boiler-on cycle and to defer need to listen again.
    // Ignore new calls for heat until minimum off/quiet period has been reached.
    // Possible optimisation: may be able to stop RX if boiler is on for local demand (can measure local temp better: less self-heating) and not collecting stats.
    if(heardIt)
      {
      const uint8_t minOnMins = getMinBoilerOnMinutes();
      bool ignoreRCfH = false;
      if(!isBoilerOn())
        {
        // Boiler was off.
        // Ignore new call for heat if boiler has not been off long enough,
        // forcing a time longer than the specified minimum,
        // regardless of when second0 happens to be.
        // (The min(254, ...) is to ensure that the boiler can come on even if minOnMins == 255.)
        // TODO: randomly extend the off-time a little (eg during grid stress) partly to randmonise whole cycle length.
        if(boilerNoCallM <= min(254, minOnMins)) { ignoreRCfH = true; }
        if(OTV0P2BASE::getSubCycleTime() >= nearOverrunThreshold) { } // { tooNearOverrun = true; }
        else if(ignoreRCfH) { OTV0P2BASE::serialPrintlnAndFlush(F("RCfH-")); } // Remote call for heat ignored.
        else { OTV0P2BASE::serialPrintlnAndFlush(F("RCfH1")); } // Remote call for heat on.
        }
      if(!ignoreRCfH)
        {
        const uint16_t onTimeTicks = minOnMins * (uint16_t) (60U / OTV0P2BASE::MAIN_TICK_S);
        // Restart count-down time (keeping boiler on) with new call for heat.
        boilerCountdownTicks = onTimeTicks;
        boilerNoCallM = 0; // No time has passed since the last call.
        }
      }

    // If boiler is on, then count down towards boiler off.
    if(isBoilerOn())
      {
      if(0 == --boilerCountdownTicks)
        {
        // Boiler should now be switched off.
        if(OTV0P2BASE::getSubCycleTime() >= nearOverrunThreshold) { } // { tooNearOverrun = true; }
        else { OTV0P2BASE::serialPrintlnAndFlush(F("RCfH0")); } // Remote call for heat off
        }
      }
    // Else boiler is off so count up quiet minutes until at max...
    else if(second0 && (boilerNoCallM < 255))
        { ++boilerNoCallM; }

//    // Turn boiler output on or off in response to calls for heat.
//    hubModeBoilerOn = isBoilerOn();

//    // In hub/listen/RX mode of some sort...
//    //
//    // If in stats hub mode then always listen; don't attempt to save power.
//    if(inStatsHubMode())
//      { needsToEavesdrop = true; }
//    // If not running a local TRV, and thus without local temperature measurement problems from self-heating,
//    // then just listen all the time for maximum simplicity and responsiveness at some cost in extra power consumption.
//    // (At least as long as power is not running low for some reason.)
//    else if(!localFHT8VTRVEnabled() && !batteryLow)
//      { needsToEavesdrop = true; }
//    // Try to avoid listening in the 'quiet' sensor minute in order to minimise noise and power consumption and self-heating.
//    // Optimisation: if just heard a call need not listen on this next cycle.
//    // Optimisation: if boiler timeout is a long time away (>> one FHT8V TX cycle, ~2 minutes excl quiet minute), then can avoid listening for now.
//    //    Longish period without any RX listening may allow hub unit to cool and get better sample of local temperature if marginal.
//    // Aim to listen in one stretch for greater than full FHT8V TX cycle of ~2m to avoid missing a call for heat.
//    // MUST listen for all of final 2 mins of boiler-on to avoid missing TX (without forcing boiler over-run).
//    else if((boilerCountdownTicks <= ((OTRadValve::FHT8VRadValveBase::MAX_FHT8V_TX_CYCLE_HS+1)/(2 * OTV0P2BASE::MAIN_TICK_S))) && // Don't miss a final TX that would keep the boiler on...
//       (boilerCountdownTicks != 0)) // But don't force unit to listen/RX all the time if no recent call for heat.
//      { needsToEavesdrop = true; }
//    else if((!heardIt) &&
//       (!minute0From4ForSensors) &&
//       (boilerCountdownTicks <= (RX_REDUCE_MIN_M*(60 / OTV0P2BASE::MAIN_TICK_S)))) // Listen eagerly for fresh calls for heat for last few minutes before turning boiler off.
//      {
//#if defined(RX_REDUCE_MAX_M) && defined(LOCAL_TRV)
//      // Skip the minute before the 'quiet' minute also in very quiet mode to improve local temp measurement.
//      // (Should still catch at least one TX per 4 minutes at worst.)
//      needsToEavesdrop =
//          ((boilerNoCallM <= RX_REDUCE_MAX_M) || (3 != (minuteCount & 3)));
//#else
//      needsToEavesdrop = true;
//#endif
//      }

#endif // defined(ENABLE_BOILER_HUB)
    }

#if 0 && defined(DEBUG) && defined(ENABLE_DEFAULT_ALWAYS_RX)
  const int8_t listenChannel = PrimaryRadio.getListenChannel();
 if(listenChannel < 0)
    {
    DEBUG_SERIAL_PRINT_FLASHSTRING("LISTEN CHANNEL ");
    DEBUG_SERIAL_PRINT(listenChannel);
    DEBUG_SERIAL_PRINTLN();
    }
#if 0 && defined(ENABLE_RADIO_RFM23B) // ONLY IF PrimaryRadio really is RFM23B!
    const uint8_t rmode = RFM23B.getMode();
    DEBUG_SERIAL_PRINT_FLASHSTRING("RFM23B mode ");
    DEBUG_SERIAL_PRINT(rmode);
    DEBUG_SERIAL_PRINTLN();
#endif
#endif

  // Act on eavesdropping need, setting up or clearing down hooks as required.
  PrimaryRadio.listen(needsToEavesdrop);
//#if defined(ENABLE_FHT8VSIMPLE)
  if(needsToEavesdrop)
    {
#if 1 && defined(DEBUG)
    for(uint8_t lastErr; 0 != (lastErr = PrimaryRadio.getRXErr()); )
      {
      DEBUG_SERIAL_PRINT_FLASHSTRING("!RX err ");
      DEBUG_SERIAL_PRINT(lastErr);
      DEBUG_SERIAL_PRINTLN();
      }
    const uint8_t dropped = PrimaryRadio.getRXMsgsDroppedRecent();
    static uint8_t oldDropped;
    if(dropped != oldDropped)
      {
      DEBUG_SERIAL_PRINT_FLASHSTRING("!RX DROP ");
      DEBUG_SERIAL_PRINT(dropped);
      DEBUG_SERIAL_PRINTLN();
      oldDropped = dropped;
      }
#endif
#if 0 && defined(DEBUG)
    // Filtered out messages are not any sort of error.
    const uint8_t filtered = PrimaryRadio.getRXMsgsFilteredRecent();
    static uint8_t oldFiltered;
    if(filtered != oldFiltered)
      {
      DEBUG_SERIAL_PRINT_FLASHSTRING("RX filtered ");
      DEBUG_SERIAL_PRINT(filtered);
      DEBUG_SERIAL_PRINTLN();
      oldFiltered = filtered;
      }
#endif
#if 0 && defined(DEBUG)
    DEBUG_SERIAL_PRINT_FLASHSTRING("hub listen, on/cd ");
    DEBUG_SERIAL_PRINT(boilerCountdownTicks);
    DEBUG_SERIAL_PRINT_FLASHSTRING("t quiet ");
    DEBUG_SERIAL_PRINT(boilerNoCallM);
    DEBUG_SERIAL_PRINTLN_FLASHSTRING("m");
#endif
    }
//#endif
#else // !CONFIG_IMPLIES_MAY_NEED_CONTINUOUS_RX
  // Possible paranoia...
  // Periodically (every few hours) force radio off or at least to be not listening.
  if((30 == TIME_LSD) && (128 == minuteCount)) { PrimaryRadio.listen(false); }
#endif // CONFIG_IMPLIES_MAY_NEED_CONTINUOUS_RX


  // Set BOILER_OUT as appropriate for calls for heat.
  // Local calls for heat come via the same route (TODO-607).
#if defined(ENABLE_BOILER_HUB)
  fastDigitalWrite(OUT_HEATCALL, (isBoilerOn() ? HIGH : LOW));
#endif
//  // FIXME: local valve-driven boiler on does not obey normal on/off run-time rules.
//#if defined(ENABLE_BOILER_HUB)
//  fastDigitalWrite(OUT_HEATCALL, ((isBoilerOn()
//    #ifdef ENABLE_NOMINAL_RAD_VALVE
//      || NominalRadValve.isControlledValveReallyOpen()
//    #endif
//      ) ? HIGH : LOW));
//#elif defined(OUT_HEATCALL) && defined(ENABLE_NOMINAL_RAD_VALVE) // May not be available on all boards.
//  fastDigitalWrite(OUT_HEATCALL, NominalRadValve.isControlledValveReallyOpen() ? HIGH : LOW);
//#endif


  // Sleep in low-power mode (waiting for interrupts) until seconds roll.
  // NOTE: sleep at the top of the loop to minimise timing jitter/delay from Arduino background activity after loop() returns.
  // DHD20130425: waking up from sleep and getting to start processing below this block may take >10ms.
#if 0 && defined(DEBUG)
  DEBUG_SERIAL_PRINTLN_FLASHSTRING("*E"); // End-of-cycle sleep.
#endif
//  // Ensure that serial I/O is off while sleeping, unless listening with radio.
//  if(!needsToEavesdrop) { powerDownSerial(); } else { powerUpSerialIfDisabled<V0P2_UART_BAUD>(); }
  // Ensure that serial I/O is off while sleeping.
  OTV0P2BASE::powerDownSerial();
  // Power down most stuff (except radio for hub RX).
  OTV0P2BASE::minimisePowerWithoutSleep();
  uint_fast8_t newTLSD;
  while(TIME_LSD == (newTLSD = OTV0P2BASE::getSecondsLT()))
    {
#ifdef ENABLE_RADIO_RX
    // Poll I/O and process message incrementally (in this otherwise idle time)
    // before sleep and on wakeup in case some IO needs further processing now,
    // eg work was accrued during the previous major slow/outer loop
    // or the in a previous orbit of this loop sleep or nap was terminated by an I/O interrupt.
    // May generate output to host on Serial.
    // Come back and have another go if work was done, until the next tick at most.
    if(handleQueuedMessages(&Serial, true, &PrimaryRadio)) { continue; }
#endif

//#if defined(USE_MODULE_RFM22RADIOSIMPLE) // Force radio to power-saving standby state if appropriate.
//    // Force radio to known-low-power state from time to time (not every time to avoid unnecessary SPI work, LED flicker, etc.)
//    if(batteryLow || second0) { RFM22ModeStandbyAndClearState(); } // FIXME: old world
//#endif

// If missing h/w interrupts for anything that needs rapid response
// then AVOID the lowest-power long sleep.
#if CONFIG_IMPLIES_MAY_NEED_CONTINUOUS_RX && !defined(PIN_RFM_NIRQ)
#define MUST_POLL_FREQUENTLY true
    if(MUST_POLL_FREQUENTLY && needsToEavesdrop)
#else
#define MUST_POLL_FREQUENTLY false
    if(false)
#endif
      {
      // If there is not hardware interrupt wakeup on receipt of a frame,
      // then this can only sleep for a short time between explicit poll()s,
      // though in any case allow wake on interrupt to minimise loop timing jitter
      // when the slow RTC 'end of sleep' tick arrives.
      ::OTV0P2BASE::nap(WDTO_15MS, true);
      }
    else
      {
      // Normal long minimal-power sleep until wake-up interrupt.
      // Rely on interrupt to force quick loop round to I/O poll().
      ::OTV0P2BASE::sleepUntilInt();
      }
//    DEBUG_SERIAL_PRINTLN_FLASHSTRING("w"); // Wakeup.
    }
  TIME_LSD = newTLSD;
#if 0 && defined(DEBUG)
  DEBUG_SERIAL_PRINTLN_FLASHSTRING("*S"); // Start-of-cycle wake.
#endif

//#if defined(ENABLE_BOILER_HUB) && defined(ENABLE_FHT8VSIMPLE) // Deal with FHT8V eavesdropping if needed.
//  // Check RSSI...
//  if(needsToEavesdrop)
//    {
//    const uint8_t rssi = RFM23.getRSSI();
//    static uint8_t lastRSSI;
//    if((rssi > 0) && (lastRSSI != rssi))
//      {
//      lastRSSI = rssi;
//      addEntropyToPool(rssi, 0); // Probably some real entropy but don't assume it.
//#if 0 && defined(DEBUG)
//      DEBUG_SERIAL_PRINT_FLASHSTRING("RSSI=");
//      DEBUG_SERIAL_PRINT(rssi);
//      DEBUG_SERIAL_PRINTLN();
//#endif
//      }
//    }
//#endif

#if 0 && defined(DEBUG) // Show CPU cycles.
  DEBUG_SERIAL_PRINT('C');
  DEBUG_SERIAL_PRINT(cycleCountCPU());
  DEBUG_SERIAL_PRINTLN();
#endif


  // START LOOP BODY
  // ===============


//  // Warn if too near overrun before.
//  if(tooNearOverrun) { OTV0P2BASE::serialPrintlnAndFlush(F("?near overrun")); }


  // Get current power supply voltage.
#if 0 && defined(DEBUG)
  DEBUG_SERIAL_PRINT_FLASHSTRING("Vcc: ");
  DEBUG_SERIAL_PRINT(Supply_mV.read());
  DEBUG_SERIAL_PRINTLN_FLASHSTRING("mV");
#endif





#if defined(ENABLE_FHT8VSIMPLE)
  // Try for double TX for more robust conversation with valve unless:
  //   * battery is low
  //   * the valve is not required to be wide open (ie a reasonable temperature is currently being maintained).
  //   * this is a hub and has to listen as much as possible
  // to conserve battery and bandwidth.
  #ifdef ENABLE_NOMINAL_RAD_VALVE
  const bool doubleTXForFTH8V = !conserveBattery && !hubMode && (NominalRadValve.get() >= 50);
  #else
  const bool doubleTXForFTH8V = false;
  #endif
  // FHT8V is highest priority and runs first.
  // ---------- HALF SECOND #0 -----------
  bool useExtraFHT8VTXSlots = localFHT8VTRVEnabled() && FHT8V.FHT8VPollSyncAndTX_First(doubleTXForFTH8V); // Time for extra TX before UI.
//  if(useExtraFHT8VTXSlots) { DEBUG_SERIAL_PRINTLN_FLASHSTRING("ES@0"); }
#endif


  // High-priority UI handing, every other/even second.
  // Show status if the user changed something significant.
  // Must take ~300ms or less so as not to run over into next half second if two TXs are done.
  bool recompute = false; // Set true an extra recompute of target temperature should be done.
#if !defined(V0P2BASE_TWO_S_TICK_RTC_SUPPORT)
  if(0 == (TIME_LSD & 1))
#endif
    {
#ifdef ENABLE_FULL_OT_UI
    // Run the OpenTRV button/LED UI if required.
    if(tickUI(TIME_LSD))
      {
      showStatus = true;
      recompute = true;
      }
#endif
  // Alternative UI tickers...
#ifdef ALLOW_CC1_SUPPORT_RELAY_IO // REV9 CC1 relay...
    // Run the CC1 relay UI.
    if(tickUICO(TIME_LSD))
      {
      showStatus = true;
      }
#endif
    }
#ifdef ENABLE_RADIO_RX
  // Handling the UI may have taken a little while, so process I/O a little.
  handleQueuedMessages(&Serial, true, &PrimaryRadio); // Deal with any pending I/O.
#endif


#ifdef ENABLE_MODELLED_RAD_VALVE
  if(recompute || veryRecentUIControlUse())
    {
    // Force immediate recompute of target temperature for (UI) responsiveness.
    NominalRadValve.computeTargetTemperature();
    // Keep dynamic adjustment of sensors up to date.
    updateSensorsFromStats();
    }
#endif


#if defined(ENABLE_FHT8VSIMPLE)
  if(useExtraFHT8VTXSlots)
    {
    // Time for extra TX before other actions, but don't bother if minimising power in frost mode.
    // ---------- HALF SECOND #1 -----------
    useExtraFHT8VTXSlots = localFHT8VTRVEnabled() && FHT8V.FHT8VPollSyncAndTX_Next(doubleTXForFTH8V);
//    if(useExtraFHT8VTXSlots) { DEBUG_SERIAL_PRINTLN_FLASHSTRING("ES@1"); }
    // Handling the FHT8V may have taken a little while, so process I/O a little.
    handleQueuedMessages(&Serial, true, &PrimaryRadio); // Deal with any pending I/O.
    }
#endif




  // DO SCHEDULING

  // Once-per-minute tasks: all must take << 0.3s.
  // Run tasks spread throughout the minute to be as kind to batteries (etc) as possible.
  // Only when runAll is true run less-critical tasks that be skipped sometimes when particularly conserving energy.
  // Run all for first full 4-minute cycle, eg because unit may start anywhere in it.
  // TODO: coordinate temperature reading with time when radio and other heat-generating items are off for more accurate readings.
  // TODO: ensure only take ambient light reading at times when all LEDs are off.
  const bool runAll = (!conserveBattery) || minute0From4ForSensors || (minuteCount < 4);

  switch(TIME_LSD) // With V0P2BASE_TWO_S_TICK_RTC_SUPPORT only even seconds are available.
    {
    case 0:
      {
      // Tasks that must be run every minute.
      ++minuteCount; // Note simple roll-over to 0 at max value.
      checkUserSchedule(); // Force to user's programmed settings, if any, at the correct time.
      // Ensure that the RTC has been persisted promptly when necessary.
      OTV0P2BASE::persistRTC();
      break;
      }

    // Churn/reseed PRNG(s) a little to improve unpredictability in use: should be lightweight.
    case 2: { if(runAll) { OTV0P2BASE::seedRNG8(minuteCount ^ OTV0P2BASE::getCPUCycleCount() ^ (uint8_t)Supply_cV.get(), OTV0P2BASE::_getSubCycleTime() ^ AmbLight.get(), (uint8_t)TemperatureC16.get()); } break; }
    // Force read of supply/battery voltage; measure and recompute status (etc) less often when already thought to be low, eg when conserving.
    case 4: { if(runAll) { Supply_cV.read(); } break; }

#ifdef ALLOW_STATS_TX
    // Regular transmission of stats if NOT driving a local valve (else stats can be piggybacked onto that).
    case 10:
      {
      if(!enableTrailingStatsPayload()) { break; } // Not allowed to send stuff like this.
#if defined(ENABLE_FHT8VSIMPLE)
      // Avoid transmit conflict with FS20; just drop the slot.
      // We should possibly choose between this and piggybacking stats to avoid busting duty-cycle rules.
      if(localFHT8VTRVEnabled() && useExtraFHT8VTXSlots) { break; }
#endif

      // Generally only attempt stats TX in the minute after all sensors should have been polled (so that readings are fresh).
      if(minute1From4AfterSensors ||
        (!batteryLow && (0 == (0x24 & OTV0P2BASE::randRNG8())))) // Occasional additional TX when not conserving power.
        {
        pollIO(); // Deal with any pending I/O.
        // Sleep randomly up to 128ms to spread transmissions and thus help avoid collisions.
        OTV0P2BASE::sleepLowPowerLessThanMs(1 + (OTV0P2BASE::randRNG8() & 0x7f));
//        nap(randRNG8NextBoolean() ? WDTO_60MS : WDTO_120MS); // FIXME: need a different random interval generator!
        handleQueuedMessages(&Serial, true, &PrimaryRadio); // Deal with any pending I/O.
        // Send it!
        // Try for double TX for extra robustness unless:
        //   * this is a speculative 'extra' TX
        //   * battery is low
        //   * this node is a hub so needs to listen as much as possible
        // This doesn't generally/always need to send binary/both formats
        // if this is controlling a local FHT8V on which the binary stats can be piggybacked.
        // Ie, if doesn't have a local TRV then it must send binary some of the time.
        // Any recently-changed stats value is a hint that a strong transmission might be a good idea.
#if defined(ALLOW_BINARY_STATS_TX) && defined(ENABLE_FS20_ENCODING_SUPPORT)
        const bool doBinary = !localFHT8VTRVEnabled() && OTV0P2BASE::randRNG8NextBoolean();
#else
        const bool doBinary = false;
#endif
        bareStatsTX(!batteryLow && !hubMode && ss1.changedValue(), doBinary);
        }
      break;
      }
#endif

// SENSOR READ AND STATS
//
// All external sensor reads should be in the second half of the minute (>32) if possible.
// This is to have them as close to stats collection at the end of the minute as possible,
// and to allow randmisation of the start-up cycle position in the first 32s to help avoid inter-unit collisions.
// Also all sources of noise, self-heating, etc, may be turned off for the 'sensor read minute'
// and thus will have diminished by this point.

#ifdef ENABLE_VOICE_SENSOR
    // Poll voice detection sensor at a fixed rate.
    case 46: { Voice.read(); break; }
#endif

#ifdef TEMP_POT_AVAILABLE
    // Sample the user-selected WARM temperature target at a fixed rate.
    // This allows the unit to stay reasonably responsive to adjusting the temperature dial.
    case 48: { TempPot.read(); break; }
#endif

    // Read all environmental inputs, late in the cycle.
#ifdef HUMIDITY_SENSOR_SUPPORT
    // Sample humidity.
    case 50: { if(runAll) { RelHumidity.read(); } break; }
#endif

    // Poll ambient light level at a fixed rate.
    // This allows the unit to respond consistently to (eg) switching lights on (eg TODO-388).
    case 52:
      {
      // Force all UI lights off before sampling ambient light level.
      LED_HEATCALL_OFF();
#if defined(LED_UI2_EXISTS) && defined(ENABLE_UI_LED_2_IF_AVAILABLE)
      // Turn off second UI LED if available.
      LED_UI2_OFF();
#endif
      AmbLight.read();
      break;
      }

    // At a hub, sample temperature regularly as late as possible in the minute just before recomputing valve position.
    // Force a regular read to make stats such as rate-of-change simple and to minimise lag.
    // TODO: optimise to reduce power consumption when not calling for heat.
    // TODO: optimise to reduce self-heating jitter when in hub/listen/RX mode.
    case 54: { TemperatureC16.read(); break; }

    // Compute targets and heat demand based on environmental inputs and occupancy.
    // This should happen as soon after the latest readings as possible (temperature especially).
    case 56:
      {
#ifdef ENABLE_OCCUPANCY_SUPPORT
      // Update occupancy measures that partially use rolling stats.
#if defined(ENABLE_OCCUPANCY_DETECTION_FROM_RH) && defined(HUMIDITY_SENSOR_SUPPORT)
      // If RH% is rising fast enough then take this a mild occupancy indicator.
      // Suppress this if temperature is falling since RH% change may be misleading.  (TODO-696)
      // Suppress this in the dark to avoid nuisance behaviour
      // (if there is a working ambient light sensor, else don't suppress),
      // even if not a false positive (ie the room is occupied, by a sleeper),
      // such as a valve opening and/or the boiler firing up at night.
      // Use a guard formulated to allow the RH%-based detection to work
      // if ambient light sensing is disabled,
      // eg allow RH%-based sensing unless known to be dark.
      if(runAll && // Only if all sensors have been refreshed.
         !AmbLight.isRoomDark()) // Only if room not known to be dark, from a working sensor.
        {
        // Only continue if temperature appears not to be falling compared to previous hour (TODO-696).
        // No previous temperature will show as a very large number so should fail safe.
        // Note use of compress/expand to try to get round companding granularity issues.
        if(expandTempC16(compressTempC16(TemperatureC16.get())) >= expandTempC16(OTV0P2BASE::getByHourStat(OTV0P2BASE::getPrevHourLT(), V0P2BASE_EE_STATS_SET_TEMP_BY_HOUR)))
          {
          const uint8_t lastRH = OTV0P2BASE::getByHourStat(OTV0P2BASE::getPrevHourLT(), V0P2BASE_EE_STATS_SET_RHPC_BY_HOUR);
          if((OTV0P2BASE::STATS_UNSET_BYTE != lastRH) &&
             (RelHumidity.get() >= lastRH + OTV0P2BASE::HumiditySensorSHT21::HUMIDITY_OCCUPANCY_PC_MIN_RISE_PER_H))
            { Occupancy.markAsPossiblyOccupied(); }
          }
        }
#endif
      // Update occupancy status (fresh for target recomputation) at a fixed rate.
      Occupancy.read();
#endif


#ifdef ENABLE_NOMINAL_RAD_VALVE
      // Recompute target, valve position and call for heat, etc.
      // Should be called once per minute to work correctly.
      NominalRadValve.read();
#endif

#if defined(ENABLE_FHT8VSIMPLE) && defined(LOCAL_TRV) // Only regen when needed.
      // If there was a change in target valve position,
      // or periodically in the minute after all sensors should have been read,
      // precompute some or all of any outgoing frame/stats/etc ready for the next transmission.
      if(NominalRadValve.isValveMoved() ||
         (minute1From4AfterSensors && enableTrailingStatsPayload()))
        {
        if(localFHT8VTRVEnabled()) { FHT8V.set(NominalRadValve.get() /*, NominalRadValve.isCallingForHeat() */); }
        }

#if defined(ENABLE_BOILER_HUB)
      // Feed in the local valve position when calling for heat just as if over the air.
      // (Does not arrive with the normal FHT8V timing of 2-minute gaps so boiler may turn off out of sync.)
      if(FHT8V.isControlledValveReallyOpen()) { remoteCallForHeatRX(FHT8VGetHC(), FHT8V.get()); }
#endif // defined(ENABLE_BOILER_HUB)
#elif defined(ENABLE_NOMINAL_RAD_VALVE) && defined(LOCAL_TRV) // Other local valve types, simulate a remote call for heat with a fake ID.
#if defined(ENABLE_BOILER_HUB)
      // Feed in the local valve position when calling for heat just as if over the air.
      if(NominalRadValve.isControlledValveReallyOpen()) { remoteCallForHeatRX(~0, NominalRadValve.get()); }
#endif // defined(ENABLE_BOILER_HUB)
#endif

#if defined(ENABLE_BOILER_HUB)
      // Track how long since remote call for heat last heard.
      if(hubMode)
        {
        if(isBoilerOn())
          {
#if 1 && defined(DEBUG)
          DEBUG_SERIAL_PRINT_FLASHSTRING("Boiler on, s: ");
          DEBUG_SERIAL_PRINT(boilerCountdownTicks * OTV0P2BASE::MAIN_TICK_S);
          DEBUG_SERIAL_PRINTLN();
#endif
          }
        }
#endif

      // Show current status if appropriate.
      if(runAll) { showStatus = true; }
      break;
      }

    // Stats samples; should never be missed.
    case 58:
      {
      // Take full stats sample as near the end of the hour as reasonably possible (without danger of overrun),
      // and with other optional non-full samples evenly spaced throughout the hour (if not low on battery).
      // A small even number of samples (or 1 sample) is probably most efficient; the system supports 2 max as of 20150329.
      if(minute0From4ForSensors) // Use lowest-noise samples just taken in the special 0 minute out of each 4.
        {
        const uint_least8_t mm = OTV0P2BASE::getMinutesLT();
        switch(mm)
          {
          case 26: case 27: case 28: case 29:
            { if(!batteryLow) { sampleStats(false); } break; } // Skip sub-samples if short of energy.
          case 56: case 57: case 58: case 59:
            {
            // Always take the full sample at the end of each hour.
            sampleStats(true);
            // Feed back rolling stats to sensors to set noise floors, adapt to sensors and local env...
            updateSensorsFromStats();
            break;
            }
          }
        }
      break;
      }
    }

#if defined(ENABLE_FHT8VSIMPLE) && defined(V0P2BASE_TWO_S_TICK_RTC_SUPPORT)
  if(useExtraFHT8VTXSlots)
    {
    // ---------- HALF SECOND #2 -----------
    useExtraFHT8VTXSlots = localFHT8VTRVEnabled() && FHT8V.FHT8VPollSyncAndTX_Next(doubleTXForFTH8V);
//    if(useExtraFHT8VTXSlots) { DEBUG_SERIAL_PRINTLN_FLASHSTRING("ES@2"); }
    // Handling the FHT8V may have taken a little while, so process I/O a little.
    handleQueuedMessages(&Serial, true, &PrimaryRadio); // Deal with any pending I/O.
    }
#endif

  // Generate periodic status reports.
  if(showStatus) { serialStatusReport(); }

#if defined(ENABLE_FHT8VSIMPLE) && defined(V0P2BASE_TWO_S_TICK_RTC_SUPPORT)
  if(useExtraFHT8VTXSlots)
    {
    // ---------- HALF SECOND #3 -----------
    useExtraFHT8VTXSlots = localFHT8VTRVEnabled() && FHT8V.FHT8VPollSyncAndTX_Next(doubleTXForFTH8V);
//    if(useExtraFHT8VTXSlots) { DEBUG_SERIAL_PRINTLN_FLASHSTRING("ES@3"); }
    // Handling the FHT8V may have taken a little while, so process I/O a little.
    handleQueuedMessages(&Serial, true, &PrimaryRadio); // Deal with any pending I/O.
    }
#endif


#if defined(HAS_DORM1_VALVE_DRIVE) && defined(LOCAL_TRV)
  // Handle local direct-drive valve, eg DORM1.
#ifdef ENABLE_NOMINAL_RAD_VALVE
  // Get current modelled valve position into abstract driver.
  ValveDirect.set(NominalRadValve.get());
#endif
  // If waiting for for verification that the valve has been fitted
  // then accept any manual interaction with controls as that signal.
  // ('Any' manual interaction may prove too sensitive.)
  // Also have a timeout of somewhat over ~10m from startup
  // for automatic recovery after any crash and restart.
  if(ValveDirect.isWaitingForValveToBeFitted())
      {
      if(veryRecentUIControlUse() || (minuteCount > 15))
          { ValveDirect.signalValveFitted(); }
      }
  // Provide regular poll to motor driver.
  // May take significant time to run
  // so don't call when timing is critical
  // nor when not much time left this cycle,
  // nor some of the time during startup if possible,
  // so as (for example) to allow the CLI to be operable.
  // Only calling this after most other heavy-lifting work is likely done.
  // Note that FHT8V sync will take up at least the first 1s of a 2s subcycle.
  if(!showStatus &&
     (ValveDirect.isInNormalRunState() || (0 == (3 & TIME_LSD))) &&
     (OTV0P2BASE::getSubCycleTime() < ((OTV0P2BASE::GSCT_MAX/4)*3)))
    { ValveDirect.read(); }
#endif


  // Command-Line Interface (CLI) polling.
  // If a reasonable chunk of the minor cycle remains after all other work is done
  // AND the CLI is / should be active OR a status line has just been output
  // then poll/prompt the user for input
  // using a timeout which should safely avoid overrun, ie missing the next basic tick,
  // and which should also allow some energy-saving sleep.
#if 1 && defined(SUPPORT_CLI)
  const bool humanCLIUse = isCLIActive(); // Keeping CLI active for human interaction rather than for automated interaction.
  if(showStatus || humanCLIUse)
    {
    const uint8_t sct = OTV0P2BASE::getSubCycleTime();
    const uint8_t listenTime = max(OTV0P2BASE::GSCT_MAX/16, CLI_POLL_MIN_SCT);
    if(sct < (OTV0P2BASE::GSCT_MAX - 2*listenTime))
      // Don't listen beyond the last 16th of the cycle,
      // or a minimal time if only prodding for interaction with automated front-end,
      // as listening for UART RX uses lots of power.
      { pollCLI(humanCLIUse ? (OTV0P2BASE::GSCT_MAX-listenTime) : (sct+CLI_POLL_MIN_SCT), 0 == TIME_LSD); }
    }
#endif



#if 0 && defined(DEBUG)
  const int tDone = getSubCycleTime();
  if(tDone > 1) // Ignore for trivial 1-click time.
    {
    DEBUG_SERIAL_PRINT_FLASHSTRING("done in "); // Indicates what fraction of available loop time was used / 256.
    DEBUG_SERIAL_PRINT(tDone);
    DEBUG_SERIAL_PRINT_FLASHSTRING(" @ ");
    DEBUG_SERIAL_TIMESTAMP();
    DEBUG_SERIAL_PRINTLN();
    }
#endif

  // Detect and handle (actual or near) overrun, if it happens, though it should not.
  if(TIME_LSD != OTV0P2BASE::getSecondsLT())
    {
    // Increment the overrun counter (stored inverted, so 0xff initialised => 0 overruns).
    const uint8_t orc = 1 + ~eeprom_read_byte((uint8_t *)V0P2BASE_EE_START_OVERRUN_COUNTER);
    OTV0P2BASE::eeprom_smart_update_byte((uint8_t *)V0P2BASE_EE_START_OVERRUN_COUNTER, ~orc);
#if 1 && defined(DEBUG)
    DEBUG_SERIAL_PRINTLN_FLASHSTRING("!loop overrun");
//    DEBUG_SERIAL_PRINT(orc);
//    DEBUG_SERIAL_PRINTLN();
#endif
#if defined(ENABLE_FHT8VSIMPLE)
    FHT8V.resyncWithValve(); // Assume that sync with valve may have been lost, so re-sync.
#endif
    TIME_LSD = OTV0P2BASE::getSecondsLT(); // Prepare to sleep until start of next full minor cycle.
    }
#if 0 && defined(DEBUG) // Expect to pick up near overrun at start of next loop.
  else if(getSubCycleTime() >= nearOverrunThreshold)
    {
    DEBUG_SERIAL_PRINTLN_FLASHSTRING("?O"); // Near overrun.  Note 2ms/char to send...
    }
#endif
  }<|MERGE_RESOLUTION|>--- conflicted
+++ resolved
@@ -427,12 +427,8 @@
       //   the room has been vacant for a very long time
       //   or is unlikely to be unoccupied at this time of day and
       //     has been vacant and dark for a while or is in the lower part of the 'eco' range.
-<<<<<<< HEAD
       // This final dark/vacant timeout to enter FULL fallback while in mild eco mode
-=======
-      // This final dark/vacant timeout to enter full fallback while not in very deepest eco mode
->>>>>>> 68e4b40e
-      // should probably be longer than required to watch a decent movie for example,
+      // should probably be longer than required to watch a decent movie or go to sleep for example,
       // but short enough to take effect overnight.
       const uint8_t minVacancyAndDarkForFULLSetbackH = 3; // Strictly positive; typically 1--4.
       const uint8_t setback = (isComfortTemperature(wt) ||

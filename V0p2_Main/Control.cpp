--- conflicted
+++ resolved
@@ -1296,7 +1296,6 @@
 static void endOfHourTasks()
   {
 #if defined(ENABLE_SETBACK_LOCKOUT_COUNTDOWN)
-<<<<<<< HEAD
     // Count down the lockout if not finished...  (TODO-786)
     const uint8_t sloInv = eeprom_read_byte((uint8_t *)OTV0P2BASE::V0P2BASE_EE_START_SETBACK_LOCKOUT_COUNTDOWN_H_INV);
     if(0xff != sloInv)
@@ -1305,11 +1304,9 @@
       const uint8_t updated = ~((~sloInv)-1);
       OTV0P2BASE::eeprom_smart_update_byte((uint8_t *)OTV0P2BASE::V0P2BASE_EE_START_SETBACK_LOCKOUT_COUNTDOWN_H_INV, updated);
       }
-=======
-// TODO: count down the lockout if not finished...  (TODO-786)
->>>>>>> 5c1e0097
-#endif
-  }
+#endif
+  }
+
 
 // Controller's view of Least Significant Digits of the current (local) time, in this case whole seconds.
 // See PICAXE V0.1/V0.09/DHD201302L0 code.

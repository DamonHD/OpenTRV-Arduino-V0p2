/*
The OpenTRV project licenses this file to you
under the Apache Licence, Version 2.0 (the "Licence");
you may not use this file except in compliance
with the Licence. You may obtain a copy of the Licence at

http://www.apache.org/licenses/LICENSE-2.0

Unless required by applicable law or agreed to in writing,
software distributed under the Licence is distributed on an
"AS IS" BASIS, WITHOUT WARRANTIES OR CONDITIONS OF ANY
KIND, either express or implied. See the Licence for the
specific language governing permissions and limitations
under the Licence.

Author(s) / Copyright (s): Damon Hart-Davis 2014--2015,
                           John Harvey 2014 (DS18B20 code)
                           Deniz Erbilgin 2015
*/

/*
 V0p2 boards physical sensor support.
 */
#include <stdint.h>
#include <limits.h>
#include <util/atomic.h>

#include <Wire.h> // Arduino I2C library.
#include <OTV0p2Base.h>

#include "V0p2_Main.h"
#include "V0p2_Board_IO_Config.h" // I/O pin allocation: include ahead of I/O module headers.
#include "V0p2_Sensors.h" // I/O code access.

#include "Control.h"
#include "Serial_IO.h"
#include "Power_Management.h"
#include "UI_Minimal.h"






// Create bare-bones OneWire(TM) support if a pin has been allocated to it.
#if defined(SUPPORTS_MINIMAL_ONEWIRE)
OTV0P2BASE::MinimalOneWire<PIN_OW_DQ_DATA> MinOW;
#endif















#ifndef OMIT_MODULE_LDROCCUPANCYDETECTION

// Note on: phototransistor variant.
// Note that if AMBIENT_LIGHT_SENSOR_PHOTOTRANS_TEPT4400 is defined
// This expects a current-response phototransistor in place of the LDR
// with roughly full-scale value in full light against internal 1.1V reference
// not against supply voltage as usual.

#ifdef AMBIENT_LIGHT_SENSOR_PHOTOTRANS_TEPT4400
#define ALREFERENCE INTERNAL // Internal 1.1V reference.
#ifdef AMBIENT_LIGHT_SENSOR_PHOTOTRANS_TEPT4400_WRONG_WAY
#define ALREFERENCE DEFAULT // Supply voltage as reference for REV9 cut1.  HACK HACK!
#endif
// If defined, then allow adaptive compression of top part of range when would otherwise max out.
// This may be somewhat supply-voltage dependent, eg capped by the supply voltage.
// Supply voltage is expected to be 2--3 times the bandgap reference, typically.
#define ADAPTIVE_THRESHOLD 896U // (1024-128) Top ~10%, companding by 8x.

// This implementation expects a phototransitor TEPT4400 (50nA dark current, nominal 200uA@100lx@Vce=50V) from IO_POWER_UP to LDR_SENSOR_AIN and 220k to ground.
// Measurement should be taken wrt to internal fixed 1.1V bandgap reference, since light indication is current flow across a fixed resistor.
// Aiming for maximum reading at or above 100--300lx, ie decent domestic internal lighting.
// Note that phototransistor is likely far more directionally-sensitive than LDR and its response nearly linear.
// This extends the dynamic range and switches to measurement vs supply when full-scale against bandgap ref, then scales by Vss/Vbandgap and compresses to fit.
// http://home.wlv.ac.uk/~in6840/Lightinglevels.htm
// http://www.engineeringtoolbox.com/light-level-rooms-d_708.html
// http://www.pocklington-trust.org.uk/Resources/Thomas%20Pocklington/Documents/PDF/Research%20Publications/GPG5.pdf
// http://www.vishay.com/docs/84154/appnotesensors.pdf

#if (7 == V0p2_REV) // REV7 board uses slightly different phototransistor to TEPT4400.
static const int LDR_THR_LOW = 180U;
static const int LDR_THR_HIGH = 250U;
#else // REV4 default values.
static const int LDR_THR_LOW = 270U;
static const int LDR_THR_HIGH = 400U;
#endif

#else // LDR

// This implementation expects an LDR (1M dark resistance) from IO_POWER_UP to LDR_SENSOR_AIN and 100k to ground.
// Measurement should be taken wrt to supply voltage, since light indication is a fraction of that.
// Values below from PICAXE V0.09 impl approx multiplied by 4+ to allow for scale change.
#define ALREFERENCE DEFAULT // Supply voltage as reference.

#ifdef LDR_EXTRA_SENSITIVE // Define if LDR not exposed to much light, eg for REV2 cut4 sideways-pointing LDR (TODO-209).
static const int LDR_THR_LOW = 50U;
static const int LDR_THR_HIGH = 70U; 
#else // Normal settings.
static const int LDR_THR_LOW = 160U; // Was 30.
static const int LDR_THR_HIGH = 200U; // Was 35.
#endif

#endif

// Measure/store/return the current room ambient light levels in range [0,255].
// This may consume significant power and time.
// Probably no need to do this more than (say) once per minute.
// This implementation expects LDR (1M dark resistance) from IO_POWER_UP to LDR_SENSOR_AIN and 100k to ground.
// (Not intended to be called from ISR.)
uint8_t AmbientLight::read()
  {
  power_intermittent_peripherals_enable(false); // No need to wait for anything to stablise as direct of IO_POWER_UP.
  const uint16_t al0 = OTV0P2BASE::analogueNoiseReducedRead(LDR_SENSOR_AIN, ALREFERENCE);
#if defined(ADAPTIVE_THRESHOLD)
  uint16_t al;
  if(al0 >= ADAPTIVE_THRESHOLD)
    {
    const uint16_t al1 = OTV0P2BASE::analogueNoiseReducedRead(LDR_SENSOR_AIN, DEFAULT); // Vsupply reference.
    Supply_mV.read();
    const uint16_t vbg = Supply_mV.getRawInv(); // Vbandgap wrt Vsupply.
    // Compute value in extended range up to ~1024 * Vsupply/Vbandgap.
    const uint16_t ale = ((al1 << 5) / ((vbg+16) >> 5)); // Faster int-only approximation to (int)((al1 * 1024L) / vbg)).
    // Assuming typical V supply of 2--3 times Vbandgap,
    // compress above threshold to extend top of range by a factor of two.
    // Ensure that scale stays monotonic in face of calculation lumpiness, etc...
    // Scale all remaining space above threshold to new top value into remaining space.
    // TODO: ensure scaleFactor is a power of two for speed.
    const uint16_t scaleFactor = (2048 - ADAPTIVE_THRESHOLD) / (1024 - ADAPTIVE_THRESHOLD);
    al = fnmin(1023U,
        ADAPTIVE_THRESHOLD + fnmax(0U, ((ale - ADAPTIVE_THRESHOLD) / scaleFactor)));
#if 0 && defined(DEBUG)
    DEBUG_SERIAL_PRINT_FLASHSTRING("Ambient raw: ");
    DEBUG_SERIAL_PRINT(al0);
    DEBUG_SERIAL_PRINT_FLASHSTRING(", against Vcc: ");
    DEBUG_SERIAL_PRINT(al1);
    DEBUG_SERIAL_PRINT_FLASHSTRING(", Vref against Vcc: ");
    DEBUG_SERIAL_PRINT(vbg);
    DEBUG_SERIAL_PRINT_FLASHSTRING(", extended scale value: ");
    DEBUG_SERIAL_PRINT(ale);
    DEBUG_SERIAL_PRINT_FLASHSTRING(", compressed value: ");
    DEBUG_SERIAL_PRINT(al);
    DEBUG_SERIAL_PRINTLN();
#endif
    }
  else { al = al0; }
#else
  const uint16_t al = al0;
#endif
  power_intermittent_peripherals_disable();

  // Capture entropy from changed LS bits.
  if((uint8_t)al != (uint8_t)rawValue) { ::OTV0P2BASE::addEntropyToPool((uint8_t)al ^ (uint8_t)rawValue, 0); } // Claim zero entropy as may be forced by Eve.

  // Apply a little bit of noise reduction (hysteresis) to the normalised version.
  const uint8_t newValue = (uint8_t)(al >> 2);

  // Adjust room-lit flag, with hysteresis.
<<<<<<< HEAD
  if(newValue <= lowerThreshold)
=======
  // Should be able to detect dark when darkThreshold is zero and newValue is zero.
  if(newValue <= darkThreshold)
>>>>>>> 0c5b9282
    {
    isRoomLitFlag = false;
    // If dark enough to isRoomLitFlag false then increment counter.
    // Do not do increment the count if the sensor seems to be unusable.
    if(!unusable && (darkTicks < 255)) { ++darkTicks; }
    }
<<<<<<< HEAD
  else if(newValue > upperThreshold)
    {
    // Treat a sharp transition from dark to light as a possible/weak indication of occupancy, eg light flicked on.
    // Ignore trigger at start-up.
//    bool ignoreFirst;
    if(!ignoredFirst) { ignoredFirst = true; }
#ifdef OCCUPANCY_DETECT_FROM_AMBLIGHT
    else if((!isRoomLitFlag) && ((rawValue>>2) < lowerThreshold)) { Occupancy.markAsPossiblyOccupied(); }
#endif
=======
  else if(newValue > lightThreshold)
    {
>>>>>>> 0c5b9282
    isRoomLitFlag = true;
    // If light enough to set isRoomLitFlag true then reset darkTicks counter.
    darkTicks = 0;
    }

  // Store new value, raw and normalised.
  // Unconditionbally store raw value.
  rawValue = al;
  if(newValue != value)
    {
    const uint16_t oldRawImplied = ((uint16_t)value) << 2;
    const uint16_t absDiff = (oldRawImplied > al) ? (oldRawImplied - al) : (al - oldRawImplied);
    if(absDiff > 2)
      {
      const bool isUp = newValue > value;
      value = newValue;
#ifdef OCCUPANCY_DETECT_FROM_AMBLIGHT
      // Treat a sharp brightening as a possible/weak indication of occupancy, eg light flicked on.
      // Ignore trigger at start-up.
      if(!ignoredFirst) { ignoredFirst = true; }
      else if(isUp && ((absDiff >> 2) >= upDelta))
        {
        Occupancy.markAsPossiblyOccupied();
#if 0 && defined(DEBUG)
  DEBUG_SERIAL_PRINT_FLASHSTRING("Ambient light absDiff/dt/lt: ");
  DEBUG_SERIAL_PRINT(absDiff);
  DEBUG_SERIAL_PRINT(' ');
  DEBUG_SERIAL_PRINT(darkThreshold);
  DEBUG_SERIAL_PRINT(' ');
  DEBUG_SERIAL_PRINT(lightThreshold);
  DEBUG_SERIAL_PRINTLN();
#endif
        }
#endif
      }
    }

#if 0 && defined(DEBUG)
  DEBUG_SERIAL_PRINT_FLASHSTRING("Ambient light (/1023): ");
  DEBUG_SERIAL_PRINT(al);
  DEBUG_SERIAL_PRINTLN();
#endif

<<<<<<< HEAD
#if 1 && defined(DEBUG)
  DEBUG_SERIAL_PRINT_FLASHSTRING("Ambient light val/lt/ut: ");
  DEBUG_SERIAL_PRINT(value);
  DEBUG_SERIAL_PRINT(' ');
  DEBUG_SERIAL_PRINT(lowerThreshold);
  DEBUG_SERIAL_PRINT(' ');
  DEBUG_SERIAL_PRINT(upperThreshold);
  DEBUG_SERIAL_PRINTLN();
#endif

#if 1 && defined(DEBUG)
=======
#if 0 && defined(DEBUG)
  DEBUG_SERIAL_PRINT_FLASHSTRING("Ambient light val/dt/lt: ");
  DEBUG_SERIAL_PRINT(value);
  DEBUG_SERIAL_PRINT(' ');
  DEBUG_SERIAL_PRINT(darkThreshold);
  DEBUG_SERIAL_PRINT(' ');
  DEBUG_SERIAL_PRINT(lightThreshold);
  DEBUG_SERIAL_PRINTLN();
#endif

#if 0 && defined(DEBUG)
>>>>>>> 0c5b9282
  DEBUG_SERIAL_PRINT_FLASHSTRING("isRoomLit: ");
  DEBUG_SERIAL_PRINT(isRoomLitFlag);
  DEBUG_SERIAL_PRINTLN();
#endif

  return(value);
  }


// Maximum value in the uint8_t range.
static const uint8_t MAX_AMBLIGHT_VALUE_UINT8 = 254;
// Minimum viable range (on [0,254] scale) to be usable.
static const uint8_t ABS_MIN_AMBLIGHT_RANGE_UINT8 = 3;
// Minimum hysteresis (on [0,254] scale) to be usable and avoid noise triggers.
static const uint8_t ABS_MIN_AMBLIGHT_HYST_UINT8 = 2;

// Recomputes thresholds and 'unusable' based on current state.
<<<<<<< HEAD
void AmbientLight::recomputeThresholds()
  {
  // Use the built-in default thresholds.
  lowerThreshold = LDR_THR_LOW >> 2;
  upperThreshold = LDR_THR_HIGH >> 2;

  // If either recent max or min is unset then assume device usable by default.
  if((0xff == recentMin) || (0xff == recentMax))
    {
=======
// WARNING: called from (static) constructors so do not attempt (eg) use of Serial.
void AmbientLight::_recomputeThresholds()
  {
  // If either recent max or min is unset then assume device usable by default.
  // Use built-in thresholds.
  if((0xff == recentMin) || (0xff == recentMax))
    {
    // Use the built-in default thresholds.
    darkThreshold = LDR_THR_LOW >> 2;
    lightThreshold = LDR_THR_HIGH >> 2;
    upDelta = lightThreshold - darkThreshold;
    // Assume OK for now.
>>>>>>> 0c5b9282
    unusable = false;
    return;
    }

  // If the range between recent max and min too narrow then assume unusable.
  if((recentMin > MAX_AMBLIGHT_VALUE_UINT8 - ABS_MIN_AMBLIGHT_RANGE_UINT8) ||
<<<<<<< HEAD
     (recentMax - recentMin < ABS_MIN_AMBLIGHT_RANGE_UINT8))
    {
=======
     (recentMax <= recentMin) ||
     (recentMax - recentMin < ABS_MIN_AMBLIGHT_RANGE_UINT8))
    {
    // Use the built-in default thresholds.
    darkThreshold = LDR_THR_LOW >> 2;
    lightThreshold = LDR_THR_HIGH >> 2;
    upDelta = lightThreshold - darkThreshold;
    // Assume unusable.
>>>>>>> 0c5b9282
    unusable = true;
    return;
    }

<<<<<<< HEAD
=======
  // Compute thresholds to fit within the observed sensed value range.
  // TODO: a more sophisticated notion of distribution of values within range may be needed.
  // Take upwards delta indicative of lights on, and hysteresis, as ~25%.
  upDelta = max((recentMax - recentMin) >> 2, ABS_MIN_AMBLIGHT_HYST_UINT8);
  // Provide some noise elbow-room above the observed minimum.
  // Set the hysteresis values to be the same as the upDelta.
  darkThreshold = (uint8_t) min(254, recentMin+1 + (upDelta>>1));
  lightThreshold = (uint8_t) min(recentMax-1, darkThreshold + upDelta);

>>>>>>> 0c5b9282
  // All seems OK.
  unusable = false;
  }

// Set minimum eg from recent stats, to allow auto adjustment to dark; ~0/0xff means no min available.
void AmbientLight::setMin(uint8_t recentMinimumOrFF, uint8_t longerTermMinimumOrFF)
  {
  // Simple approach: will ignore an 'unset'/0xff value if the other is good.
  recentMin = min(recentMinimumOrFF, longerTermMinimumOrFF);
<<<<<<< HEAD
  recomputeThresholds();
=======
  _recomputeThresholds();
>>>>>>> 0c5b9282
  }

// Set maximum eg from recent stats, to allow auto adjustment to dark; ~0/0xff means no max available.
void AmbientLight::setMax(uint8_t recentMaximumOrFF, uint8_t longerTermMaximumOrFF)
  {
  if(0xff == recentMaximumOrFF) { recentMin = longerTermMaximumOrFF; }
  else if(0xff == longerTermMaximumOrFF) { recentMin = recentMaximumOrFF; }
  else
    {
    // Both values available; weight towards the more recent one for quick adaptation.
<<<<<<< HEAD
    recentMax = (uint8_t) (((3*(uint16_t)recentMaximumOrFF) + longerTermMaximumOrFF) >> 2);
    }
  recomputeThresholds(); 
=======
    recentMax = (uint8_t) (((3*(uint16_t)recentMaximumOrFF) + (uint16_t)longerTermMaximumOrFF) >> 2);
    }
  _recomputeThresholds();

#if 0 && defined(DEBUG)
  DEBUG_SERIAL_PRINT_FLASHSTRING("Ambient recent min/max: ");
  DEBUG_SERIAL_PRINT(recentMin);
  DEBUG_SERIAL_PRINT(' ');
  DEBUG_SERIAL_PRINT(recentMax);
  if(unusable) { DEBUG_SERIAL_PRINT_FLASHSTRING(" UNUSABLE"); }
  DEBUG_SERIAL_PRINTLN();
#endif
>>>>>>> 0c5b9282
  }


// Singleton implementation/instance.
AmbientLight AmbLight;
#endif











// TMP102 and TMP112 should be interchangeable: latter has better guaranteed accuracy.
#define TMP102_I2C_ADDR 72
#define TMP102_REG_TEMP 0 // Temperature register.
#define TMP102_REG_CTRL 1 // Control register.
#define TMP102_CTRL_B1 0x31 // Byte 1 for control register: 12-bit resolution and shutdown mode (SD).
#define TMP102_CTRL_B1_OS 0x80 // Control register: one-shot flag in byte 1.
#define TMP102_CTRL_B2 0x0 // Byte 2 for control register: 0.25Hz conversion rate and not extended mode (EM).

//// Last temperature read with readTemperatureC16(); initially 0 and set to 0 on error.
//static int temp16;

#if !defined(SENSOR_SHT21_ENABLE) && !defined(SENSOR_DS18B20_ENABLE) // Don't use TMP112 if SHT21 or DS18B20 are available.
// Measure/store/return the current room ambient temperature in units of 1/16th C.
// This may contain up to 4 bits of information to the right of the fixed binary point.
// This may consume significant power and time.
// Probably no need to do this more than (say) once per minute.
// The first read will initialise the device as necessary and leave it in a low-power mode afterwards.
// This will simulate a zero temperature in case of detected error talking to the sensor as fail-safe for this use.
// Check for errors at certain critical places, not everywhere.
static int TMP112_readTemperatureC16()
  {
  const bool neededPowerUp = powerUpTWIIfDisabled();
  
#if 0 && defined(DEBUG)
  DEBUG_SERIAL_PRINT_FLASHSTRING("TMP102 needed power-up: ");
  DEBUG_SERIAL_PRINT(neededPowerUp);
  DEBUG_SERIAL_PRINTLN();
#endif

  // Force start of new one-shot temperature measurement/conversion to complete.
  Wire.beginTransmission(TMP102_I2C_ADDR);
  Wire.write((byte) TMP102_REG_CTRL); // Select control register.
  Wire.write((byte) TMP102_CTRL_B1); // Clear OS bit.
  //Wire.write((byte) TMP102_CTRL_B2);
  Wire.endTransmission();
  Wire.beginTransmission(TMP102_I2C_ADDR);
  Wire.write((byte) TMP102_REG_CTRL); // Select control register.
  Wire.write((byte) TMP102_CTRL_B1 | TMP102_CTRL_B1_OS); // Start one-shot conversion.
  //Wire.write((byte) TMP102_CTRL_B2);
  if(Wire.endTransmission()) { return(0); } // Exit if error.


  // Wait for temperature measurement/conversion to complete, in low-power sleep mode for the bulk of the time.
#if 0 && defined(DEBUG)
  DEBUG_SERIAL_PRINTLN_FLASHSTRING("TMP102 waiting for conversion...");
#endif
  Wire.beginTransmission(TMP102_I2C_ADDR);
  Wire.write((byte) TMP102_REG_CTRL); // Select control register.
  if(Wire.endTransmission()) { return(0); } // Exit if error.
  for(int i = 8; --i; ) // 2 orbits should generally be plenty.
    {
    if(i <= 0) { return(0); } // Exit if error.
    if(Wire.requestFrom(TMP102_I2C_ADDR, 1) != 1) { return(0); } // Exit if error.
    const byte b1 = Wire.read();
    if(b1 & TMP102_CTRL_B1_OS) { break; } // Conversion completed.
    ::OTV0P2BASE::nap(WDTO_15MS); // One or two of these naps should allow typical ~26ms conversion to complete...
    }

  // Fetch temperature.
#if 0 && defined(DEBUG)
  DEBUG_SERIAL_PRINTLN_FLASHSTRING("TMP102 fetching temperature...");
#endif
  Wire.beginTransmission(TMP102_I2C_ADDR);
  Wire.write((byte) TMP102_REG_TEMP); // Select temperature register (set ptr to 0).
  if(Wire.endTransmission()) { return(0); } // Exit if error.
  if(Wire.requestFrom(TMP102_I2C_ADDR, 2) != 2)  { return(0); }
  if(Wire.endTransmission()) { return(0); } // Exit if error.

  const byte b1 = Wire.read(); // MSByte, should be signed whole degrees C.
  const uint8_t b2 = Wire.read(); // Avoid sign extension...

  // Builds 12-bit value (assumes not in extended mode) and sign-extends if necessary for sub-zero temps.
  const int t16 = (b1 << 4) | (b2 >> 4) | ((b1 & 0x80) ? 0xf000 : 0);

//  // Store the result for access at any time.
//  temp16 = t16;

#if 0 && defined(DEBUG)
  DEBUG_SERIAL_PRINT_FLASHSTRING("TMP102 temp: ");
  DEBUG_SERIAL_PRINT(b1);
  DEBUG_SERIAL_PRINT_FLASHSTRING("C / ");
  DEBUG_SERIAL_PRINT(temp16);
  DEBUG_SERIAL_PRINTLN();
#endif

  if(neededPowerUp) { powerDownTWI(); }

  return(t16);
  }
#endif

//// Return previously-read (with readTemperatureC16()) temperature; very fast.
//int getTemperatureC16() { return(temp16); }





// Functionality and code only enabled if SENSOR_SHT21_ENABLE is defined.
#if defined(SENSOR_SHT21_ENABLE)

#define SHT21_I2C_ADDR 0x40
#define SHT21_I2C_CMD_TEMP_HOLD	0xe3
#define SHT21_I2C_CMD_TEMP_NOHOLD 0xf3
#define SHT21_I2C_CMD_RH_HOLD	0xe5
#define SHT21_I2C_CMD_RH_NOHOLD 0xf5
#define SHT21_I2C_CMD_USERREG 0xe7 // User register...

// If defined, sample 8-bit RH (for for 1%) and 12-bit temp (for 1/16C).
// This should save time and energy.
#define SHT21_USE_REDUCED_PRECISION 1

// Set true once SHT21 has been initialised.
static volatile bool SHT21_initialised;

// Initialise/configure SHT21, once only generally.
// TWI must already be powered up.
static void SHT21_init()
  {
#if defined(SHT21_USE_REDUCED_PRECISION)
  // Soft reset in order to sample at reduced precision.
  Wire.beginTransmission(SHT21_I2C_ADDR);
  Wire.write((byte) SHT21_I2C_CMD_USERREG); // Select control register.
  Wire.endTransmission();
  Wire.requestFrom(SHT21_I2C_ADDR, 1);
  while(Wire.available() < 1)
    {
    // Wait for data, but avoid rolling over the end of a minor cycle...
    if(OTV0P2BASE::getSubCycleTime() >= OTV0P2BASE::GSCT_MAX-2)
      {
      return; // Failed, and not initialised.
      }
    }
  const uint8_t curUR = Wire.read();
//  DEBUG_SERIAL_PRINT_FLASHSTRING("UR: ");
//  DEBUG_SERIAL_PRINTFMT(curUR, HEX);
//  DEBUG_SERIAL_PRINTLN();

  // Preserve reserved bits (3, 4, 5) and sample 8-bit RH (for for 1%) and 12-bit temp (for 1/16C).
  const uint8_t newUR = (curUR & 0x38) | 3;
  Wire.beginTransmission(SHT21_I2C_ADDR);
  Wire.write((byte) SHT21_I2C_CMD_USERREG); // Select control register.
  Wire.write((byte) newUR);
  Wire.endTransmission();

#endif
  SHT21_initialised = true;
  }

// Measure and return the current ambient temperature in units of 1/16th C.
// This may contain up to 4 bits of information to the right of the fixed binary point.
// This may consume significant power and time.
// Probably no need to do this more than (say) once per minute.
// The first read will initialise the device as necessary and leave it in a low-power mode afterwards.
static int Sensor_SHT21_readTemperatureC16()
  {
  const bool neededPowerUp = powerUpTWIIfDisabled();

  // Initialise/config if necessary.
  if(!SHT21_initialised) { SHT21_init(); }

  // Max RH measurement time:
  //   * 14-bit: 85ms
  //   * 12-bit: 22ms
  //   * 11-bit: 11ms
  // Use blocking data fetch for now.
  Wire.beginTransmission(SHT21_I2C_ADDR);
  Wire.write((byte) SHT21_I2C_CMD_TEMP_HOLD); // Select control register.
#if defined(SHT21_USE_REDUCED_PRECISION)
  OTV0P2BASE::nap(WDTO_30MS); // Should cover 12-bit conversion (22ms).
#else
  OTV0P2BASE::sleepLowPowerMs(90); // Should be plenty for slowest (14-bit) conversion (85ms).
#endif
  //delay(100);
  Wire.endTransmission();
  Wire.requestFrom(SHT21_I2C_ADDR, 3);
  while(Wire.available() < 3)
    {
    // Wait for data, but avoid rolling over the end of a minor cycle...
    if(OTV0P2BASE::getSubCycleTime() >= OTV0P2BASE::GSCT_MAX-2)
      {
      return(0); // Failure value: may be able to to better.
      }
    }
  uint16_t rawTemp = (Wire.read() << 8);
  rawTemp |= (Wire.read() & 0xfc); // Clear status ls bits.

  // Power down TWI ASAP.
  if(neededPowerUp) { powerDownTWI(); }

  // TODO: capture entropy if (transformed) value has changed.

  // Nominal formula: C = -46.85 + ((175.72*raw) / (1L << 16));
  const int c16 = -750 + ((5623L * rawTemp) >> 17); // FIXME: find a faster approximation...

  return(c16);
  }

// Measure and return the current relative humidity in %; range [0,100] and 255 for error.
// This may consume significant power and time.
// Probably no need to do this more than (say) once per minute.
// The first read will initialise the device as necessary and leave it in a low-power mode afterwards.
// Returns 255 (~0) in case of error.
uint8_t HumiditySensorSHT21::read()
  {
  const bool neededPowerUp = powerUpTWIIfDisabled();

  // Initialise/config if necessary.
  if(!SHT21_initialised) { SHT21_init(); }

  // Get RH%...
  // Max RH measurement time:
  //   * 12-bit: 29ms
  //   *  8-bit:  4ms
  // Use blocking data fetch for now.
  Wire.beginTransmission(SHT21_I2C_ADDR);
  Wire.write((byte) SHT21_I2C_CMD_RH_HOLD); // Select control register.
#if defined(SHT21_USE_REDUCED_PRECISION)
  OTV0P2BASE::sleepLowPowerMs(5); // Should cover 8-bit conversion (4ms).
#else
  OTV0P2BASE::nap(WDTO_30MS); // Should cover even 12-bit conversion (29ms).
#endif
  Wire.endTransmission();
  Wire.requestFrom(SHT21_I2C_ADDR, 3);
  while(Wire.available() < 3)
    {
    // Wait for data, but avoid rolling over the end of a minor cycle...
    if(OTV0P2BASE::getSubCycleTime() >= OTV0P2BASE::GSCT_MAX)
      {
//      DEBUG_SERIAL_PRINTLN_FLASHSTRING("giving up");
      return(~0);
      }
    }
  const uint8_t rawRH = Wire.read();
  const uint8_t rawRL = Wire.read();

  // Power down TWI ASAP.
  if(neededPowerUp) { powerDownTWI(); }

  const uint16_t raw = (((uint16_t)rawRH) << 8) | (rawRL & 0xfc); // Clear status ls bits.
  const uint8_t result = -6 + ((125L * raw) >> 16);

  // Capture entropy from raw status bits
  // iff (transformed) reading has changed.
  if(value != result) { OTV0P2BASE::addEntropyToPool(rawRL ^ rawRH, 1); }

  value = result;
  if(result > (HUMIDTY_HIGH_RHPC+HUMIDITY_EPSILON_RHPC)) { highWithHyst = true; }
  else if(result < (HUMIDTY_HIGH_RHPC-HUMIDITY_EPSILON_RHPC)) { highWithHyst = false; }
  return(result);
  }
// Singleton implementation/instance.
HumiditySensorSHT21 RelHumidity;
#endif




// Functionality and code only enabled if SENSOR_DS18B20_ENABLE is defined.
#if defined(SENSOR_DS18B20_ENABLE)

#define DS1820_PRECISION_MASK 0x60
#define DS1820_PRECISION_9 0x00
#define DS1820_PRECISION_10 0x20
#define DS1820_PRECISION_11 0x40 // 1/8C @ 375ms.
#define DS1820_PRECISION_12 0x60 // 1/16C @ 750ms.

// Run reduced precision (11 bit, 1/8C) for acceptable conversion time (375ms).
#define DS1820_PRECISION DS1820_PRECISION_11 // 1/8C @ 375ms.

//// Handle on device.
//static OneWire ds18b20(DS1820_ONEWIRE_PIN);  

// Set true once DS18B20 has been searched for and initialised.
static bool sensor_DS18B10_initialised;
// Address of (first) DS18B20 found, else [0] == 0 if none found.
static uint8_t first_DS18B20_address[8];

// Initialise the device (if any) before first use.
// Returns true iff successful.
// Uses first DS18B20 found on bus.
static bool Sensor_DS18B10_init()
  {
  DEBUG_SERIAL_PRINTLN_FLASHSTRING("DS18B20 init...");
  bool found = false;

  // Ensure no bad search state.
  MinOW.reset_search();

  for( ; ; )
    {
    if(!MinOW.search(first_DS18B20_address))
      {
      MinOW.reset_search(); // Be kind to any other OW search user.
      break;
      }

#if 0 && defined(DEBUG)
    // Found a device.
    DEBUG_SERIAL_PRINT_FLASHSTRING("addr:");
    for(int i = 0; i < 8; ++i)
      {
      DEBUG_SERIAL_PRINT(' ');
      DEBUG_SERIAL_PRINTFMT(first_DS18B20_address[i], HEX);
      }
    DEBUG_SERIAL_PRINTLN();
#endif

    if(0x28 != first_DS18B20_address[0])
      {
#if 0 && defined(DEBUG)
      DEBUG_SERIAL_PRINTLN_FLASHSTRING("Not a DS18B20, skipping...");
#endif
      continue;
      }

#if 0 && defined(DEBUG)
    DEBUG_SERIAL_PRINTLN_FLASHSTRING("Setting precision...");
#endif
    MinOW.reset();
    // Write scratchpad/config
    MinOW.select(first_DS18B20_address);
    MinOW.write(0x4e);
    MinOW.write(0); // Th: not used.
    MinOW.write(0); // Tl: not used.
    MinOW.write(DS1820_PRECISION | 0x1f); // Config register; lsbs all 1.

    // Found one and configured it!
    found = true;
    }

  // Search has been run (whether DS18B20 was found or not).
  sensor_DS18B10_initialised = true;

  if(!found)
    {
    DEBUG_SERIAL_PRINTLN_FLASHSTRING("DS18B20 not found");
    first_DS18B20_address[0] = 0; // Indicate no DS18B20 found.
    }
  return(found);
  }

// Returns temperature in C*16.
// Returns <= 0 for some sorts of error as failsafe (-1 if failed to initialise).
static int Sensor_DS18B10_readTemperatureC16()
  {
  if(!sensor_DS18B10_initialised) { Sensor_DS18B10_init(); }
  if(0 == first_DS18B20_address[0]) { return(-1); }

  // Start a temperature reading.
  MinOW.reset();
  MinOW.select(first_DS18B20_address);
  MinOW.write(0x44); // Start conversion without parasite power.
  //delay(750); // 750ms should be enough.
  // Poll for conversion complete (bus released)...
  while(MinOW.read_bit() == 0) { OTV0P2BASE::nap(WDTO_30MS); }

  // Fetch temperature (scratchpad read).
  MinOW.reset();
  MinOW.select(first_DS18B20_address);    
  MinOW.write(0xbe);
  // Read first two bytes of 9 available.  (No CRC config or check.)
  const uint8_t d0 = MinOW.read();
  const uint8_t d1 = MinOW.read();
  // Terminate read and let DS18B20 go back to sleep.
  MinOW.reset();

  // Extract raw temperature, masking any undefined lsbit.
  const int16_t rawC16 = (d1 << 8) | (d0 & ~1);

  return(rawC16);
  }
#endif


//// Median filter.
//// Find mean of interquatile range of group of ints where sum can be computed in an int without loss.
//// FIXME: needs a unit test or three.
//template<uint8_t N> int smallIntIQMean(const int data[N])
//  {
//  // Copy array content.
//  int copy[N];
//  for(int8_t i = N; --i >= 0; ) { copy[i] = data[i]; }
//  // Sort in place with a bubble sort (yeuck) assuming the array to be small.
//  // FIXME: replace with insertion sort for efficiency.
//  // FIXME: break out sort as separate subroutine.
//  uint8_t n = N;
//  do
//    {
//    uint8_t newn = 0;
//    for(uint8_t i = 0; ++i < n; )
//      {
//      const int c0 = copy[i-1];
//      const int c1 = copy[i];
//      if(c0 > c1)
//         {
//         copy[i] = c0;
//         copy[i-1] = c1;
//         newn = i;
//         }
//      }
//    n = newn;
//    } while(0 != n);
//#if 0 && defined(DEBUG)
//DEBUG_SERIAL_PRINT_FLASHSTRING("sorted: ");
//for(uint8_t i = 0; i < N; ++i) { DEBUG_SERIAL_PRINT(copy[i]); DEBUG_SERIAL_PRINT(' '); }
//DEBUG_SERIAL_PRINTLN();
//#endif
//  // Extract mean of interquartile range.
//  const size_t sampleSize = N/2;
//  const size_t start = N/4;
//  // Assume values will be nowhere near the extremes.
//  int sum = 0;
//  for(uint8_t i = start; i < start + sampleSize; ++i) { sum += copy[i]; }
//  // Compute rounded-up mean.
//  return((sum + sampleSize/2) / sampleSize);
//  }



// Singleton implementation/instance.
RoomTemperatureC16 TemperatureC16;

// Temperature read uses/selects one of the implementations/sensors.
int RoomTemperatureC16::read()
  {
#if defined(SENSOR_DS18B20_ENABLE)
  const int raw = Sensor_DS18B10_readTemperatureC16();
#elif defined(SENSOR_SHT21_ENABLE)
  const int raw = Sensor_SHT21_readTemperatureC16();
#else
  const int raw = TMP112_readTemperatureC16();
#endif

  value = raw;
  return(value);
  }



#if defined(SENSOR_EXTERNAL_DS18B20_ENABLE)
// Initialise the device (if any) before first use.
// Returns true iff successful.
// Uses specified order DS18B20 found on bus.
// May need to be reinitialised if precision changed.
bool ExtTemperatureDS18B20C16::init()
  {
//  DEBUG_SERIAL_PRINTLN_FLASHSTRING("DS18B20 init...");
  bool found = false;

  // Ensure no bad search state.
  MinOW.reset_search();

  for( ; ; )
    {
    if(!MinOW.search(address))
      {
      MinOW.reset_search(); // Be kind to any other OW search user.
      break;
      }

#if 0 && defined(DEBUG)
    // Found a device.
    DEBUG_SERIAL_PRINT_FLASHSTRING("addr:");
    for(int i = 0; i < 8; ++i)
      {
      DEBUG_SERIAL_PRINT(' ');
      DEBUG_SERIAL_PRINTFMT(address[i], HEX);
      }
    DEBUG_SERIAL_PRINTLN();
#endif

    if(0x28 != address[0])
      {
#if 0 && defined(DEBUG)
      DEBUG_SERIAL_PRINTLN_FLASHSTRING("Not a DS18B20, skipping...");
#endif
      continue;
      }

#if 0 && defined(DEBUG)
    DEBUG_SERIAL_PRINTLN_FLASHSTRING("Setting precision...");
#endif
    MinOW.reset();
    // Write scratchpad/config
    MinOW.select(address);
    MinOW.write(0x4e);
    MinOW.write(0); // Th: not used.
    MinOW.write(0); // Tl: not used.
//    MinOW.write(DS1820_PRECISION | 0x1f); // Config register; lsbs all 1.
    MinOW.write(((precision - 9) << 6) | 0x1f); // Config register; lsbs all 1.

    // Found one and configured it!
    found = true;
    }

  // Search has been run (whether DS18B20 was found or not).
  initialised = true;

  if(!found)
    {
    DEBUG_SERIAL_PRINTLN_FLASHSTRING("DS18B20 not found");
    address[0] = 0; // Indicate that no DS18B20 was found.
    }
  return(found);
  }

// Force a read/poll of temperature and return the value sensed in nominal units of 1/16 C.
// At sub-maximum precision lsbits will be zero or undefined.
// Expensive/slow.
// Not thread-safe nor usable within ISRs (Interrupt Service Routines).
int ExtTemperatureDS18B20C16::read()
  {
  if(!initialised) { init(); }
  if(0 == address[0]) { value = INVALID_TEMP; return(INVALID_TEMP); }

  // Start a temperature reading.
  MinOW.reset();
  MinOW.select(address);
  MinOW.write(0x44); // Start conversion without parasite power.
  //delay(750); // 750ms should be enough.
  // Poll for conversion complete (bus released)...
  while(MinOW.read_bit() == 0) { OTV0P2BASE::nap(WDTO_15MS); }

  // Fetch temperature (scratchpad read).
  MinOW.reset();
  MinOW.select(address);    
  MinOW.write(0xbe);
  // Read first two bytes of 9 available.  (No CRC config or check.)
  const uint8_t d0 = MinOW.read();
  const uint8_t d1 = MinOW.read();
  // Terminate read and let DS18B20 go back to sleep.
  MinOW.reset();

  // Extract raw temperature, masking any undefined lsbit.
  // TODO: mask out undefined LSBs if precision not maximum.
  const int16_t rawC16 = (d1 << 8) | (d0);

  return(rawC16);
  }
#endif


#if defined(SENSOR_EXTERNAL_DS18B20_ENABLE_0) // Enable sensor zero.
extern ExtTemperatureDS18B20C16 extDS18B20_0(0);
#endif





#ifdef TEMP_POT_AVAILABLE
// Minimum change (hysteresis) enforced in 'reduced noise' version value; must be greater than 1.
// Aim to provide reasonable noise immunity, even from an ageing carbon-track pot.
// Allow reasonable remaining granularity of response, at least 10s of distinct positions (>=5 bits).
#define RN_HYST 8

// Bottom and top parts of reduced noise range reserved for forcing FROST or BOOST.
// Should be big enough to hit easily (and must be larger than RN_HYST)
// but not so big as to really constrain the temperature range or cause confusion.
#define RN_FRBO (max(8, 2*RN_HYST))

// Force a read/poll of the temperature pot and return the value sensed [0,255] (cold to hot).
// Potentially expensive/slow.
// This value has some hysteresis applied to reduce noise.
// Not thread-safe nor usable within ISRs (Interrupt Service Routines).
uint8_t TemperaturePot::read()
  {
  // No need to wait for voltage to stablise as pot top end directly driven by IO_POWER_UP.
  power_intermittent_peripherals_enable(false);
  const uint16_t tpRaw = OTV0P2BASE::analogueNoiseReducedRead(TEMP_POT_AIN, DEFAULT); // Vcc reference.
  power_intermittent_peripherals_disable();

#if defined(TEMP_POT_REVERSE)
  const uint16_t tp = TEMP_POT_RAW_MAX - tpRaw; // Travel is in opposite direction to natural!
#else
  const uint16_t tp = tpRaw;
#endif

  // TODO: capture entropy from changed LS bits esp if reduced-noise version doesn't change.

  // Store new raw value.
  raw = tp;

  // Capture reduced-noise value with a little hysteresis.
  const uint8_t oldValue = value;
  const uint8_t shifted = tp >> 2;
  if(((shifted > oldValue) && (shifted - oldValue >= RN_HYST)) ||
     ((shifted < oldValue) && (oldValue - shifted >= RN_HYST)))
    {
    const uint8_t rn = (uint8_t) shifted;
    // Atomically store reduced-noise normalised value.
    value = rn;

    // Smart responses to adjustment/movement of temperature pot.
    // Possible to get reasonable functionality without using MODE button.
    //
    // NOTE: without ignoredFirst this will also respond to the initial position of the pot
    //   as the first reading is taken, ie may force to WARM or BAKE.
    static bool ignoredFirst;
    if(!ignoredFirst) { ignoredFirst = true; }
    else
      {
      // Force FROST mode when right at bottom of dial.
      if(rn < RN_FRBO) { setWarmModeDebounced(false); }
#ifdef SUPPORT_BAKE // IF DEFINED: this unit supports BAKE mode.
      // Start BAKE mode when dial turned up to top.
      else if(rn > (255-RN_FRBO)) { startBakeDebounced(); }
      // Cancel BAKE mode when dial/temperature turned down significantly.
      else if(rn < oldValue) { cancelBakeDebounced(); }
#endif
      // Force WARM mode when dial/temperature turned up significantly.
      else if(rn > oldValue) { setWarmModeDebounced(true); }

      // Note user operation of pot.
      markUIControlUsed(); 
      }
    }

#if 0 && defined(DEBUG)
  DEBUG_SERIAL_PRINT_FLASHSTRING("Temp pot: ");
  DEBUG_SERIAL_PRINT(tp);
  DEBUG_SERIAL_PRINT_FLASHSTRING(", rn: ");
  DEBUG_SERIAL_PRINT(tempPotReducedNoise);
  DEBUG_SERIAL_PRINTLN();
#endif

  return(value);
  }

// Singleton implementation/instance.
TemperaturePot TempPot;
#endif











#ifdef ENABLE_VOICE_SENSOR
// If count meets or exceeds this threshold in one poll period then
// the room is deemed to be occupied.
// Strictly positive.
#define VOICE_DETECTION_THRESHOLD 2

// Force a read/poll of the voice level and return the value sensed.
// Thread-safe and ISR-safe.
uint8_t VoiceDetection::read()
  {
  ATOMIC_BLOCK(ATOMIC_RESTORESTATE)
    {
    isDetected = ((value = count) >= VOICE_DETECTION_THRESHOLD);
    count = 0;
    }
  return(value);
  }

// Handle simple interrupt.
// Fast and ISR (Interrupt Service Routines) safe.
// Returns true if interrupt was successfully handled and cleared
// else another interrupt handler in the chain may be called
// to attempt to clear the interrupt.
bool VoiceDetection::handleInterruptSimple()
  {
  ATOMIC_BLOCK(ATOMIC_RESTORESTATE)
    {
    // Count of voice activations since last poll, avoiding overflow.
    if((count < 255) && (++count >= VOICE_DETECTION_THRESHOLD))
      {
      // Act as soon as voice is detected.
      isDetected = true;
      // Don't regard this as a very srong indication,
      // as it could be a TV or radio on in the room.
      Occupancy.markAsPossiblyOccupied();
      }
    }
    // No further work to be done to 'clear' interrupt.
    return(true);
  }

// Singleton implementation/instance.
VoiceDetection Voice;
#endif
<|MERGE_RESOLUTION|>--- conflicted
+++ resolved
@@ -167,32 +167,16 @@
   const uint8_t newValue = (uint8_t)(al >> 2);
 
   // Adjust room-lit flag, with hysteresis.
-<<<<<<< HEAD
-  if(newValue <= lowerThreshold)
-=======
   // Should be able to detect dark when darkThreshold is zero and newValue is zero.
   if(newValue <= darkThreshold)
->>>>>>> 0c5b9282
     {
     isRoomLitFlag = false;
     // If dark enough to isRoomLitFlag false then increment counter.
     // Do not do increment the count if the sensor seems to be unusable.
     if(!unusable && (darkTicks < 255)) { ++darkTicks; }
     }
-<<<<<<< HEAD
-  else if(newValue > upperThreshold)
-    {
-    // Treat a sharp transition from dark to light as a possible/weak indication of occupancy, eg light flicked on.
-    // Ignore trigger at start-up.
-//    bool ignoreFirst;
-    if(!ignoredFirst) { ignoredFirst = true; }
-#ifdef OCCUPANCY_DETECT_FROM_AMBLIGHT
-    else if((!isRoomLitFlag) && ((rawValue>>2) < lowerThreshold)) { Occupancy.markAsPossiblyOccupied(); }
-#endif
-=======
   else if(newValue > lightThreshold)
     {
->>>>>>> 0c5b9282
     isRoomLitFlag = true;
     // If light enough to set isRoomLitFlag true then reset darkTicks counter.
     darkTicks = 0;
@@ -236,19 +220,6 @@
   DEBUG_SERIAL_PRINTLN();
 #endif
 
-<<<<<<< HEAD
-#if 1 && defined(DEBUG)
-  DEBUG_SERIAL_PRINT_FLASHSTRING("Ambient light val/lt/ut: ");
-  DEBUG_SERIAL_PRINT(value);
-  DEBUG_SERIAL_PRINT(' ');
-  DEBUG_SERIAL_PRINT(lowerThreshold);
-  DEBUG_SERIAL_PRINT(' ');
-  DEBUG_SERIAL_PRINT(upperThreshold);
-  DEBUG_SERIAL_PRINTLN();
-#endif
-
-#if 1 && defined(DEBUG)
-=======
 #if 0 && defined(DEBUG)
   DEBUG_SERIAL_PRINT_FLASHSTRING("Ambient light val/dt/lt: ");
   DEBUG_SERIAL_PRINT(value);
@@ -260,7 +231,6 @@
 #endif
 
 #if 0 && defined(DEBUG)
->>>>>>> 0c5b9282
   DEBUG_SERIAL_PRINT_FLASHSTRING("isRoomLit: ");
   DEBUG_SERIAL_PRINT(isRoomLitFlag);
   DEBUG_SERIAL_PRINTLN();
@@ -278,17 +248,6 @@
 static const uint8_t ABS_MIN_AMBLIGHT_HYST_UINT8 = 2;
 
 // Recomputes thresholds and 'unusable' based on current state.
-<<<<<<< HEAD
-void AmbientLight::recomputeThresholds()
-  {
-  // Use the built-in default thresholds.
-  lowerThreshold = LDR_THR_LOW >> 2;
-  upperThreshold = LDR_THR_HIGH >> 2;
-
-  // If either recent max or min is unset then assume device usable by default.
-  if((0xff == recentMin) || (0xff == recentMax))
-    {
-=======
 // WARNING: called from (static) constructors so do not attempt (eg) use of Serial.
 void AmbientLight::_recomputeThresholds()
   {
@@ -301,17 +260,12 @@
     lightThreshold = LDR_THR_HIGH >> 2;
     upDelta = lightThreshold - darkThreshold;
     // Assume OK for now.
->>>>>>> 0c5b9282
     unusable = false;
     return;
     }
 
   // If the range between recent max and min too narrow then assume unusable.
   if((recentMin > MAX_AMBLIGHT_VALUE_UINT8 - ABS_MIN_AMBLIGHT_RANGE_UINT8) ||
-<<<<<<< HEAD
-     (recentMax - recentMin < ABS_MIN_AMBLIGHT_RANGE_UINT8))
-    {
-=======
      (recentMax <= recentMin) ||
      (recentMax - recentMin < ABS_MIN_AMBLIGHT_RANGE_UINT8))
     {
@@ -320,13 +274,10 @@
     lightThreshold = LDR_THR_HIGH >> 2;
     upDelta = lightThreshold - darkThreshold;
     // Assume unusable.
->>>>>>> 0c5b9282
     unusable = true;
     return;
     }
 
-<<<<<<< HEAD
-=======
   // Compute thresholds to fit within the observed sensed value range.
   // TODO: a more sophisticated notion of distribution of values within range may be needed.
   // Take upwards delta indicative of lights on, and hysteresis, as ~25%.
@@ -336,7 +287,6 @@
   darkThreshold = (uint8_t) min(254, recentMin+1 + (upDelta>>1));
   lightThreshold = (uint8_t) min(recentMax-1, darkThreshold + upDelta);
 
->>>>>>> 0c5b9282
   // All seems OK.
   unusable = false;
   }
@@ -346,11 +296,7 @@
   {
   // Simple approach: will ignore an 'unset'/0xff value if the other is good.
   recentMin = min(recentMinimumOrFF, longerTermMinimumOrFF);
-<<<<<<< HEAD
-  recomputeThresholds();
-=======
   _recomputeThresholds();
->>>>>>> 0c5b9282
   }
 
 // Set maximum eg from recent stats, to allow auto adjustment to dark; ~0/0xff means no max available.
@@ -361,11 +307,6 @@
   else
     {
     // Both values available; weight towards the more recent one for quick adaptation.
-<<<<<<< HEAD
-    recentMax = (uint8_t) (((3*(uint16_t)recentMaximumOrFF) + longerTermMaximumOrFF) >> 2);
-    }
-  recomputeThresholds(); 
-=======
     recentMax = (uint8_t) (((3*(uint16_t)recentMaximumOrFF) + (uint16_t)longerTermMaximumOrFF) >> 2);
     }
   _recomputeThresholds();
@@ -378,7 +319,6 @@
   if(unusable) { DEBUG_SERIAL_PRINT_FLASHSTRING(" UNUSABLE"); }
   DEBUG_SERIAL_PRINTLN();
 #endif
->>>>>>> 0c5b9282
   }
 
 

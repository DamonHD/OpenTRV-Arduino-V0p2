/*
The OpenTRV project licenses this file to you
under the Apache Licence, Version 2.0 (the "Licence");
you may not use this file except in compliance
with the Licence. You may obtain a copy of the Licence at

http://www.apache.org/licenses/LICENSE-2.0

Unless required by applicable law or agreed to in writing,
software distributed under the Licence is distributed on an
"AS IS" BASIS, WITHOUT WARRANTIES OR CONDITIONS OF ANY
KIND, either express or implied. See the Licence for the
specific language governing permissions and limitations
under the Licence.

Author(s) / Copyright (s): Damon Hart-Davis 2014--2016
                           John Harvey 2014 (DS18B20 code)
                           Deniz Erbilgin 2015--2016
*/

/*
 * Header for common on-board and external sensors and actuators for V0p2 variants.
 */
#include <stdint.h>
#include <limits.h>
#include <util/atomic.h>

#include <Wire.h> // Arduino I2C library.
#include <OTV0p2Base.h>

#include "V0p2_Main.h"
#include "V0p2_Board_IO_Config.h" // I/O pin allocation: include ahead of I/O module headers.
#include "V0p2_Sensors.h" // I/O code access.
#include "Control.h"
#include "UI_Minimal.h"


#if defined(ENABLE_MINIMAL_ONEWIRE_SUPPORT)
OTV0P2BASE::MinimalOneWire<> MinOW_DEFAULT;
#endif


#if defined(SENSOR_EXTERNAL_DS18B20_ENABLE_0) // Enable sensor zero.
OTV0P2BASE::TemperatureC16_DS18B20 extDS18B20_0(MinOW_DEFAULT, 0);
#endif


// Singleton implementation/instance.
OTV0P2BASE::SupplyVoltageCentiVolts Supply_cV;


#ifdef TEMP_POT_AVAILABLE
// Singleton implementation/instance.
#if defined(TEMP_POT_REVERSE)
OTV0P2BASE::SensorTemperaturePot TempPot(OTV0P2BASE::SensorTemperaturePot::TEMP_POT_RAW_MAX, 0);
#else
OTV0P2BASE::SensorTemperaturePot TempPot(0, OTV0P2BASE::SensorTemperaturePot::TEMP_POT_RAW_MAX);
#endif // defined(TEMP_POT_REVERSE)
#endif


#ifdef ENABLE_AMBLIGHT_SENSOR
// Normal 2 bit shift between raw and externally-presented values.
static const uint8_t shiftRawScaleTo8Bit = 2;
#ifdef AMBIENT_LIGHT_SENSOR_PHOTOTRANS_TEPT4400
// This implementation expects a phototransitor TEPT4400 (50nA dark current, nominal 200uA@100lx@Vce=50V) from IO_POWER_UP to LDR_SENSOR_AIN and 220k to ground.
// Measurement should be taken wrt to internal fixed 1.1V bandgap reference, since light indication is current flow across a fixed resistor.
// Aiming for maximum reading at or above 100--300lx, ie decent domestic internal lighting.
// Note that phototransistor is likely far more directionally-sensitive than LDR and its response nearly linear.
// This extends the dynamic range and switches to measurement vs supply when full-scale against bandgap ref, then scales by Vss/Vbandgap and compresses to fit.
// http://home.wlv.ac.uk/~in6840/Lightinglevels.htm
// http://www.engineeringtoolbox.com/light-level-rooms-d_708.html
// http://www.pocklington-trust.org.uk/Resources/Thomas%20Pocklington/Documents/PDF/Research%20Publications/GPG5.pdf
// http://www.vishay.com/docs/84154/appnotesensors.pdf
//
#if (7 == V0p2_REV) // REV7 initial board run especially uses different phototransistor (not TEPT4400).
// Note that some REV7s from initial batch were fitted with wrong device entirely,
// an IR device, with very low effective sensitivity (FSD ~ 20 rather than 1023).
static const int LDR_THR_LOW = 180U;
static const int LDR_THR_HIGH = 250U;
#else // REV4 default values.
static const int LDR_THR_LOW = 270U;
static const int LDR_THR_HIGH = 400U;
#endif
#else // LDR (!defined(AMBIENT_LIGHT_SENSOR_PHOTOTRANS_TEPT4400))
// This implementation expects an LDR (1M dark resistance) from IO_POWER_UP to LDR_SENSOR_AIN and 100k to ground.
// Measurement should be taken wrt to supply voltage, since light indication is a fraction of that.
// Values below from PICAXE V0.09 impl approx multiplied by 4+ to allow for scale change.
#ifdef ENABLE_AMBLIGHT_EXTRA_SENSITIVE // Define if LDR not exposed to much light, eg for REV2 cut4 sideways-pointing LDR (TODO-209).
static const int LDR_THR_LOW = 50U;
static const int LDR_THR_HIGH = 70U; 
#else // Normal settings.
static const int LDR_THR_LOW = 160U; // Was 30.
static const int LDR_THR_HIGH = 200U; // Was 35.
#endif // ENABLE_AMBLIGHT_EXTRA_SENSITIVE
#endif // AMBIENT_LIGHT_SENSOR_PHOTOTRANS_TEPT4400
// Singleton implementation/instance.
AmbientLight AmbLight(LDR_THR_HIGH >> shiftRawScaleTo8Bit);
#endif // ENABLE_AMBLIGHT_SENSOR


#if !defined(ENABLE_PRIMARY_TEMP_SENSOR_SHT21) && !defined(ENABLE_PRIMARY_TEMP_SENSOR_DS18B20) // Don't use TMP112 if SHT21 or DS18B20 are available.

// TMP102 and TMP112 should be interchangeable: latter has better guaranteed accuracy.
static const uint8_t TMP102_I2C_ADDR = 72;
static const uint8_t TMP102_REG_TEMP = 0; // Temperature register.
static const uint8_t TMP102_REG_CTRL = 1; // Control register.
static const uint8_t TMP102_CTRL_B1 = 0x31; // Byte 1 for control register: 12-bit resolution and shutdown mode (SD).
static const uint8_t TMP102_CTRL_B1_OS = 0x80; // Control register: one-shot flag in byte 1.
static const uint8_t TMP102_CTRL_B2 = 0x0; // Byte 2 for control register: 0.25Hz conversion rate and not extended mode (EM).

// Measure/store/return the current room ambient temperature in units of 1/16th C.
// This may contain up to 4 bits of information to the right of the fixed binary point.
// This may consume significant power and time.
// Probably no need to do this more than (say) once per minute.
// The first read will initialise the device as necessary and leave it in a low-power mode afterwards.
// This will simulate a zero temperature in case of detected error talking to the sensor as fail-safe for this use.
// Check for errors at certain critical places, not everywhere.
static int16_t TMP112_readTemperatureC16()
  {
  const bool neededPowerUp = OTV0P2BASE::powerUpTWIIfDisabled();
  
#if 0 && defined(DEBUG)
  DEBUG_SERIAL_PRINT_FLASHSTRING("TMP102 needed power-up: ");
  DEBUG_SERIAL_PRINT(neededPowerUp);
  DEBUG_SERIAL_PRINTLN();
#endif

  // Force start of new one-shot temperature measurement/conversion to complete.
  Wire.beginTransmission(TMP102_I2C_ADDR);
  Wire.write((byte) TMP102_REG_CTRL); // Select control register.
  Wire.write((byte) TMP102_CTRL_B1); // Clear OS bit.
  //Wire.write((byte) TMP102_CTRL_B2);
  Wire.endTransmission();
  Wire.beginTransmission(TMP102_I2C_ADDR);
  Wire.write((byte) TMP102_REG_CTRL); // Select control register.
  Wire.write((byte) TMP102_CTRL_B1 | TMP102_CTRL_B1_OS); // Start one-shot conversion.
  //Wire.write((byte) TMP102_CTRL_B2);
  if(Wire.endTransmission()) { return(RoomTemperatureC16::INVALID_TEMP); } // Exit if error.


  // Wait for temperature measurement/conversion to complete, in low-power sleep mode for the bulk of the time.
#if 0 && defined(DEBUG)
  DEBUG_SERIAL_PRINTLN_FLASHSTRING("TMP102 waiting for conversion...");
#endif
  Wire.beginTransmission(TMP102_I2C_ADDR);
  Wire.write((byte) TMP102_REG_CTRL); // Select control register.
  if(Wire.endTransmission()) { return(RoomTemperatureC16::INVALID_TEMP); } // Exit if error.
  for(int i = 8; --i; ) // 2 orbits should generally be plenty.
    {
    if(i <= 0) { return(RoomTemperatureC16::INVALID_TEMP); } // Exit if error.
    if(Wire.requestFrom(TMP102_I2C_ADDR, 1U) != 1) { return(RoomTemperatureC16::INVALID_TEMP); } // Exit if error.
    const byte b1 = Wire.read();
    if(b1 & TMP102_CTRL_B1_OS) { break; } // Conversion completed.
    OTV0P2BASE::nap(WDTO_15MS); // One or two of these naps should allow typical ~26ms conversion to complete...
    }

  // Fetch temperature.
#if 0 && defined(DEBUG)
  DEBUG_SERIAL_PRINTLN_FLASHSTRING("TMP102 fetching temperature...");
#endif
  Wire.beginTransmission(TMP102_I2C_ADDR);
  Wire.write((byte) TMP102_REG_TEMP); // Select temperature register (set ptr to 0).
  if(Wire.endTransmission()) { return(RoomTemperatureC16::INVALID_TEMP); } // Exit if error.
  if(Wire.requestFrom(TMP102_I2C_ADDR, 2U) != 2)  { return(RoomTemperatureC16::INVALID_TEMP); }
  if(Wire.endTransmission()) { return(RoomTemperatureC16::INVALID_TEMP); } // Exit if error.

  const byte b1 = Wire.read(); // MSByte, should be signed whole degrees C.
  const uint8_t b2 = Wire.read(); // Avoid sign extension...

  if(neededPowerUp) { OTV0P2BASE::powerDownTWI(); }

  // Builds 12-bit value (assumes not in extended mode) and sign-extends if necessary for sub-zero temps.
  const int t16 = (b1 << 4) | (b2 >> 4) | ((b1 & 0x80) ? 0xf000 : 0);

#if 0 && defined(DEBUG)
  DEBUG_SERIAL_PRINT_FLASHSTRING("TMP102 temp: ");
  DEBUG_SERIAL_PRINT(b1);
  DEBUG_SERIAL_PRINT_FLASHSTRING("C / ");
  DEBUG_SERIAL_PRINT(temp16);
  DEBUG_SERIAL_PRINTLN();
#endif

  return(t16);
  }
#endif



// Functionality and code only enabled if ENABLE_PRIMARY_TEMP_SENSOR_SHT21 is defined.
#if defined(ENABLE_PRIMARY_TEMP_SENSOR_SHT21)

#define SHT21_I2C_ADDR 0x40
#define SHT21_I2C_CMD_TEMP_HOLD	0xe3
#define SHT21_I2C_CMD_TEMP_NOHOLD 0xf3
#define SHT21_I2C_CMD_RH_HOLD	0xe5
#define SHT21_I2C_CMD_RH_NOHOLD 0xf5
#define SHT21_I2C_CMD_USERREG 0xe7 // User register...

// If defined, sample 8-bit RH (for for 1%) and 12-bit temp (for 1/16C).
// This should save time and energy.
#define SHT21_USE_REDUCED_PRECISION 1

// Set true once SHT21 has been initialised.
static volatile bool SHT21_initialised;

// Initialise/configure SHT21, usually once only.
// TWI must already be powered up.
static void SHT21_init()
  {
#if defined(SHT21_USE_REDUCED_PRECISION)
  // Soft reset in order to sample at reduced precision.
  Wire.beginTransmission(SHT21_I2C_ADDR);
  Wire.write((byte) SHT21_I2C_CMD_USERREG); // Select control register.
  Wire.endTransmission();
  Wire.requestFrom(SHT21_I2C_ADDR, 1U);
  while(Wire.available() < 1)
    {
    // Wait for data, but avoid rolling over the end of a minor cycle...
    if(OTV0P2BASE::getSubCycleTime() >= OTV0P2BASE::GSCT_MAX-2)
      {
      return; // Failed, and not initialised.
      }
    }
  const uint8_t curUR = Wire.read();
//  DEBUG_SERIAL_PRINT_FLASHSTRING("UR: ");
//  DEBUG_SERIAL_PRINTFMT(curUR, HEX);
//  DEBUG_SERIAL_PRINTLN();

  // Preserve reserved bits (3, 4, 5) and sample 8-bit RH (for for 1%) and 12-bit temp (for 1/16C).
  const uint8_t newUR = (curUR & 0x38) | 3;
  Wire.beginTransmission(SHT21_I2C_ADDR);
  Wire.write((byte) SHT21_I2C_CMD_USERREG); // Select control register.
  Wire.write((byte) newUR);
  Wire.endTransmission();

#endif
  SHT21_initialised = true;
  }

// Measure and return the current ambient temperature in units of 1/16th C.
// This may contain up to 4 bits of information to the right of the fixed binary point.
// This may consume significant power and time.
// Probably no need to do this more than (say) once per minute.
// The first read will initialise the device as necessary and leave it in a low-power mode afterwards.
static int Sensor_SHT21_readTemperatureC16()
  {
  const bool neededPowerUp = OTV0P2BASE::powerUpTWIIfDisabled();

  // Initialise/config if necessary.
  if(!SHT21_initialised) { SHT21_init(); }

  // Max RH measurement time:
  //   * 14-bit: 85ms
  //   * 12-bit: 22ms
  //   * 11-bit: 11ms
  // Use blocking data fetch for now.
  Wire.beginTransmission(SHT21_I2C_ADDR);
  Wire.write((byte) SHT21_I2C_CMD_TEMP_HOLD); // Select control register.
#if defined(SHT21_USE_REDUCED_PRECISION)
  OTV0P2BASE::nap(WDTO_30MS); // Should cover 12-bit conversion (22ms).
#else
  OTV0P2BASE::sleepLowPowerMs(90); // Should be plenty for slowest (14-bit) conversion (85ms).
#endif
  //delay(100);
  Wire.endTransmission();
  Wire.requestFrom(SHT21_I2C_ADDR, 3);
  while(Wire.available() < 3)
    {
    // Wait for data, but avoid rolling over the end of a minor cycle...
    if(OTV0P2BASE::getSubCycleTime() >= OTV0P2BASE::GSCT_MAX-2)
      {
      return(RoomTemperatureC16::INVALID_TEMP); // Failure value: may be able to to better.
      }
    }
  uint16_t rawTemp = (Wire.read() << 8);
  rawTemp |= (Wire.read() & 0xfc); // Clear status ls bits.

  // Power down TWI ASAP.
  if(neededPowerUp) { OTV0P2BASE::powerDownTWI(); }

  // TODO: capture entropy if (transformed) value has changed.

  // Nominal formula: C = -46.85 + ((175.72*raw) / (1L << 16));
  const int c16 = -750 + ((5623L * rawTemp) >> 17); // FIXME: find a faster approximation...

  return(c16);
  }

// Measure and return the current relative humidity in %; range [0,100] and 255 for error.
// This may consume significant power and time.
// Probably no need to do this more than (say) once per minute.
// The first read will initialise the device as necessary and leave it in a low-power mode afterwards.
// Returns 255 (~0) in case of error.
uint8_t HumiditySensorSHT21::read()
  {
  const bool neededPowerUp = OTV0P2BASE::powerUpTWIIfDisabled();

  // Initialise/config if necessary.
  if(!SHT21_initialised) { SHT21_init(); }

  // Get RH%...
  // Max RH measurement time:
  //   * 12-bit: 29ms
  //   *  8-bit:  4ms
  // Use blocking data fetch for now.
  Wire.beginTransmission(SHT21_I2C_ADDR);
  Wire.write((byte) SHT21_I2C_CMD_RH_HOLD); // Select control register.
#if defined(SHT21_USE_REDUCED_PRECISION)
  OTV0P2BASE::sleepLowPowerMs(5); // Should cover 8-bit conversion (4ms).
#else
  OTV0P2BASE::nap(WDTO_30MS); // Should cover even 12-bit conversion (29ms).
#endif
  Wire.endTransmission();
  Wire.requestFrom(SHT21_I2C_ADDR, 3);
  while(Wire.available() < 3)
    {
    // Wait for data, but avoid rolling over the end of a minor cycle...
    if(OTV0P2BASE::getSubCycleTime() >= OTV0P2BASE::GSCT_MAX)
      {
//      DEBUG_SERIAL_PRINTLN_FLASHSTRING("giving up");
      return(~0);
      }
    }
  const uint8_t rawRH = Wire.read();
  const uint8_t rawRL = Wire.read();

  // Power down TWI ASAP.
  if(neededPowerUp) { OTV0P2BASE::powerDownTWI(); }

  const uint16_t raw = (((uint16_t)rawRH) << 8) | (rawRL & 0xfc); // Clear status ls bits.
  const uint8_t result = -6 + ((125L * raw) >> 16);

  // Capture entropy from raw status bits
  // iff (transformed) reading has changed.
  if(value != result) { OTV0P2BASE::addEntropyToPool(rawRL ^ rawRH, 1); }

  value = result;
  if(result > (HUMIDTY_HIGH_RHPC+HUMIDITY_EPSILON_RHPC)) { highWithHyst = true; }
  else if(result < (HUMIDTY_HIGH_RHPC-HUMIDITY_EPSILON_RHPC)) { highWithHyst = false; }
  return(result);
  }
// Singleton implementation/instance.
HumiditySensorSHT21 RelHumidity;
#endif




<<<<<<< HEAD
#if !defined(ENABLE_PRIMARY_TEMP_SENSOR_DS18B20)
=======
//// Functionality and code only enabled if ENABLE_PRIMARY_TEMP_SENSOR_DS18B20 is defined.
//#if defined(ENABLE_PRIMARY_TEMP_SENSOR_DS18B20)
//
//#define DS1820_PRECISION_MASK 0x60
//#define DS1820_PRECISION_9 0x00
//#define DS1820_PRECISION_10 0x20
//#define DS1820_PRECISION_11 0x40 // 1/8C @ 375ms.
//#define DS1820_PRECISION_12 0x60 // 1/16C @ 750ms.
//
//// Run reduced precision (11 bit, 1/8C) for acceptable conversion time (375ms).
//#define DS1820_PRECISION DS1820_PRECISION_11 // 1/8C @ 375ms.
//
////// Handle on device.
////static OneWire ds18b20(DS1820_ONEWIRE_PIN);  
//
//// Set true once DS18B20 has been searched for and initialised.
//static bool sensor_DS18B10_initialised;
//// Address of (first) DS18B20 found, else [0] == 0 if none found.
//static uint8_t first_DS18B20_address[8];
//
//// Initialise the device (if any) before first use.
//// Returns true iff successful.
//// Uses first DS18B20 found on bus.
//static bool Sensor_DS18B10_init()
//  {
//  DEBUG_SERIAL_PRINTLN_FLASHSTRING("DS18B20 init...");
//  bool found = false;
//
//  // Ensure no bad search state.
//  MinOW_DEFAULT.reset_search();
//
//  for( ; ; )
//    {
//    if(!MinOW_DEFAULT.search(first_DS18B20_address))
//      {
//      MinOW_DEFAULT.reset_search(); // Be kind to any other OW search user.
//      break;
//      }
//
//#if 0 && defined(DEBUG)
//    // Found a device.
//    DEBUG_SERIAL_PRINT_FLASHSTRING("addr:");
//    for(int i = 0; i < 8; ++i)
//      {
//      DEBUG_SERIAL_PRINT(' ');
//      DEBUG_SERIAL_PRINTFMT(first_DS18B20_address[i], HEX);
//      }
//    DEBUG_SERIAL_PRINTLN();
//#endif
//
//    if(0x28 != first_DS18B20_address[0])
//      {
//#if 0 && defined(DEBUG)
//      DEBUG_SERIAL_PRINTLN_FLASHSTRING("Not a DS18B20, skipping...");
//#endif
//      continue;
//      }
//
//#if 0 && defined(DEBUG)
//    DEBUG_SERIAL_PRINTLN_FLASHSTRING("Setting precision...");
//#endif
//    MinOW_DEFAULT.reset();
//    // Write scratchpad/config
//    MinOW_DEFAULT.select(first_DS18B20_address);
//    MinOW_DEFAULT.write(0x4e);
//    MinOW_DEFAULT.write(0); // Th: not used.
//    MinOW_DEFAULT.write(0); // Tl: not used.
//    MinOW_DEFAULT.write(DS1820_PRECISION | 0x1f); // Config register; lsbs all 1.
//
//    // Found one and configured it!
//    found = true;
//    }
//
//  // Search has been run (whether DS18B20 was found or not).
//  sensor_DS18B10_initialised = true;
//
//  if(!found)
//    {
//    DEBUG_SERIAL_PRINTLN_FLASHSTRING("DS18B20 not found");
//    first_DS18B20_address[0] = 0; // Indicate no DS18B20 found.
//    }
//  return(found);
//  }
//
//// Returns temperature in C*16.
//// Returns <= 0 for some sorts of error as failsafe (RoomTemperatureC16::INVALID_TEMP if failed to initialise).
//static int16_t Sensor_DS18B10_readTemperatureC16()
//  {
//  if(!sensor_DS18B10_initialised) { Sensor_DS18B10_init(); }
//  if(0 == first_DS18B20_address[0]) { return(RoomTemperatureC16::INVALID_TEMP); }
//
//  // Start a temperature reading.
//  MinOW_DEFAULT.reset();
//  MinOW_DEFAULT.select(first_DS18B20_address);
//  MinOW_DEFAULT.write(0x44); // Start conversion without parasite power.
//  //delay(750); // 750ms should be enough.
//  // Poll for conversion complete (bus released)...
//  while(MinOW_DEFAULT.read_bit() == 0) { OTV0P2BASE::nap(WDTO_30MS); }
//
//  // Fetch temperature (scratchpad read).
//  MinOW_DEFAULT.reset();
//  MinOW_DEFAULT.select(first_DS18B20_address);    
//  MinOW_DEFAULT.write(0xbe);
//  // Read first two bytes of 9 available.  (No CRC config or check.)
//  const uint8_t d0 = MinOW_DEFAULT.read();
//  const uint8_t d1 = MinOW_DEFAULT.read();
//  // Terminate read and let DS18B20 go back to sleep.
//  MinOW_DEFAULT.reset();
//
//  // Extract raw temperature, masking any undefined lsbit.
//  const int16_t rawC16 = (d1 << 8) | (d0 & ~1);
//
//  return(rawC16);
//  }
//#endif


//// Median filter.
//// Find mean of interquatile range of group of ints where sum can be computed in an int without loss.
//// FIXME: needs a unit test or three.
//template<uint8_t N> int smallIntIQMean(const int data[N])
//  {
//  // Copy array content.
//  int copy[N];
//  for(int8_t i = N; --i >= 0; ) { copy[i] = data[i]; }
//  // Sort in place with a bubble sort (yeuck) assuming the array to be small.
//  // FIXME: replace with insertion sort for efficiency.
//  // FIXME: break out sort as separate subroutine.
//  uint8_t n = N;
//  do
//    {
//    uint8_t newn = 0;
//    for(uint8_t i = 0; ++i < n; )
//      {
//      const int c0 = copy[i-1];
//      const int c1 = copy[i];
//      if(c0 > c1)
//         {
//         copy[i] = c0;
//         copy[i-1] = c1;
//         newn = i;
//         }
//      }
//    n = newn;
//    } while(0 != n);
//#if 0 && defined(DEBUG)
//DEBUG_SERIAL_PRINT_FLASHSTRING("sorted: ");
//for(uint8_t i = 0; i < N; ++i) { DEBUG_SERIAL_PRINT(copy[i]); DEBUG_SERIAL_PRINT(' '); }
//DEBUG_SERIAL_PRINTLN();
//#endif
//  // Extract mean of interquartile range.
//  const size_t sampleSize = N/2;
//  const size_t start = N/4;
//  // Assume values will be nowhere near the extremes.
//  int sum = 0;
//  for(uint8_t i = start; i < start + sampleSize; ++i) { sum += copy[i]; }
//  // Compute rounded-up mean.
//  return((sum + sampleSize/2) / sampleSize);
//  }


#if !defined(ENABLE_PRIMARY_TEMP_SENSOR_DS18B20)

>>>>>>> fe9b0dcc
// Temperature read uses/selects one of the implementations/sensors.
int16_t RoomTemperatureC16::read()
  {
#if defined(ENABLE_PRIMARY_TEMP_SENSOR_SHT21)
  const int raw = Sensor_SHT21_readTemperatureC16();
#else
  const int raw = TMP112_readTemperatureC16();
#endif
  value = raw;
  return(value);
  }
// Singleton implementation/instance.
RoomTemperatureC16 TemperatureC16;
// DSB18B20 temperature impl, with slightly reduced precision to improve speed.
#elif defined(ENABLE_PRIMARY_TEMP_SENSOR_DS18B20) && defined(ENABLE_MINIMAL_ONEWIRE_SUPPORT)
OTV0P2BASE::TemperatureC16_DS18B20 TemperatureC16(MinOW_DEFAULT, 0, OTV0P2BASE::TemperatureC16_DS18B20::MAX_PRECISION-1);

#endif // defined(ENABLE_PRIMARY_TEMP_SENSOR_DS18B20)

// Singleton implementation/instance.
RoomTemperatureC16 TemperatureC16;

// DSB18B20 temperature impl, with slightly reduced precision to improve speed.
#elif defined(ENABLE_PRIMARY_TEMP_SENSOR_DS18B20) && defined(ENABLE_MINIMAL_ONEWIRE_SUPPORT)
OTV0P2BASE::TemperatureC16_DS18B20 TemperatureC16(MinOW_DEFAULT, 0, OTV0P2BASE::TemperatureC16_DS18B20::MAX_PRECISION-1);

#endif // defined(ENABLE_PRIMARY_TEMP_SENSOR_DS18B20)


#ifdef ENABLE_VOICE_SENSOR
// If count meets or exceeds this threshold in one poll period then
// the room is deemed to be occupied.
// Strictly positive.
// DHD20151119: even now it seems a threshold of >= 2 is needed to avoid false positives.
#define VOICE_DETECTION_THRESHOLD 4

// Force a read/poll of the voice level and return the value sensed.
// Thread-safe and ISR-safe.
uint8_t VoiceDetection::read()
  {
  ATOMIC_BLOCK(ATOMIC_RESTORESTATE)
    {
	  isDetected = ((value = count) >= VOICE_DETECTION_THRESHOLD);
	  // clear count and detection flag
//	  isTriggered = false;
      count = 0;
    }
  return(value);
  }

// Handle simple interrupt.
// Fast and ISR (Interrupt Service Routines) safe.
// Returns true if interrupt was successfully handled and cleared
// else another interrupt handler in the chain may be called
// to attempt to clear the interrupt.
bool VoiceDetection::handleInterruptSimple()
  {
  ATOMIC_BLOCK(ATOMIC_RESTORESTATE)
    {
    // Count of voice activations since last poll, avoiding overflow.
    if((count < 255) && (++count >= VOICE_DETECTION_THRESHOLD))
      {
      // Act as soon as voice is detected.
      isDetected = true;
      // Don't regard this as a very strong indication,
      // as it could be a TV or radio on in the room.
      Occupancy.markAsPossiblyOccupied();
      }
    }

//    // Flag that interrupt has occurred
//    endOfLocking = OTV0P2BASE::getMinutesSinceMidnightLT() + lockingPeriod;
//    isTriggered = true;
    // No further work to be done to 'clear' interrupt.
    return(true);
  }

// Singleton implementation/instance.
VoiceDetection Voice;
#endif


////////////////////////// Actuators


// DORM1/REV7 direct drive actuator.
#ifdef HAS_DORM1_VALVE_DRIVE
//#ifdef DIRECT_MOTOR_DRIVE_V1
// Singleton implementation/instance.
#ifdef ENABLE_DORM1_MOTOR_REVERSED // Reversed vs sample 2015/12
OTRadValve::ValveMotorDirectV1<MOTOR_DRIVE_ML, MOTOR_DRIVE_MR, MOTOR_DRIVE_MI_AIN, MOTOR_DRIVE_MC_AIN> ValveDirect;
#else
OTRadValve::ValveMotorDirectV1<MOTOR_DRIVE_MR, MOTOR_DRIVE_ML, MOTOR_DRIVE_MI_AIN, MOTOR_DRIVE_MC_AIN> ValveDirect;
#endif // HAS_DORM1_MOTOR_REVERSED
#endif


// FHT8V radio-controlled actuator.
#ifdef ENABLE_FHT8VSIMPLE
// Function to append stats trailer (and 0xff) to FHT8V/FS20 TX buffer.
// Assume enough space in buffer for largest possible stats message.
#if defined(ALLOW_STATS_TX)
uint8_t *appendStatsToTXBufferWithFF(uint8_t *bptr, const uint8_t bufSize)
  {
  OTV0P2BASE::FullStatsMessageCore_t trailer;
  populateCoreStats(&trailer);
  // Ensure that no ID is encoded in the message sent on the air since it would be a repeat from the FHT8V frame.
  trailer.containsID = false;

#if defined(ENABLE_MINIMAL_STATS_TXRX)
  // As bandwidth optimisation just write minimal trailer if only temp&power available.
  if(trailer.containsTempAndPower &&
     !trailer.containsID && !trailer.containsAmbL)
    {
    writeTrailingMinimalStatsPayload(bptr, &(trailer.tempAndPower));
    bptr += 3;
    *bptr = (uint8_t)0xff; // Terminate TX bytes.
    }
  else
#endif
    {
    // Assume enough space in buffer for largest possible stats message.
    bptr = encodeFullStatsMessageCore(bptr, bufSize, OTV0P2BASE::getStatsTXLevel(), false, &trailer);
    }
  return(bptr);
  }
#else
#define appendStatsToTXBufferWithFF NULL // Do not append stats.
#endif
#endif // ENABLE_FHT8VSIMPLE

#ifdef ENABLE_FHT8VSIMPLE
OTRadValve::FHT8VRadValve<_FHT8V_MAX_EXTRA_TRAILER_BYTES, OTRadValve::FHT8VRadValveBase::RFM23_PREAMBLE_BYTES, OTRadValve::FHT8VRadValveBase::RFM23_PREAMBLE_BYTE> FHT8V(appendStatsToTXBufferWithFF);
#endif

// Clear both housecode parts (and thus disable local valve).
// Does nothing if FHT8V not in use.
#ifdef ENABLE_FHT8VSIMPLE
void FHT8VClearHC()
  {
  FHT8V.clearHC();
  OTV0P2BASE::eeprom_smart_erase_byte((uint8_t*)V0P2BASE_EE_START_FHT8V_HC1);
  OTV0P2BASE::eeprom_smart_erase_byte((uint8_t*)V0P2BASE_EE_START_FHT8V_HC2);
  }
#endif

// Set (non-volatile) HC1 and HC2 for single/primary FHT8V wireless valve under control.
// Also set value in FHT8V rad valve model.
// Does nothing if FHT8V not in use.
#ifdef ENABLE_FHT8VSIMPLE
void FHT8VSetHC1(uint8_t hc)
  {
  FHT8V.setHC1(hc);
  OTV0P2BASE::eeprom_smart_update_byte((uint8_t*)V0P2BASE_EE_START_FHT8V_HC1, hc);
  }
void FHT8VSetHC2(uint8_t hc)
  {
  FHT8V.setHC2(hc);
  OTV0P2BASE::eeprom_smart_update_byte((uint8_t*)V0P2BASE_EE_START_FHT8V_HC2, hc);
  }
#endif

// Get (non-volatile) HC1 and HC2 for single/primary FHT8V wireless valve under control (will be 0xff until set).
// FHT8V instance values are used as a cache.
// Does nothing if FHT8V not in use.
#ifdef ENABLE_FHT8VSIMPLE
uint8_t FHT8VGetHC1()
  {
  const uint8_t vv = FHT8V.getHC1();
  // If cached value in FHT8V instance is valid, return it.
  if(OTRadValve::FHT8VRadValveBase::isValidFHTV8HouseCode(vv))
    { return(vv); }
  // Else if EEPROM value is valid, then cache it in the FHT8V instance and return it.
  const uint8_t ev = eeprom_read_byte((uint8_t*)V0P2BASE_EE_START_FHT8V_HC1);
  if(OTRadValve::FHT8VRadValveBase::isValidFHTV8HouseCode(ev))
      { FHT8V.setHC1(ev); }
  return(ev);
  }
uint8_t FHT8VGetHC2()
  {
  const uint8_t vv = FHT8V.getHC2();
  // If cached value in FHT8V instance is valid, return it.
  if(OTRadValve::FHT8VRadValveBase::isValidFHTV8HouseCode(vv))
    { return(vv); }
  // Else if EEPROM value is valid, then cache it in the FHT8V instance and return it.
  const uint8_t ev = eeprom_read_byte((uint8_t*)V0P2BASE_EE_START_FHT8V_HC2);
  if(OTRadValve::FHT8VRadValveBase::isValidFHTV8HouseCode(ev))
      { FHT8V.setHC2(ev); }
  return(ev);
  }
#endif // ENABLE_FHT8VSIMPLE

#ifdef ENABLE_FHT8VSIMPLE
// Load EEPROM house codes into primary FHT8V instance at start-up or once cleared in FHT8V instance.
void FHT8VLoadHCFromEEPROM()
  {
  // Uses side-effect to cache/save in FHT8V instance.
  FHT8VGetHC1();
  FHT8VGetHC2();
  }
#endif // ENABLE_FHT8VSIMPLE


//#if defined(ENABLE_BOILER_HUB)
//// Boiler output control.
//// Singleton implementation/instance.
//extern BoilerDriver BoilerControl;
//#endif<|MERGE_RESOLUTION|>--- conflicted
+++ resolved
@@ -346,174 +346,8 @@
 
 
 
-
-<<<<<<< HEAD
 #if !defined(ENABLE_PRIMARY_TEMP_SENSOR_DS18B20)
-=======
-//// Functionality and code only enabled if ENABLE_PRIMARY_TEMP_SENSOR_DS18B20 is defined.
-//#if defined(ENABLE_PRIMARY_TEMP_SENSOR_DS18B20)
-//
-//#define DS1820_PRECISION_MASK 0x60
-//#define DS1820_PRECISION_9 0x00
-//#define DS1820_PRECISION_10 0x20
-//#define DS1820_PRECISION_11 0x40 // 1/8C @ 375ms.
-//#define DS1820_PRECISION_12 0x60 // 1/16C @ 750ms.
-//
-//// Run reduced precision (11 bit, 1/8C) for acceptable conversion time (375ms).
-//#define DS1820_PRECISION DS1820_PRECISION_11 // 1/8C @ 375ms.
-//
-////// Handle on device.
-////static OneWire ds18b20(DS1820_ONEWIRE_PIN);  
-//
-//// Set true once DS18B20 has been searched for and initialised.
-//static bool sensor_DS18B10_initialised;
-//// Address of (first) DS18B20 found, else [0] == 0 if none found.
-//static uint8_t first_DS18B20_address[8];
-//
-//// Initialise the device (if any) before first use.
-//// Returns true iff successful.
-//// Uses first DS18B20 found on bus.
-//static bool Sensor_DS18B10_init()
-//  {
-//  DEBUG_SERIAL_PRINTLN_FLASHSTRING("DS18B20 init...");
-//  bool found = false;
-//
-//  // Ensure no bad search state.
-//  MinOW_DEFAULT.reset_search();
-//
-//  for( ; ; )
-//    {
-//    if(!MinOW_DEFAULT.search(first_DS18B20_address))
-//      {
-//      MinOW_DEFAULT.reset_search(); // Be kind to any other OW search user.
-//      break;
-//      }
-//
-//#if 0 && defined(DEBUG)
-//    // Found a device.
-//    DEBUG_SERIAL_PRINT_FLASHSTRING("addr:");
-//    for(int i = 0; i < 8; ++i)
-//      {
-//      DEBUG_SERIAL_PRINT(' ');
-//      DEBUG_SERIAL_PRINTFMT(first_DS18B20_address[i], HEX);
-//      }
-//    DEBUG_SERIAL_PRINTLN();
-//#endif
-//
-//    if(0x28 != first_DS18B20_address[0])
-//      {
-//#if 0 && defined(DEBUG)
-//      DEBUG_SERIAL_PRINTLN_FLASHSTRING("Not a DS18B20, skipping...");
-//#endif
-//      continue;
-//      }
-//
-//#if 0 && defined(DEBUG)
-//    DEBUG_SERIAL_PRINTLN_FLASHSTRING("Setting precision...");
-//#endif
-//    MinOW_DEFAULT.reset();
-//    // Write scratchpad/config
-//    MinOW_DEFAULT.select(first_DS18B20_address);
-//    MinOW_DEFAULT.write(0x4e);
-//    MinOW_DEFAULT.write(0); // Th: not used.
-//    MinOW_DEFAULT.write(0); // Tl: not used.
-//    MinOW_DEFAULT.write(DS1820_PRECISION | 0x1f); // Config register; lsbs all 1.
-//
-//    // Found one and configured it!
-//    found = true;
-//    }
-//
-//  // Search has been run (whether DS18B20 was found or not).
-//  sensor_DS18B10_initialised = true;
-//
-//  if(!found)
-//    {
-//    DEBUG_SERIAL_PRINTLN_FLASHSTRING("DS18B20 not found");
-//    first_DS18B20_address[0] = 0; // Indicate no DS18B20 found.
-//    }
-//  return(found);
-//  }
-//
-//// Returns temperature in C*16.
-//// Returns <= 0 for some sorts of error as failsafe (RoomTemperatureC16::INVALID_TEMP if failed to initialise).
-//static int16_t Sensor_DS18B10_readTemperatureC16()
-//  {
-//  if(!sensor_DS18B10_initialised) { Sensor_DS18B10_init(); }
-//  if(0 == first_DS18B20_address[0]) { return(RoomTemperatureC16::INVALID_TEMP); }
-//
-//  // Start a temperature reading.
-//  MinOW_DEFAULT.reset();
-//  MinOW_DEFAULT.select(first_DS18B20_address);
-//  MinOW_DEFAULT.write(0x44); // Start conversion without parasite power.
-//  //delay(750); // 750ms should be enough.
-//  // Poll for conversion complete (bus released)...
-//  while(MinOW_DEFAULT.read_bit() == 0) { OTV0P2BASE::nap(WDTO_30MS); }
-//
-//  // Fetch temperature (scratchpad read).
-//  MinOW_DEFAULT.reset();
-//  MinOW_DEFAULT.select(first_DS18B20_address);    
-//  MinOW_DEFAULT.write(0xbe);
-//  // Read first two bytes of 9 available.  (No CRC config or check.)
-//  const uint8_t d0 = MinOW_DEFAULT.read();
-//  const uint8_t d1 = MinOW_DEFAULT.read();
-//  // Terminate read and let DS18B20 go back to sleep.
-//  MinOW_DEFAULT.reset();
-//
-//  // Extract raw temperature, masking any undefined lsbit.
-//  const int16_t rawC16 = (d1 << 8) | (d0 & ~1);
-//
-//  return(rawC16);
-//  }
-//#endif
-
-
-//// Median filter.
-//// Find mean of interquatile range of group of ints where sum can be computed in an int without loss.
-//// FIXME: needs a unit test or three.
-//template<uint8_t N> int smallIntIQMean(const int data[N])
-//  {
-//  // Copy array content.
-//  int copy[N];
-//  for(int8_t i = N; --i >= 0; ) { copy[i] = data[i]; }
-//  // Sort in place with a bubble sort (yeuck) assuming the array to be small.
-//  // FIXME: replace with insertion sort for efficiency.
-//  // FIXME: break out sort as separate subroutine.
-//  uint8_t n = N;
-//  do
-//    {
-//    uint8_t newn = 0;
-//    for(uint8_t i = 0; ++i < n; )
-//      {
-//      const int c0 = copy[i-1];
-//      const int c1 = copy[i];
-//      if(c0 > c1)
-//         {
-//         copy[i] = c0;
-//         copy[i-1] = c1;
-//         newn = i;
-//         }
-//      }
-//    n = newn;
-//    } while(0 != n);
-//#if 0 && defined(DEBUG)
-//DEBUG_SERIAL_PRINT_FLASHSTRING("sorted: ");
-//for(uint8_t i = 0; i < N; ++i) { DEBUG_SERIAL_PRINT(copy[i]); DEBUG_SERIAL_PRINT(' '); }
-//DEBUG_SERIAL_PRINTLN();
-//#endif
-//  // Extract mean of interquartile range.
-//  const size_t sampleSize = N/2;
-//  const size_t start = N/4;
-//  // Assume values will be nowhere near the extremes.
-//  int sum = 0;
-//  for(uint8_t i = start; i < start + sampleSize; ++i) { sum += copy[i]; }
-//  // Compute rounded-up mean.
-//  return((sum + sampleSize/2) / sampleSize);
-//  }
-
-
-#if !defined(ENABLE_PRIMARY_TEMP_SENSOR_DS18B20)
-
->>>>>>> fe9b0dcc
+
 // Temperature read uses/selects one of the implementations/sensors.
 int16_t RoomTemperatureC16::read()
   {
@@ -527,15 +361,6 @@
   }
 // Singleton implementation/instance.
 RoomTemperatureC16 TemperatureC16;
-// DSB18B20 temperature impl, with slightly reduced precision to improve speed.
-#elif defined(ENABLE_PRIMARY_TEMP_SENSOR_DS18B20) && defined(ENABLE_MINIMAL_ONEWIRE_SUPPORT)
-OTV0P2BASE::TemperatureC16_DS18B20 TemperatureC16(MinOW_DEFAULT, 0, OTV0P2BASE::TemperatureC16_DS18B20::MAX_PRECISION-1);
-
-#endif // defined(ENABLE_PRIMARY_TEMP_SENSOR_DS18B20)
-
-// Singleton implementation/instance.
-RoomTemperatureC16 TemperatureC16;
-
 // DSB18B20 temperature impl, with slightly reduced precision to improve speed.
 #elif defined(ENABLE_PRIMARY_TEMP_SENSOR_DS18B20) && defined(ENABLE_MINIMAL_ONEWIRE_SUPPORT)
 OTV0P2BASE::TemperatureC16_DS18B20 TemperatureC16(MinOW_DEFAULT, 0, OTV0P2BASE::TemperatureC16_DS18B20::MAX_PRECISION-1);

/*
The OpenTRV project licenses this file to you
under the Apache Licence, Version 2.0 (the "Licence");
you may not use this file except in compliance
with the Licence. You may obtain a copy of the Licence at

http://www.apache.org/licenses/LICENSE-2.0

Unless required by applicable law or agreed to in writing,
software distributed under the Licence is distributed on an
"AS IS" BASIS, WITHOUT WARRANTIES OR CONDITIONS OF ANY
KIND, either express or implied. See the Licence for the
specific language governing permissions and limitations
under the Licence.

Author(s) / Copyright (s): Damon Hart-Davis 2014--2015,
                           John Harvey 2014 (DS18B20 code)
                           Deniz Erbilgin 2015
*/

/*
 V0p2 boards physical sensor support.
 */
#include <stdint.h>
#include <limits.h>
#include <util/atomic.h>

#include <Wire.h> // Arduino I2C library.
#include <OTV0p2Base.h>

#include "V0p2_Main.h"
#include "V0p2_Board_IO_Config.h" // I/O pin allocation: include ahead of I/O module headers.
#include "V0p2_Sensors.h" // I/O code access.

#include "Control.h"
#include "Serial_IO.h"
#include "Power_Management.h"
#include "UI_Minimal.h"






// Create bare-bones OneWire(TM) support if a pin has been allocated to it.
#if defined(SUPPORTS_MINIMAL_ONEWIRE)
OTV0P2BASE::MinimalOneWire<PIN_OW_DQ_DATA> MinOW;
#endif















#ifndef OMIT_MODULE_LDROCCUPANCYDETECTION

// Note on: phototransistor variant.
// Note that if AMBIENT_LIGHT_SENSOR_PHOTOTRANS_TEPT4400 is defined
// This expects a current-response phototransistor in place of the LDR
// with roughly full-scale value in full light against internal 1.1V reference
// not against supply voltage as usual.

#ifdef AMBIENT_LIGHT_SENSOR_PHOTOTRANS_TEPT4400
#define ALREFERENCE INTERNAL // Internal 1.1V reference.

#ifdef AMBIENT_LIGHT_SENSOR_PHOTOTRANS_TEPT4400_WRONG_WAY // Schematic error in one board!
#define ALREFERENCE DEFAULT // Supply voltage as reference for REV9 cut1.  HACK HACK!
#endif // AMBIENT_LIGHT_SENSOR_PHOTOTRANS_TEPT4400_WRONG_WAY

// If defined, then allow adaptive compression of top part of range when would otherwise max out.
// This may be somewhat supply-voltage dependent, eg capped by the supply voltage.
// Supply voltage is expected to be 2--3 times the bandgap reference, typically.
//#define ADAPTIVE_THRESHOLD 896U // (1024-128) Top ~10%, companding by 8x.
#define ADAPTIVE_THRESHOLD 683U // (1024-683) Top ~33%, companding by 4x.
// Assuming typical V supply of 2--3 times Vbandgap,
// compress above threshold to extend top of range by a factor of two.
// Ensure that scale stays monotonic in face of calculation lumpiness, etc...
// Scale all remaining space above threshold to new top value into remaining space.
// TODO: ensure scaleFactor is a power of two for speed.
static const uint16_t normalScale = 1024;
static const uint16_t extendedScale = 2048;
static const uint16_t scaleFactor = (extendedScale - ADAPTIVE_THRESHOLD) / (normalScale - ADAPTIVE_THRESHOLD);

// This implementation expects a phototransitor TEPT4400 (50nA dark current, nominal 200uA@100lx@Vce=50V) from IO_POWER_UP to LDR_SENSOR_AIN and 220k to ground.
// Measurement should be taken wrt to internal fixed 1.1V bandgap reference, since light indication is current flow across a fixed resistor.
// Aiming for maximum reading at or above 100--300lx, ie decent domestic internal lighting.
// Note that phototransistor is likely far more directionally-sensitive than LDR and its response nearly linear.
// This extends the dynamic range and switches to measurement vs supply when full-scale against bandgap ref, then scales by Vss/Vbandgap and compresses to fit.
// http://home.wlv.ac.uk/~in6840/Lightinglevels.htm
// http://www.engineeringtoolbox.com/light-level-rooms-d_708.html
// http://www.pocklington-trust.org.uk/Resources/Thomas%20Pocklington/Documents/PDF/Research%20Publications/GPG5.pdf
// http://www.vishay.com/docs/84154/appnotesensors.pdf

#if (7 == V0p2_REV) // REV7 board uses slightly different phototransistor to TEPT4400.
static const int LDR_THR_LOW = 180U;
static const int LDR_THR_HIGH = 250U;
#else // REV4 default values.
static const int LDR_THR_LOW = 270U;
static const int LDR_THR_HIGH = 400U;
#endif

#else // LDR

// This implementation expects an LDR (1M dark resistance) from IO_POWER_UP to LDR_SENSOR_AIN and 100k to ground.
// Measurement should be taken wrt to supply voltage, since light indication is a fraction of that.
// Values below from PICAXE V0.09 impl approx multiplied by 4+ to allow for scale change.
#define ALREFERENCE DEFAULT // Supply voltage as reference.

#ifdef LDR_EXTRA_SENSITIVE // Define if LDR not exposed to much light, eg for REV2 cut4 sideways-pointing LDR (TODO-209).
static const int LDR_THR_LOW = 50U;
static const int LDR_THR_HIGH = 70U; 
#else // Normal settings.
static const int LDR_THR_LOW = 160U; // Was 30.
static const int LDR_THR_HIGH = 200U; // Was 35.
#endif

#endif

// Measure/store/return the current room ambient light levels in range [0,255].
// This may consume significant power and time.
// Probably no need to do this more than (say) once per minute.
// This implementation expects LDR (1M dark resistance) from IO_POWER_UP to LDR_SENSOR_AIN and 100k to ground.
// (Not intended to be called from ISR.)
uint8_t AmbientLight::read()
  {
  // Power on to top of LDR/phototransistor.
  power_intermittent_peripherals_enable(false); // No need to wait for anything to stablise as direct of IO_POWER_UP.
  const uint16_t al0 = OTV0P2BASE::analogueNoiseReducedRead(LDR_SENSOR_AIN, ALREFERENCE);
#if defined(ADAPTIVE_THRESHOLD)
  uint16_t al;
  if(al0 > ADAPTIVE_THRESHOLD)
    {
    const uint16_t al1 = OTV0P2BASE::analogueNoiseReducedRead(LDR_SENSOR_AIN, DEFAULT); // Vsupply reference.
    Supply_cV.read();
    const uint16_t vbg = Supply_cV.getRawInv(); // Vbandgap wrt Vsupply.
    // Compute value in extended range up to ~1024 * Vsupply/Vbandgap.
<<<<<<< HEAD
    const uint16_t ale = ((al1 << 5) / vbg) << 5; // Faster uint16_t-only approximation to (uint16_t)((al1 * 1024L) / vbg)).
//    const uint16_t aleThreshold = (uint16_t)((ADAPTIVE_THRESHOLD * (long) normalScale) / extendedScale);
    const uint16_t aleThreshold = (vbg >> 5) * (ADAPTIVE_THRESHOLD >> 5) ; //  Faster uint16_t-only approximation to (uint16_t) (vbg * (long) ADAPTIVE_THRESHOLD) / 1024L;
=======
    const uint16_t ale = ((al1 << 5) / ((vbg+16) >> 5)); // Faster int-only approximation to (int)((al1 * 1024L) / vbg)).
    const uint16_t aleThreshold = (uint16_t)((ADAPTIVE_THRESHOLD * (long) normalScale) / extendedScale);
>>>>>>> cf998cc7
    if(ale <= aleThreshold)
      { al = ADAPTIVE_THRESHOLD; } // Keep output scale monotonic...
    else
      { al = fnmin(1023U, ADAPTIVE_THRESHOLD + fnmax(0U, ((ale - aleThreshold) / scaleFactor))); }
#if 1 && defined(DEBUG)
    DEBUG_SERIAL_PRINT_FLASHSTRING("Ambient raw: ");
    DEBUG_SERIAL_PRINT(al0);
    DEBUG_SERIAL_PRINT_FLASHSTRING(", against Vcc: ");
    DEBUG_SERIAL_PRINT(al1);
    DEBUG_SERIAL_PRINT_FLASHSTRING(", Vref against Vcc: ");
    DEBUG_SERIAL_PRINT(vbg);
    DEBUG_SERIAL_PRINT_FLASHSTRING(", extended scale value: ");
    DEBUG_SERIAL_PRINT(ale);
    DEBUG_SERIAL_PRINT_FLASHSTRING(", es threshold: ");
    DEBUG_SERIAL_PRINT(aleThreshold);
    DEBUG_SERIAL_PRINT_FLASHSTRING(", compressed: ");
    DEBUG_SERIAL_PRINT(al);
    DEBUG_SERIAL_PRINTLN();
#endif
    }
  else { al = al0; }
#else
  const uint16_t ale = al0;
  const uint16_t al = al0;
#endif // #if defined(ADAPTIVE_THRESHOLD)
  // Power off to top of LDR/phototransistor.
  power_intermittent_peripherals_disable();

  // Capture entropy from changed LS bits.
  if((uint8_t)al != (uint8_t)rawValue) { ::OTV0P2BASE::addEntropyToPool((uint8_t)al ^ (uint8_t)rawValue, 0); } // Claim zero entropy as may be forced by Eve.

  // Apply a little bit of noise reduction (hysteresis) to the normalised version.
  const uint8_t newValue = (uint8_t)(al >> 2);

  // Adjust room-lit flag, with hysteresis.
  // Should be able to detect dark when darkThreshold is zero and newValue is zero.
  if(newValue <= darkThreshold)
    {
    isRoomLitFlag = false;
    // If dark enough to isRoomLitFlag false then increment counter.
    // Do not do increment the count if the sensor seems to be unusable.
    if(!unusable && (darkTicks < 255)) { ++darkTicks; }
    }
  else if(newValue > lightThreshold)
    {
    isRoomLitFlag = true;
    // If light enough to set isRoomLitFlag true then reset darkTicks counter.
    darkTicks = 0;
    }

  if(newValue != value)
    {
//    const uint16_t oldRawImplied = ((uint16_t)value) << 2;
//    const uint16_t absDiff = (oldRawImplied > al) ? (oldRawImplied - al) : (al - oldRawImplied);
//    if(absDiff > 2)

#ifdef OCCUPANCY_DETECT_FROM_AMBLIGHT
    // Treat a sharp brightening as a possible/weak indication of occupancy, eg light flicked on.
    // Ignore false trigger at start-up.
    if((~0U != rawValue) && (newValue > value) && ((newValue - value) >= upDelta))
      {
      Occupancy.markAsPossiblyOccupied();
#if 1 && defined(DEBUG)
DEBUG_SERIAL_PRINT_FLASHSTRING("  UP: ambient light rise/newval/dt/lt: ");
DEBUG_SERIAL_PRINT((newValue - value));
DEBUG_SERIAL_PRINT(' ');
DEBUG_SERIAL_PRINT(newValue);
DEBUG_SERIAL_PRINT(' ');
DEBUG_SERIAL_PRINT(darkThreshold);
DEBUG_SERIAL_PRINT(' ');
DEBUG_SERIAL_PRINT(lightThreshold);
DEBUG_SERIAL_PRINTLN();
#endif

#endif // OCCUPANCY_DETECT_FROM_AMBLIGHT
      }
    }

#if 1 && defined(DEBUG)
  DEBUG_SERIAL_PRINT_FLASHSTRING("Ambient light (/1023): ");
  DEBUG_SERIAL_PRINT(al);
  DEBUG_SERIAL_PRINTLN();
#endif

#if 0 && defined(DEBUG)
  DEBUG_SERIAL_PRINT_FLASHSTRING("Ambient light val/dt/lt: ");
  DEBUG_SERIAL_PRINT(value);
  DEBUG_SERIAL_PRINT(' ');
  DEBUG_SERIAL_PRINT(darkThreshold);
  DEBUG_SERIAL_PRINT(' ');
  DEBUG_SERIAL_PRINT(lightThreshold);
  DEBUG_SERIAL_PRINTLN();
#endif

#if 1 && defined(DEBUG)
  DEBUG_SERIAL_PRINT_FLASHSTRING("isRoomLit: ");
  DEBUG_SERIAL_PRINT(isRoomLitFlag);
  DEBUG_SERIAL_PRINTLN();
#endif

  // Store new value, in its various forms.
  rawValue = al;
//  expandedRawValue = ale;
  value = newValue;
  return(value);
  }


// Maximum value in the uint8_t range.
static const uint8_t MAX_AMBLIGHT_VALUE_UINT8 = 254;
// Minimum viable range (on [0,254] scale) to be usable.
static const uint8_t ABS_MIN_AMBLIGHT_RANGE_UINT8 = 3;
// Minimum hysteresis (on [0,254] scale) to be usable and avoid noise triggers.
static const uint8_t ABS_MIN_AMBLIGHT_HYST_UINT8 = 2;

// Recomputes thresholds and 'unusable' based on current state.
// WARNING: called from (static) constructors so do not attempt (eg) use of Serial.
void AmbientLight::_recomputeThresholds()
  {
  // If either recent max or min is unset then assume device usable by default.
  // Use built-in thresholds.
  if((0xff == recentMin) || (0xff == recentMax))
    {
    // Use the built-in default thresholds.
    darkThreshold = LDR_THR_LOW >> 2;
    lightThreshold = LDR_THR_HIGH >> 2;
    upDelta = lightThreshold - darkThreshold;
    // Assume OK for now.
    unusable = false;
    return;
    }

  // If the range between recent max and min too narrow then assume unusable.
  if((recentMin > MAX_AMBLIGHT_VALUE_UINT8 - ABS_MIN_AMBLIGHT_RANGE_UINT8) ||
     (recentMax <= recentMin) ||
     (recentMax - recentMin < ABS_MIN_AMBLIGHT_RANGE_UINT8))
    {
    // Use the built-in default thresholds.
    darkThreshold = LDR_THR_LOW >> 2;
    lightThreshold = LDR_THR_HIGH >> 2;
    upDelta = lightThreshold - darkThreshold;
    // Assume unusable.
    unusable = true;
    return;
    }

  // Compute thresholds to fit within the observed sensed value range.
  // TODO: a more sophisticated notion of distribution of values within range may be needed.
//#if defined(ADAPTIVE_THRESHOLD)
//  // If recent light levels extend into more sensitive measurement reason
//  // then take wider than normal hysteresis to compensate.
//  // Take upwards delta indicative of lights on, and hysteresis, as ~50% of min--max mean levels.
//  if(recentMin < (ADAPTIVE_THRESHOLD>>2))
//    { upDelta = max((recentMax - recentMin) >> 1, ABS_MIN_AMBLIGHT_HYST_UINT8); }
//  else
//#endif // defined(ADAPTIVE_THRESHOLD)
  // Take upwards delta indicative of lights on, and hysteresis, as ~25%.
    { upDelta = max((recentMax - recentMin) >> 2, ABS_MIN_AMBLIGHT_HYST_UINT8); }
  // Provide some noise elbow-room above the observed minimum.
  // Set the hysteresis values to be the same as the upDelta.
  darkThreshold = (uint8_t) min(254, recentMin+1 + (upDelta>>1));
  lightThreshold = (uint8_t) min(recentMax-1, darkThreshold + upDelta);

  // All seems OK.
  unusable = false;
  }

// Set minimum eg from recent stats, to allow auto adjustment to dark; ~0/0xff means no min available.
void AmbientLight::setMin(uint8_t recentMinimumOrFF, uint8_t longerTermMinimumOrFF)
  {
  // Simple approach: will ignore an 'unset'/0xff value if the other is good.
  recentMin = min(recentMinimumOrFF, longerTermMinimumOrFF);
  _recomputeThresholds();
  }

// Set maximum eg from recent stats, to allow auto adjustment to dark; ~0/0xff means no max available.
void AmbientLight::setMax(uint8_t recentMaximumOrFF, uint8_t longerTermMaximumOrFF)
  {
  if(0xff == recentMaximumOrFF) { recentMin = longerTermMaximumOrFF; }
  else if(0xff == longerTermMaximumOrFF) { recentMin = recentMaximumOrFF; }
  else
    {
    // Both values available; weight towards the more recent one for quick adaptation.
    recentMax = (uint8_t) (((3*(uint16_t)recentMaximumOrFF) + (uint16_t)longerTermMaximumOrFF) >> 2);
    }
  _recomputeThresholds();

#if 1 && defined(DEBUG)
  DEBUG_SERIAL_PRINT_FLASHSTRING("Ambient recent min/max: ");
  DEBUG_SERIAL_PRINT(recentMin);
  DEBUG_SERIAL_PRINT(' ');
  DEBUG_SERIAL_PRINT(recentMax);
  if(unusable) { DEBUG_SERIAL_PRINT_FLASHSTRING(" UNUSABLE"); }
  DEBUG_SERIAL_PRINTLN();
#endif
  }


// Singleton implementation/instance.
AmbientLight AmbLight;
#endif











// TMP102 and TMP112 should be interchangeable: latter has better guaranteed accuracy.
#define TMP102_I2C_ADDR 72
#define TMP102_REG_TEMP 0 // Temperature register.
#define TMP102_REG_CTRL 1 // Control register.
#define TMP102_CTRL_B1 0x31 // Byte 1 for control register: 12-bit resolution and shutdown mode (SD).
#define TMP102_CTRL_B1_OS 0x80 // Control register: one-shot flag in byte 1.
#define TMP102_CTRL_B2 0x0 // Byte 2 for control register: 0.25Hz conversion rate and not extended mode (EM).

//// Last temperature read with readTemperatureC16(); initially 0 and set to 0 on error.
//static int temp16;

#if !defined(SENSOR_SHT21_ENABLE) && !defined(SENSOR_DS18B20_ENABLE) // Don't use TMP112 if SHT21 or DS18B20 are available.
// Measure/store/return the current room ambient temperature in units of 1/16th C.
// This may contain up to 4 bits of information to the right of the fixed binary point.
// This may consume significant power and time.
// Probably no need to do this more than (say) once per minute.
// The first read will initialise the device as necessary and leave it in a low-power mode afterwards.
// This will simulate a zero temperature in case of detected error talking to the sensor as fail-safe for this use.
// Check for errors at certain critical places, not everywhere.
static int TMP112_readTemperatureC16()
  {
  const bool neededPowerUp = powerUpTWIIfDisabled();
  
#if 0 && defined(DEBUG)
  DEBUG_SERIAL_PRINT_FLASHSTRING("TMP102 needed power-up: ");
  DEBUG_SERIAL_PRINT(neededPowerUp);
  DEBUG_SERIAL_PRINTLN();
#endif

  // Force start of new one-shot temperature measurement/conversion to complete.
  Wire.beginTransmission(TMP102_I2C_ADDR);
  Wire.write((byte) TMP102_REG_CTRL); // Select control register.
  Wire.write((byte) TMP102_CTRL_B1); // Clear OS bit.
  //Wire.write((byte) TMP102_CTRL_B2);
  Wire.endTransmission();
  Wire.beginTransmission(TMP102_I2C_ADDR);
  Wire.write((byte) TMP102_REG_CTRL); // Select control register.
  Wire.write((byte) TMP102_CTRL_B1 | TMP102_CTRL_B1_OS); // Start one-shot conversion.
  //Wire.write((byte) TMP102_CTRL_B2);
  if(Wire.endTransmission()) { return(0); } // Exit if error.


  // Wait for temperature measurement/conversion to complete, in low-power sleep mode for the bulk of the time.
#if 0 && defined(DEBUG)
  DEBUG_SERIAL_PRINTLN_FLASHSTRING("TMP102 waiting for conversion...");
#endif
  Wire.beginTransmission(TMP102_I2C_ADDR);
  Wire.write((byte) TMP102_REG_CTRL); // Select control register.
  if(Wire.endTransmission()) { return(0); } // Exit if error.
  for(int i = 8; --i; ) // 2 orbits should generally be plenty.
    {
    if(i <= 0) { return(0); } // Exit if error.
    if(Wire.requestFrom(TMP102_I2C_ADDR, 1) != 1) { return(0); } // Exit if error.
    const byte b1 = Wire.read();
    if(b1 & TMP102_CTRL_B1_OS) { break; } // Conversion completed.
    ::OTV0P2BASE::nap(WDTO_15MS); // One or two of these naps should allow typical ~26ms conversion to complete...
    }

  // Fetch temperature.
#if 0 && defined(DEBUG)
  DEBUG_SERIAL_PRINTLN_FLASHSTRING("TMP102 fetching temperature...");
#endif
  Wire.beginTransmission(TMP102_I2C_ADDR);
  Wire.write((byte) TMP102_REG_TEMP); // Select temperature register (set ptr to 0).
  if(Wire.endTransmission()) { return(0); } // Exit if error.
  if(Wire.requestFrom(TMP102_I2C_ADDR, 2) != 2)  { return(0); }
  if(Wire.endTransmission()) { return(0); } // Exit if error.

  const byte b1 = Wire.read(); // MSByte, should be signed whole degrees C.
  const uint8_t b2 = Wire.read(); // Avoid sign extension...

  // Builds 12-bit value (assumes not in extended mode) and sign-extends if necessary for sub-zero temps.
  const int t16 = (b1 << 4) | (b2 >> 4) | ((b1 & 0x80) ? 0xf000 : 0);

//  // Store the result for access at any time.
//  temp16 = t16;

#if 0 && defined(DEBUG)
  DEBUG_SERIAL_PRINT_FLASHSTRING("TMP102 temp: ");
  DEBUG_SERIAL_PRINT(b1);
  DEBUG_SERIAL_PRINT_FLASHSTRING("C / ");
  DEBUG_SERIAL_PRINT(temp16);
  DEBUG_SERIAL_PRINTLN();
#endif

  if(neededPowerUp) { powerDownTWI(); }

  return(t16);
  }
#endif

//// Return previously-read (with readTemperatureC16()) temperature; very fast.
//int getTemperatureC16() { return(temp16); }





// Functionality and code only enabled if SENSOR_SHT21_ENABLE is defined.
#if defined(SENSOR_SHT21_ENABLE)

#define SHT21_I2C_ADDR 0x40
#define SHT21_I2C_CMD_TEMP_HOLD	0xe3
#define SHT21_I2C_CMD_TEMP_NOHOLD 0xf3
#define SHT21_I2C_CMD_RH_HOLD	0xe5
#define SHT21_I2C_CMD_RH_NOHOLD 0xf5
#define SHT21_I2C_CMD_USERREG 0xe7 // User register...

// If defined, sample 8-bit RH (for for 1%) and 12-bit temp (for 1/16C).
// This should save time and energy.
#define SHT21_USE_REDUCED_PRECISION 1

// Set true once SHT21 has been initialised.
static volatile bool SHT21_initialised;

// Initialise/configure SHT21, once only generally.
// TWI must already be powered up.
static void SHT21_init()
  {
#if defined(SHT21_USE_REDUCED_PRECISION)
  // Soft reset in order to sample at reduced precision.
  Wire.beginTransmission(SHT21_I2C_ADDR);
  Wire.write((byte) SHT21_I2C_CMD_USERREG); // Select control register.
  Wire.endTransmission();
  Wire.requestFrom(SHT21_I2C_ADDR, 1);
  while(Wire.available() < 1)
    {
    // Wait for data, but avoid rolling over the end of a minor cycle...
    if(OTV0P2BASE::getSubCycleTime() >= OTV0P2BASE::GSCT_MAX-2)
      {
      return; // Failed, and not initialised.
      }
    }
  const uint8_t curUR = Wire.read();
//  DEBUG_SERIAL_PRINT_FLASHSTRING("UR: ");
//  DEBUG_SERIAL_PRINTFMT(curUR, HEX);
//  DEBUG_SERIAL_PRINTLN();

  // Preserve reserved bits (3, 4, 5) and sample 8-bit RH (for for 1%) and 12-bit temp (for 1/16C).
  const uint8_t newUR = (curUR & 0x38) | 3;
  Wire.beginTransmission(SHT21_I2C_ADDR);
  Wire.write((byte) SHT21_I2C_CMD_USERREG); // Select control register.
  Wire.write((byte) newUR);
  Wire.endTransmission();

#endif
  SHT21_initialised = true;
  }

// Measure and return the current ambient temperature in units of 1/16th C.
// This may contain up to 4 bits of information to the right of the fixed binary point.
// This may consume significant power and time.
// Probably no need to do this more than (say) once per minute.
// The first read will initialise the device as necessary and leave it in a low-power mode afterwards.
static int Sensor_SHT21_readTemperatureC16()
  {
  const bool neededPowerUp = powerUpTWIIfDisabled();

  // Initialise/config if necessary.
  if(!SHT21_initialised) { SHT21_init(); }

  // Max RH measurement time:
  //   * 14-bit: 85ms
  //   * 12-bit: 22ms
  //   * 11-bit: 11ms
  // Use blocking data fetch for now.
  Wire.beginTransmission(SHT21_I2C_ADDR);
  Wire.write((byte) SHT21_I2C_CMD_TEMP_HOLD); // Select control register.
#if defined(SHT21_USE_REDUCED_PRECISION)
  OTV0P2BASE::nap(WDTO_30MS); // Should cover 12-bit conversion (22ms).
#else
  OTV0P2BASE::sleepLowPowerMs(90); // Should be plenty for slowest (14-bit) conversion (85ms).
#endif
  //delay(100);
  Wire.endTransmission();
  Wire.requestFrom(SHT21_I2C_ADDR, 3);
  while(Wire.available() < 3)
    {
    // Wait for data, but avoid rolling over the end of a minor cycle...
    if(OTV0P2BASE::getSubCycleTime() >= OTV0P2BASE::GSCT_MAX-2)
      {
      return(0); // Failure value: may be able to to better.
      }
    }
  uint16_t rawTemp = (Wire.read() << 8);
  rawTemp |= (Wire.read() & 0xfc); // Clear status ls bits.

  // Power down TWI ASAP.
  if(neededPowerUp) { powerDownTWI(); }

  // TODO: capture entropy if (transformed) value has changed.

  // Nominal formula: C = -46.85 + ((175.72*raw) / (1L << 16));
  const int c16 = -750 + ((5623L * rawTemp) >> 17); // FIXME: find a faster approximation...

  return(c16);
  }

// Measure and return the current relative humidity in %; range [0,100] and 255 for error.
// This may consume significant power and time.
// Probably no need to do this more than (say) once per minute.
// The first read will initialise the device as necessary and leave it in a low-power mode afterwards.
// Returns 255 (~0) in case of error.
uint8_t HumiditySensorSHT21::read()
  {
  const bool neededPowerUp = powerUpTWIIfDisabled();

  // Initialise/config if necessary.
  if(!SHT21_initialised) { SHT21_init(); }

  // Get RH%...
  // Max RH measurement time:
  //   * 12-bit: 29ms
  //   *  8-bit:  4ms
  // Use blocking data fetch for now.
  Wire.beginTransmission(SHT21_I2C_ADDR);
  Wire.write((byte) SHT21_I2C_CMD_RH_HOLD); // Select control register.
#if defined(SHT21_USE_REDUCED_PRECISION)
  OTV0P2BASE::sleepLowPowerMs(5); // Should cover 8-bit conversion (4ms).
#else
  OTV0P2BASE::nap(WDTO_30MS); // Should cover even 12-bit conversion (29ms).
#endif
  Wire.endTransmission();
  Wire.requestFrom(SHT21_I2C_ADDR, 3);
  while(Wire.available() < 3)
    {
    // Wait for data, but avoid rolling over the end of a minor cycle...
    if(OTV0P2BASE::getSubCycleTime() >= OTV0P2BASE::GSCT_MAX)
      {
//      DEBUG_SERIAL_PRINTLN_FLASHSTRING("giving up");
      return(~0);
      }
    }
  const uint8_t rawRH = Wire.read();
  const uint8_t rawRL = Wire.read();

  // Power down TWI ASAP.
  if(neededPowerUp) { powerDownTWI(); }

  const uint16_t raw = (((uint16_t)rawRH) << 8) | (rawRL & 0xfc); // Clear status ls bits.
  const uint8_t result = -6 + ((125L * raw) >> 16);

  // Capture entropy from raw status bits
  // iff (transformed) reading has changed.
  if(value != result) { OTV0P2BASE::addEntropyToPool(rawRL ^ rawRH, 1); }

  value = result;
  if(result > (HUMIDTY_HIGH_RHPC+HUMIDITY_EPSILON_RHPC)) { highWithHyst = true; }
  else if(result < (HUMIDTY_HIGH_RHPC-HUMIDITY_EPSILON_RHPC)) { highWithHyst = false; }
  return(result);
  }
// Singleton implementation/instance.
HumiditySensorSHT21 RelHumidity;
#endif




// Functionality and code only enabled if SENSOR_DS18B20_ENABLE is defined.
#if defined(SENSOR_DS18B20_ENABLE)

#define DS1820_PRECISION_MASK 0x60
#define DS1820_PRECISION_9 0x00
#define DS1820_PRECISION_10 0x20
#define DS1820_PRECISION_11 0x40 // 1/8C @ 375ms.
#define DS1820_PRECISION_12 0x60 // 1/16C @ 750ms.

// Run reduced precision (11 bit, 1/8C) for acceptable conversion time (375ms).
#define DS1820_PRECISION DS1820_PRECISION_11 // 1/8C @ 375ms.

//// Handle on device.
//static OneWire ds18b20(DS1820_ONEWIRE_PIN);  

// Set true once DS18B20 has been searched for and initialised.
static bool sensor_DS18B10_initialised;
// Address of (first) DS18B20 found, else [0] == 0 if none found.
static uint8_t first_DS18B20_address[8];

// Initialise the device (if any) before first use.
// Returns true iff successful.
// Uses first DS18B20 found on bus.
static bool Sensor_DS18B10_init()
  {
  DEBUG_SERIAL_PRINTLN_FLASHSTRING("DS18B20 init...");
  bool found = false;

  // Ensure no bad search state.
  MinOW.reset_search();

  for( ; ; )
    {
    if(!MinOW.search(first_DS18B20_address))
      {
      MinOW.reset_search(); // Be kind to any other OW search user.
      break;
      }

#if 0 && defined(DEBUG)
    // Found a device.
    DEBUG_SERIAL_PRINT_FLASHSTRING("addr:");
    for(int i = 0; i < 8; ++i)
      {
      DEBUG_SERIAL_PRINT(' ');
      DEBUG_SERIAL_PRINTFMT(first_DS18B20_address[i], HEX);
      }
    DEBUG_SERIAL_PRINTLN();
#endif

    if(0x28 != first_DS18B20_address[0])
      {
#if 0 && defined(DEBUG)
      DEBUG_SERIAL_PRINTLN_FLASHSTRING("Not a DS18B20, skipping...");
#endif
      continue;
      }

#if 0 && defined(DEBUG)
    DEBUG_SERIAL_PRINTLN_FLASHSTRING("Setting precision...");
#endif
    MinOW.reset();
    // Write scratchpad/config
    MinOW.select(first_DS18B20_address);
    MinOW.write(0x4e);
    MinOW.write(0); // Th: not used.
    MinOW.write(0); // Tl: not used.
    MinOW.write(DS1820_PRECISION | 0x1f); // Config register; lsbs all 1.

    // Found one and configured it!
    found = true;
    }

  // Search has been run (whether DS18B20 was found or not).
  sensor_DS18B10_initialised = true;

  if(!found)
    {
    DEBUG_SERIAL_PRINTLN_FLASHSTRING("DS18B20 not found");
    first_DS18B20_address[0] = 0; // Indicate no DS18B20 found.
    }
  return(found);
  }

// Returns temperature in C*16.
// Returns <= 0 for some sorts of error as failsafe (-1 if failed to initialise).
static int Sensor_DS18B10_readTemperatureC16()
  {
  if(!sensor_DS18B10_initialised) { Sensor_DS18B10_init(); }
  if(0 == first_DS18B20_address[0]) { return(-1); }

  // Start a temperature reading.
  MinOW.reset();
  MinOW.select(first_DS18B20_address);
  MinOW.write(0x44); // Start conversion without parasite power.
  //delay(750); // 750ms should be enough.
  // Poll for conversion complete (bus released)...
  while(MinOW.read_bit() == 0) { OTV0P2BASE::nap(WDTO_30MS); }

  // Fetch temperature (scratchpad read).
  MinOW.reset();
  MinOW.select(first_DS18B20_address);    
  MinOW.write(0xbe);
  // Read first two bytes of 9 available.  (No CRC config or check.)
  const uint8_t d0 = MinOW.read();
  const uint8_t d1 = MinOW.read();
  // Terminate read and let DS18B20 go back to sleep.
  MinOW.reset();

  // Extract raw temperature, masking any undefined lsbit.
  const int16_t rawC16 = (d1 << 8) | (d0 & ~1);

  return(rawC16);
  }
#endif


//// Median filter.
//// Find mean of interquatile range of group of ints where sum can be computed in an int without loss.
//// FIXME: needs a unit test or three.
//template<uint8_t N> int smallIntIQMean(const int data[N])
//  {
//  // Copy array content.
//  int copy[N];
//  for(int8_t i = N; --i >= 0; ) { copy[i] = data[i]; }
//  // Sort in place with a bubble sort (yeuck) assuming the array to be small.
//  // FIXME: replace with insertion sort for efficiency.
//  // FIXME: break out sort as separate subroutine.
//  uint8_t n = N;
//  do
//    {
//    uint8_t newn = 0;
//    for(uint8_t i = 0; ++i < n; )
//      {
//      const int c0 = copy[i-1];
//      const int c1 = copy[i];
//      if(c0 > c1)
//         {
//         copy[i] = c0;
//         copy[i-1] = c1;
//         newn = i;
//         }
//      }
//    n = newn;
//    } while(0 != n);
//#if 0 && defined(DEBUG)
//DEBUG_SERIAL_PRINT_FLASHSTRING("sorted: ");
//for(uint8_t i = 0; i < N; ++i) { DEBUG_SERIAL_PRINT(copy[i]); DEBUG_SERIAL_PRINT(' '); }
//DEBUG_SERIAL_PRINTLN();
//#endif
//  // Extract mean of interquartile range.
//  const size_t sampleSize = N/2;
//  const size_t start = N/4;
//  // Assume values will be nowhere near the extremes.
//  int sum = 0;
//  for(uint8_t i = start; i < start + sampleSize; ++i) { sum += copy[i]; }
//  // Compute rounded-up mean.
//  return((sum + sampleSize/2) / sampleSize);
//  }



// Singleton implementation/instance.
RoomTemperatureC16 TemperatureC16;

// Temperature read uses/selects one of the implementations/sensors.
int RoomTemperatureC16::read()
  {
#if defined(SENSOR_DS18B20_ENABLE)
  const int raw = Sensor_DS18B10_readTemperatureC16();
#elif defined(SENSOR_SHT21_ENABLE)
  const int raw = Sensor_SHT21_readTemperatureC16();
#else
  const int raw = TMP112_readTemperatureC16();
#endif

  value = raw;
  return(value);
  }



#if defined(SENSOR_EXTERNAL_DS18B20_ENABLE)
// Initialise the device (if any) before first use.
// Returns true iff successful.
// Uses specified order DS18B20 found on bus.
// May need to be reinitialised if precision changed.
bool ExtTemperatureDS18B20C16::init()
  {
//  DEBUG_SERIAL_PRINTLN_FLASHSTRING("DS18B20 init...");
  bool found = false;

  // Ensure no bad search state.
  MinOW.reset_search();

  for( ; ; )
    {
    if(!MinOW.search(address))
      {
      MinOW.reset_search(); // Be kind to any other OW search user.
      break;
      }

#if 0 && defined(DEBUG)
    // Found a device.
    DEBUG_SERIAL_PRINT_FLASHSTRING("addr:");
    for(int i = 0; i < 8; ++i)
      {
      DEBUG_SERIAL_PRINT(' ');
      DEBUG_SERIAL_PRINTFMT(address[i], HEX);
      }
    DEBUG_SERIAL_PRINTLN();
#endif

    if(0x28 != address[0])
      {
#if 0 && defined(DEBUG)
      DEBUG_SERIAL_PRINTLN_FLASHSTRING("Not a DS18B20, skipping...");
#endif
      continue;
      }

#if 0 && defined(DEBUG)
    DEBUG_SERIAL_PRINTLN_FLASHSTRING("Setting precision...");
#endif
    MinOW.reset();
    // Write scratchpad/config
    MinOW.select(address);
    MinOW.write(0x4e);
    MinOW.write(0); // Th: not used.
    MinOW.write(0); // Tl: not used.
//    MinOW.write(DS1820_PRECISION | 0x1f); // Config register; lsbs all 1.
    MinOW.write(((precision - 9) << 6) | 0x1f); // Config register; lsbs all 1.

    // Found one and configured it!
    found = true;
    }

  // Search has been run (whether DS18B20 was found or not).
  initialised = true;

  if(!found)
    {
    DEBUG_SERIAL_PRINTLN_FLASHSTRING("DS18B20 not found");
    address[0] = 0; // Indicate that no DS18B20 was found.
    }
  return(found);
  }

// Force a read/poll of temperature and return the value sensed in nominal units of 1/16 C.
// At sub-maximum precision lsbits will be zero or undefined.
// Expensive/slow.
// Not thread-safe nor usable within ISRs (Interrupt Service Routines).
int ExtTemperatureDS18B20C16::read()
  {
  if(!initialised) { init(); }
  if(0 == address[0]) { value = INVALID_TEMP; return(INVALID_TEMP); }

  // Start a temperature reading.
  MinOW.reset();
  MinOW.select(address);
  MinOW.write(0x44); // Start conversion without parasite power.
  //delay(750); // 750ms should be enough.
  // Poll for conversion complete (bus released)...
  while(MinOW.read_bit() == 0) { OTV0P2BASE::nap(WDTO_15MS); }

  // Fetch temperature (scratchpad read).
  MinOW.reset();
  MinOW.select(address);    
  MinOW.write(0xbe);
  // Read first two bytes of 9 available.  (No CRC config or check.)
  const uint8_t d0 = MinOW.read();
  const uint8_t d1 = MinOW.read();
  // Terminate read and let DS18B20 go back to sleep.
  MinOW.reset();

  // Extract raw temperature, masking any undefined lsbit.
  // TODO: mask out undefined LSBs if precision not maximum.
  const int16_t rawC16 = (d1 << 8) | (d0);

  return(rawC16);
  }
#endif


#if defined(SENSOR_EXTERNAL_DS18B20_ENABLE_0) // Enable sensor zero.
extern ExtTemperatureDS18B20C16 extDS18B20_0(0);
#endif





#ifdef TEMP_POT_AVAILABLE
// Minimum change (hysteresis) enforced in 'reduced noise' version value; must be greater than 1.
// Aim to provide reasonable noise immunity, even from an ageing carbon-track pot.
// Allow reasonable remaining granularity of response, at least 10s of distinct positions (>=5 bits).
#define RN_HYST 8

// Bottom and top parts of reduced noise range reserved for forcing FROST or BOOST.
// Should be big enough to hit easily (and must be larger than RN_HYST)
// but not so big as to really constrain the temperature range or cause confusion.
#define RN_FRBO (max(8, 2*RN_HYST))

// Force a read/poll of the temperature pot and return the value sensed [0,255] (cold to hot).
// Potentially expensive/slow.
// This value has some hysteresis applied to reduce noise.
// Not thread-safe nor usable within ISRs (Interrupt Service Routines).
uint8_t TemperaturePot::read()
  {
  // No need to wait for voltage to stablise as pot top end directly driven by IO_POWER_UP.
  power_intermittent_peripherals_enable(false);
  const uint16_t tpRaw = OTV0P2BASE::analogueNoiseReducedRead(TEMP_POT_AIN, DEFAULT); // Vcc reference.
  power_intermittent_peripherals_disable();

#if defined(TEMP_POT_REVERSE)
  const uint16_t tp = TEMP_POT_RAW_MAX - tpRaw; // Travel is in opposite direction to natural!
#else
  const uint16_t tp = tpRaw;
#endif

  // TODO: capture entropy from changed LS bits esp if reduced-noise version doesn't change.

  // Store new raw value.
  raw = tp;

  // Capture reduced-noise value with a little hysteresis.
  const uint8_t oldValue = value;
  const uint8_t shifted = tp >> 2;
  if(((shifted > oldValue) && (shifted - oldValue >= RN_HYST)) ||
     ((shifted < oldValue) && (oldValue - shifted >= RN_HYST)))
    {
    const uint8_t rn = (uint8_t) shifted;
    // Atomically store reduced-noise normalised value.
    value = rn;

    // Smart responses to adjustment/movement of temperature pot.
    // Possible to get reasonable functionality without using MODE button.
    //
    // NOTE: without ignoredFirst this will also respond to the initial position of the pot
    //   as the first reading is taken, ie may force to WARM or BAKE.
    static bool ignoredFirst;
    if(!ignoredFirst) { ignoredFirst = true; }
    else
      {
      // Force FROST mode when right at bottom of dial.
      if(rn < RN_FRBO) { setWarmModeDebounced(false); }
      // Start BAKE mode when dial turned up to top.
      else if(rn > (255-RN_FRBO)) { startBakeDebounced(); }
      // Cancel BAKE mode when dial/temperature turned down significantly.
      else if(rn < oldValue) { cancelBakeDebounced(); }
      // Force WARM mode when dial/temperature turned up significantly.
      else if(rn > oldValue) { setWarmModeDebounced(true); }

      // Note user operation of pot.
      markUIControlUsed(); 
      }
    }

#if 0 && defined(DEBUG)
  DEBUG_SERIAL_PRINT_FLASHSTRING("Temp pot: ");
  DEBUG_SERIAL_PRINT(tp);
  DEBUG_SERIAL_PRINT_FLASHSTRING(", rn: ");
  DEBUG_SERIAL_PRINT(tempPotReducedNoise);
  DEBUG_SERIAL_PRINTLN();
#endif

  return(value);
  }

// Singleton implementation/instance.
TemperaturePot TempPot;
#endif











#ifdef ENABLE_VOICE_SENSOR
// If count meets or exceeds this threshold in one poll period then
// the room is deemed to be occupied.
// Strictly positive.
// DHD20151119: even now it seems a threshold of >= 2 is needed to avoid false positives.
#define VOICE_DETECTION_THRESHOLD 4

// Force a read/poll of the voice level and return the value sensed.
// Thread-safe and ISR-safe.
uint8_t VoiceDetection::read()
  {
  ATOMIC_BLOCK(ATOMIC_RESTORESTATE)
    {
	  isDetected = ((value = count) >= VOICE_DETECTION_THRESHOLD);
	  // clear count and detection flag
//	  isTriggered = false;
      count = 0;
    }
  return(value);
  }

// Handle simple interrupt.
// Fast and ISR (Interrupt Service Routines) safe.
// Returns true if interrupt was successfully handled and cleared
// else another interrupt handler in the chain may be called
// to attempt to clear the interrupt.
bool VoiceDetection::handleInterruptSimple()
  {
  ATOMIC_BLOCK(ATOMIC_RESTORESTATE)
    {
    // Count of voice activations since last poll, avoiding overflow.
    if((count < 255) && (++count >= VOICE_DETECTION_THRESHOLD))
      {
      // Act as soon as voice is detected.
      isDetected = true;
      // Don't regard this as a very strong indication,
      // as it could be a TV or radio on in the room.
      Occupancy.markAsPossiblyOccupied();
      }
    }

//    // Flag that interrupt has occurred
//    endOfLocking = OTV0P2BASE::getMinutesSinceMidnightLT() + lockingPeriod;
//    isTriggered = true;
    // No further work to be done to 'clear' interrupt.
    return(true);
  }

// Singleton implementation/instance.
VoiceDetection Voice;
#endif
<|MERGE_RESOLUTION|>--- conflicted
+++ resolved
@@ -127,8 +127,10 @@
 
 // Measure/store/return the current room ambient light levels in range [0,255].
 // This may consume significant power and time.
-// Probably no need to do this more than (say) once per minute.
-// This implementation expects LDR (1M dark resistance) from IO_POWER_UP to LDR_SENSOR_AIN and 100k to ground.
+// Probably no need to do this more than (say) once per minute,
+// but at a regular rate to catch such events as lights being switched on.
+// This implementation expects LDR (1M dark resistance) from IO_POWER_UP to LDR_SENSOR_AIN and 100k to ground,
+// or a phototransistor TEPT4400 in place of the LDR.
 // (Not intended to be called from ISR.)
 uint8_t AmbientLight::read()
   {
@@ -143,14 +145,8 @@
     Supply_cV.read();
     const uint16_t vbg = Supply_cV.getRawInv(); // Vbandgap wrt Vsupply.
     // Compute value in extended range up to ~1024 * Vsupply/Vbandgap.
-<<<<<<< HEAD
     const uint16_t ale = ((al1 << 5) / vbg) << 5; // Faster uint16_t-only approximation to (uint16_t)((al1 * 1024L) / vbg)).
-//    const uint16_t aleThreshold = (uint16_t)((ADAPTIVE_THRESHOLD * (long) normalScale) / extendedScale);
     const uint16_t aleThreshold = (vbg >> 5) * (ADAPTIVE_THRESHOLD >> 5) ; //  Faster uint16_t-only approximation to (uint16_t) (vbg * (long) ADAPTIVE_THRESHOLD) / 1024L;
-=======
-    const uint16_t ale = ((al1 << 5) / ((vbg+16) >> 5)); // Faster int-only approximation to (int)((al1 * 1024L) / vbg)).
-    const uint16_t aleThreshold = (uint16_t)((ADAPTIVE_THRESHOLD * (long) normalScale) / extendedScale);
->>>>>>> cf998cc7
     if(ale <= aleThreshold)
       { al = ADAPTIVE_THRESHOLD; } // Keep output scale monotonic...
     else
@@ -203,10 +199,6 @@
 
   if(newValue != value)
     {
-//    const uint16_t oldRawImplied = ((uint16_t)value) << 2;
-//    const uint16_t absDiff = (oldRawImplied > al) ? (oldRawImplied - al) : (al - oldRawImplied);
-//    if(absDiff > 2)
-
 #ifdef OCCUPANCY_DETECT_FROM_AMBLIGHT
     // Treat a sharp brightening as a possible/weak indication of occupancy, eg light flicked on.
     // Ignore false trigger at start-up.
@@ -298,17 +290,9 @@
     }
 
   // Compute thresholds to fit within the observed sensed value range.
-  // TODO: a more sophisticated notion of distribution of values within range may be needed.
-//#if defined(ADAPTIVE_THRESHOLD)
-//  // If recent light levels extend into more sensitive measurement reason
-//  // then take wider than normal hysteresis to compensate.
-//  // Take upwards delta indicative of lights on, and hysteresis, as ~50% of min--max mean levels.
-//  if(recentMin < (ADAPTIVE_THRESHOLD>>2))
-//    { upDelta = max((recentMax - recentMin) >> 1, ABS_MIN_AMBLIGHT_HYST_UINT8); }
-//  else
-//#endif // defined(ADAPTIVE_THRESHOLD)
-  // Take upwards delta indicative of lights on, and hysteresis, as ~25%.
-    { upDelta = max((recentMax - recentMin) >> 2, ABS_MIN_AMBLIGHT_HYST_UINT8); }
+  // TODO: a more sophisticated notion of distribution of values may be needed, esp for non-linear scale.
+  // Take upwards delta indicative of lights on, and hysteresis, as ~25% of FSD.
+  upDelta = max((recentMax - recentMin) >> 2, ABS_MIN_AMBLIGHT_HYST_UINT8);
   // Provide some noise elbow-room above the observed minimum.
   // Set the hysteresis values to be the same as the upDelta.
   darkThreshold = (uint8_t) min(254, recentMin+1 + (upDelta>>1));

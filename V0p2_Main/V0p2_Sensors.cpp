/*
The OpenTRV project licenses this file to you
under the Apache Licence, Version 2.0 (the "Licence");
you may not use this file except in compliance
with the Licence. You may obtain a copy of the Licence at

http://www.apache.org/licenses/LICENSE-2.0

Unless required by applicable law or agreed to in writing,
software distributed under the Licence is distributed on an
"AS IS" BASIS, WITHOUT WARRANTIES OR CONDITIONS OF ANY
KIND, either express or implied. See the Licence for the
specific language governing permissions and limitations
under the Licence.

Author(s) / Copyright (s): Damon Hart-Davis 2014--2015,
                           John Harvey 2014 (DS18B20 code)
                           Deniz Erbilgin 2015
*/

/*
 V0p2 boards physical sensor support.
 */
#include <stdint.h>
#include <limits.h>
#include <util/atomic.h>

#include <Wire.h> // Arduino I2C library.
//#ifdef REQUIRES_ONEWIRE22_LIB
//#include <OneWire.h>
//#endif
#include <OTV0p2Base.h>

#include "V0p2_Main.h"
#include "V0p2_Board_IO_Config.h" // I/O pin allocation: include ahead of I/O module headers.
#include "V0p2_Sensors.h" // I/O code access.

#include "Control.h"
#include "Serial_IO.h"
#include "Power_Management.h"
#include "UI_Minimal.h"






// Create bare-bones OneWire(TM) support if a pin has been allocated to it.
#if defined(SUPPORTS_MINIMAL_ONEWIRE)
OTV0P2BASE::MinimalOneWire<PIN_OW_DQ_DATA> MinOW;
#endif















#ifndef OMIT_MODULE_LDROCCUPANCYDETECTION

// Note on: phototransistor variant.
// Note that if AMBIENT_LIGHT_SENSOR_PHOTOTRANS_TEPT4400 is defined
// This expects a current-response phototransistor in place of the LDR
// with roughly full-scale value in full light against internal 1.1V reference
// not against supply voltage as usual.

#ifdef AMBIENT_LIGHT_SENSOR_PHOTOTRANS_TEPT4400
#define ALREFERENCE INTERNAL // Internal 1.1V reference.
#ifdef AMBIENT_LIGHT_SENSOR_PHOTOTRANS_TEPT4400_WRONG_WAY
#define ALREFERENCE DEFAULT // Supply voltage as reference for REV9 cut1.  HACK HACK!
#endif
// If defined, then allow adaptive compression of top part of range when would otherwise max out.
// This may be somewhat supply-voltage dependent, eg capped by the supply voltage.
// Supply voltage is expected to be 2--3 times the bandgap reference, typically.
#define ADAPTIVE_THRESHOLD 896U // (1024-128) Top ~10%, companding by 8x.

// This implementation expects a phototransitor TEPT4400 (50nA dark current, nominal 200uA@100lx@Vce=50V) from IO_POWER_UP to LDR_SENSOR_AIN and 220k to ground.
// Measurement should be taken wrt to internal fixed 1.1V bandgap reference, since light indication is current flow across a fixed resistor.
// Aiming for maximum reading at or above 100--300lx, ie decent domestic internal lighting.
// Note that phototransistor is likely far more directionally-sensitive than LDR and its response nearly linear.
// This extends the dynamic range and switches to measurement vs supply when full-scale against bandgap ref, then scales by Vss/Vbandgap and compresses to fit.
// http://home.wlv.ac.uk/~in6840/Lightinglevels.htm
// http://www.engineeringtoolbox.com/light-level-rooms-d_708.html
// http://www.pocklington-trust.org.uk/Resources/Thomas%20Pocklington/Documents/PDF/Research%20Publications/GPG5.pdf
// http://www.vishay.com/docs/84154/appnotesensors.pdf

#if (7 == V0p2_REV) // REV7 board uses slightly different phototransistor to TEPT4400.
static const int LDR_THR_LOW = 180U;
static const int LDR_THR_HIGH = 250U;
#else // REV4 default values.
static const int LDR_THR_LOW = 270U;
static const int LDR_THR_HIGH = 400U;
#endif

#else // LDR

// This implementation expects an LDR (1M dark resistance) from IO_POWER_UP to LDR_SENSOR_AIN and 100k to ground.
// Measurement should be taken wrt to supply voltage, since light indication is a fraction of that.
// Values below from PICAXE V0.09 impl approx multiplied by 4+ to allow for scale change.
#define ALREFERENCE DEFAULT // Supply voltage as reference.

#ifdef LDR_EXTRA_SENSITIVE // Define if LDR not exposed to much light, eg for REV2 cut4 sideways-pointing LDR (TODO-209).
static const int LDR_THR_LOW = 50U;
static const int LDR_THR_HIGH = 70U; 
#else // Normal settings.
static const int LDR_THR_LOW = 160U; // Was 30.
static const int LDR_THR_HIGH = 200U; // Was 35.
#endif

#endif

// Measure/store/return the current room ambient light levels in range [0,255].
// This may consume significant power and time.
// Probably no need to do this more than (say) once per minute.
// This implementation expects LDR (1M dark resistance) from IO_POWER_UP to LDR_SENSOR_AIN and 100k to ground.
// (Not intended to be called from ISR.)
uint8_t AmbientLight::read()
  {
  power_intermittent_peripherals_enable(false); // No need to wait for anything to stablise as direct of IO_POWER_UP.
  const uint16_t al0 = OTV0P2BASE::analogueNoiseReducedRead(LDR_SENSOR_AIN, ALREFERENCE);
#if defined(ADAPTIVE_THRESHOLD)
  uint16_t al;
  if(al0 >= ADAPTIVE_THRESHOLD)
    {
    const uint16_t al1 = OTV0P2BASE::analogueNoiseReducedRead(LDR_SENSOR_AIN, DEFAULT); // Vsupply reference.
    Supply_mV.read();
    const uint16_t vbg = Supply_mV.getRawInv(); // Vbandgap wrt Vsupply.
    // Compute value in extended range up to ~1024 * Vsupply/Vbandgap.
    const uint16_t ale = ((al1 << 5) / ((vbg+16) >> 5)); // Faster int-only approximation to (int)((al1 * 1024L) / vbg)).
    // Assuming typical V supply of 2--3 times Vbandgap,
    // compress above threshold to extend top of range by a factor of two.
    // Ensure that scale stays monotonic in face of calculation lumpiness, etc...
    // Scale all remaining space above threshold to new top value into remaining space.
    // TODO: ensure scaleFactor is a power of two for speed.
    const uint16_t scaleFactor = (2048 - ADAPTIVE_THRESHOLD) / (1024 - ADAPTIVE_THRESHOLD);
    al = fnmin(1023U,
        ADAPTIVE_THRESHOLD + fnmax(0U, ((ale - ADAPTIVE_THRESHOLD) / scaleFactor)));
#if 0 && defined(DEBUG)
    DEBUG_SERIAL_PRINT_FLASHSTRING("Ambient raw: ");
    DEBUG_SERIAL_PRINT(al0);
    DEBUG_SERIAL_PRINT_FLASHSTRING(", against Vcc: ");
    DEBUG_SERIAL_PRINT(al1);
    DEBUG_SERIAL_PRINT_FLASHSTRING(", Vref against Vcc: ");
    DEBUG_SERIAL_PRINT(vbg);
    DEBUG_SERIAL_PRINT_FLASHSTRING(", extended scale value: ");
    DEBUG_SERIAL_PRINT(ale);
    DEBUG_SERIAL_PRINT_FLASHSTRING(", compressed value: ");
    DEBUG_SERIAL_PRINT(al);
    DEBUG_SERIAL_PRINTLN();
#endif
    }
  else { al = al0; }
#else
  const uint16_t al = al0;
#endif
  power_intermittent_peripherals_disable();

  // Capture entropy from changed LS bits.
  if((uint8_t)al != (uint8_t)rawValue) { ::OTV0P2BASE::addEntropyToPool((uint8_t)al ^ (uint8_t)rawValue, 0); } // Claim zero entropy as may be forced by Eve.

  // Apply a little bit of noise reduction (hysteresis) to the normalised version.
  const uint8_t newValue = (uint8_t)(al >> 2);

  // Adjust room-lit flag, with hysteresis.
  if(newValue <= darkThreshold)
    {
    isRoomLitFlag = false;
    // If dark enough to isRoomLitFlag false then increment counter.
    // Do not do increment the count if the sensor seems to be unusable.
    if(!unusable && (darkTicks < 255)) { ++darkTicks; }
    }
  else if(newValue > lightThreshold)
    {
    isRoomLitFlag = true;
    // If light enough to set isRoomLitFlag true then reset darkTicks counter.
    darkTicks = 0;
    }

  // Store new value, raw and normalised.
  // Unconditionbally store raw value.
  rawValue = al;
  if(newValue != value)
    {
    const uint16_t oldRawImplied = ((uint16_t)value) << 2;
    const uint16_t absDiff = (oldRawImplied > al) ? (oldRawImplied - al) : (al - oldRawImplied);
    if(absDiff > 2)
      {
      const bool isUp = newValue > value;
      value = newValue;
#ifdef OCCUPANCY_DETECT_FROM_AMBLIGHT
    // Treat a sharp brightening as a possible/weak indication of occupancy, eg light flicked on.
    // Ignore trigger at start-up.
    if(!ignoredFirst) { ignoredFirst = true; }
//    else if((!isRoomLitFlag) && ((rawValue>>2) < lowerThreshold)) { Occupancy.markAsPossiblyOccupied(); }
    else if(isUp && ((absDiff >> 2) >= upDelta)) { Occupancy.markAsPossiblyOccupied(); }
#endif
      }
    }

#if 1 && defined(DEBUG)
  DEBUG_SERIAL_PRINT_FLASHSTRING("Ambient light (/1023): ");
  DEBUG_SERIAL_PRINT(al);
  DEBUG_SERIAL_PRINTLN();
#endif

<<<<<<< HEAD
#if 0 && defined(DEBUG)
=======
#if 1 && defined(DEBUG)
>>>>>>> 2eee4eaf
  DEBUG_SERIAL_PRINT_FLASHSTRING("Ambient light val/dt/lt: ");
  DEBUG_SERIAL_PRINT(value);
  DEBUG_SERIAL_PRINT(' ');
  DEBUG_SERIAL_PRINT(darkThreshold);
  DEBUG_SERIAL_PRINT(' ');
  DEBUG_SERIAL_PRINT(lightThreshold);
  DEBUG_SERIAL_PRINTLN();
#endif

#if 1 && defined(DEBUG)
  DEBUG_SERIAL_PRINT_FLASHSTRING("isRoomLit: ");
  DEBUG_SERIAL_PRINT(isRoomLitFlag);
  DEBUG_SERIAL_PRINTLN();
#endif

  return(value);
  }


// Maximum value in the uint8_t range.
static const uint8_t MAX_AMBLIGHT_VALUE_UINT8 = 254;
// Minimum viable range (on [0,254] scale) to be usable.
static const uint8_t ABS_MIN_AMBLIGHT_RANGE_UINT8 = 3;
// Minimum hysteresis (on [0,254] scale) to be usable and avoid noise triggers.
static const uint8_t ABS_MIN_AMBLIGHT_HYST_UINT8 = 2;

// Recomputes thresholds and 'unusable' based on current state.
// WARNING: called from (static) constructors so do not attempt (eg) use of Serial.
void AmbientLight::_recomputeThresholds()
  {
  // If either recent max or min is unset then assume device usable by default.
  // Use built-in thresholds.
  if((0xff == recentMin) || (0xff == recentMax))
    {
    // Use the built-in default thresholds.
    darkThreshold = LDR_THR_LOW >> 2;
    lightThreshold = LDR_THR_HIGH >> 2;
    upDelta = lightThreshold - darkThreshold;
    // Assume OK for now.
    unusable = false;
    return;
    }

  // If the range between recent max and min too narrow then assume unusable.
  if((recentMin > MAX_AMBLIGHT_VALUE_UINT8 - ABS_MIN_AMBLIGHT_RANGE_UINT8) ||
     (recentMax <= recentMin) ||
     (recentMax - recentMin < ABS_MIN_AMBLIGHT_RANGE_UINT8))
    {
    // Use the built-in default thresholds.
    darkThreshold = LDR_THR_LOW >> 2;
    lightThreshold = LDR_THR_HIGH >> 2;
    upDelta = lightThreshold - darkThreshold;
    // Assume unusable.
    unusable = true;
    return;
    }

  // Compute thresholds to fit within the observed sensed value range.
  // TODO: a more sophisticated notion of distribution of values within range may be needed.
  // Take upwards delta indicative of lights on, and hysteresis, as ~12.5%.
  upDelta = max((recentMax - recentMin) >> 3, ABS_MIN_AMBLIGHT_HYST_UINT8);
  // Provide some noise elbow-room above the observed minimum.
  // Set the hysteresis values to be the same as the upDelta.
  darkThreshold = (uint8_t) min(254, recentMin + 1 + upDelta);
  lightThreshold = (uint8_t) min(254, darkThreshold + upDelta);

  // All seems OK.
  unusable = false;
  }

// Set minimum eg from recent stats, to allow auto adjustment to dark; ~0/0xff means no min available.
void AmbientLight::setMin(uint8_t recentMinimumOrFF, uint8_t longerTermMinimumOrFF)
  {
  // Simple approach: will ignore an 'unset'/0xff value if the other is good.
  recentMin = min(recentMinimumOrFF, longerTermMinimumOrFF);
  _recomputeThresholds();
  }

// Set maximum eg from recent stats, to allow auto adjustment to dark; ~0/0xff means no max available.
void AmbientLight::setMax(uint8_t recentMaximumOrFF, uint8_t longerTermMaximumOrFF)
  {
  if(0xff == recentMaximumOrFF) { recentMin = longerTermMaximumOrFF; }
  else if(0xff == longerTermMaximumOrFF) { recentMin = recentMaximumOrFF; }
  else
    {
    // Both values available; weight towards the more recent one for quick adaptation.
    recentMax = (uint8_t) (((3*(uint16_t)recentMaximumOrFF) + (uint16_t)longerTermMaximumOrFF) >> 2);
    }
  _recomputeThresholds();

#if 0 && defined(DEBUG)
  DEBUG_SERIAL_PRINT_FLASHSTRING("Ambient recent min/max: ");
  DEBUG_SERIAL_PRINT(recentMin);
  DEBUG_SERIAL_PRINT(' ');
  DEBUG_SERIAL_PRINT(recentMax);
  if(unusable) { DEBUG_SERIAL_PRINT_FLASHSTRING(" UNUSABLE"); }
  DEBUG_SERIAL_PRINTLN();
#endif
  }


// Singleton implementation/instance.
AmbientLight AmbLight;
#endif











// TMP102 and TMP112 should be interchangeable: latter has better guaranteed accuracy.
#define TMP102_I2C_ADDR 72
#define TMP102_REG_TEMP 0 // Temperature register.
#define TMP102_REG_CTRL 1 // Control register.
#define TMP102_CTRL_B1 0x31 // Byte 1 for control register: 12-bit resolution and shutdown mode (SD).
#define TMP102_CTRL_B1_OS 0x80 // Control register: one-shot flag in byte 1.
#define TMP102_CTRL_B2 0x0 // Byte 2 for control register: 0.25Hz conversion rate and not extended mode (EM).

//// Last temperature read with readTemperatureC16(); initially 0 and set to 0 on error.
//static int temp16;

#if !defined(SENSOR_SHT21_ENABLE) && !defined(SENSOR_DS18B20_ENABLE) // Don't use TMP112 if SHT21 or DS18B20 are available.
// Measure/store/return the current room ambient temperature in units of 1/16th C.
// This may contain up to 4 bits of information to the right of the fixed binary point.
// This may consume significant power and time.
// Probably no need to do this more than (say) once per minute.
// The first read will initialise the device as necessary and leave it in a low-power mode afterwards.
// This will simulate a zero temperature in case of detected error talking to the sensor as fail-safe for this use.
// Check for errors at certain critical places, not everywhere.
static int TMP112_readTemperatureC16()
  {
  const bool neededPowerUp = powerUpTWIIfDisabled();
  
#if 0 && defined(DEBUG)
  DEBUG_SERIAL_PRINT_FLASHSTRING("TMP102 needed power-up: ");
  DEBUG_SERIAL_PRINT(neededPowerUp);
  DEBUG_SERIAL_PRINTLN();
#endif

  // Force start of new one-shot temperature measurement/conversion to complete.
  Wire.beginTransmission(TMP102_I2C_ADDR);
  Wire.write((byte) TMP102_REG_CTRL); // Select control register.
  Wire.write((byte) TMP102_CTRL_B1); // Clear OS bit.
  //Wire.write((byte) TMP102_CTRL_B2);
  Wire.endTransmission();
  Wire.beginTransmission(TMP102_I2C_ADDR);
  Wire.write((byte) TMP102_REG_CTRL); // Select control register.
  Wire.write((byte) TMP102_CTRL_B1 | TMP102_CTRL_B1_OS); // Start one-shot conversion.
  //Wire.write((byte) TMP102_CTRL_B2);
  if(Wire.endTransmission()) { return(0); } // Exit if error.


  // Wait for temperature measurement/conversion to complete, in low-power sleep mode for the bulk of the time.
#if 0 && defined(DEBUG)
  DEBUG_SERIAL_PRINTLN_FLASHSTRING("TMP102 waiting for conversion...");
#endif
  Wire.beginTransmission(TMP102_I2C_ADDR);
  Wire.write((byte) TMP102_REG_CTRL); // Select control register.
  if(Wire.endTransmission()) { return(0); } // Exit if error.
  for(int i = 8; --i; ) // 2 orbits should generally be plenty.
    {
    if(i <= 0) { return(0); } // Exit if error.
    if(Wire.requestFrom(TMP102_I2C_ADDR, 1) != 1) { return(0); } // Exit if error.
    const byte b1 = Wire.read();
    if(b1 & TMP102_CTRL_B1_OS) { break; } // Conversion completed.
    ::OTV0P2BASE::nap(WDTO_15MS); // One or two of these naps should allow typical ~26ms conversion to complete...
    }

  // Fetch temperature.
#if 0 && defined(DEBUG)
  DEBUG_SERIAL_PRINTLN_FLASHSTRING("TMP102 fetching temperature...");
#endif
  Wire.beginTransmission(TMP102_I2C_ADDR);
  Wire.write((byte) TMP102_REG_TEMP); // Select temperature register (set ptr to 0).
  if(Wire.endTransmission()) { return(0); } // Exit if error.
  if(Wire.requestFrom(TMP102_I2C_ADDR, 2) != 2)  { return(0); }
  if(Wire.endTransmission()) { return(0); } // Exit if error.

  const byte b1 = Wire.read(); // MSByte, should be signed whole degrees C.
  const uint8_t b2 = Wire.read(); // Avoid sign extension...

  // Builds 12-bit value (assumes not in extended mode) and sign-extends if necessary for sub-zero temps.
  const int t16 = (b1 << 4) | (b2 >> 4) | ((b1 & 0x80) ? 0xf000 : 0);

//  // Store the result for access at any time.
//  temp16 = t16;

#if 0 && defined(DEBUG)
  DEBUG_SERIAL_PRINT_FLASHSTRING("TMP102 temp: ");
  DEBUG_SERIAL_PRINT(b1);
  DEBUG_SERIAL_PRINT_FLASHSTRING("C / ");
  DEBUG_SERIAL_PRINT(temp16);
  DEBUG_SERIAL_PRINTLN();
#endif

  if(neededPowerUp) { powerDownTWI(); }

  return(t16);
  }
#endif

//// Return previously-read (with readTemperatureC16()) temperature; very fast.
//int getTemperatureC16() { return(temp16); }





// Functionality and code only enabled if SENSOR_SHT21_ENABLE is defined.
#if defined(SENSOR_SHT21_ENABLE)

#define SHT21_I2C_ADDR 0x40
#define SHT21_I2C_CMD_TEMP_HOLD	0xe3
#define SHT21_I2C_CMD_TEMP_NOHOLD 0xf3
#define SHT21_I2C_CMD_RH_HOLD	0xe5
#define SHT21_I2C_CMD_RH_NOHOLD 0xf5
#define SHT21_I2C_CMD_USERREG 0xe7 // User register...

// If defined, sample 8-bit RH (for for 1%) and 12-bit temp (for 1/16C).
// This should save time and energy.
#define SHT21_USE_REDUCED_PRECISION 1

// Set true once SHT21 has been initialised.
static volatile bool SHT21_initialised;

// Initialise/configure SHT21, once only generally.
// TWI must already be powered up.
static void SHT21_init()
  {
#if defined(SHT21_USE_REDUCED_PRECISION)
  // Soft reset in order to sample at reduced precision.
  Wire.beginTransmission(SHT21_I2C_ADDR);
  Wire.write((byte) SHT21_I2C_CMD_USERREG); // Select control register.
  Wire.endTransmission();
  Wire.requestFrom(SHT21_I2C_ADDR, 1);
  while(Wire.available() < 1)
    {
    // Wait for data, but avoid rolling over the end of a minor cycle...
    if(OTV0P2BASE::getSubCycleTime() >= OTV0P2BASE::GSCT_MAX-2)
      {
      return; // Failed, and not initialised.
      }
    }
  const uint8_t curUR = Wire.read();
//  DEBUG_SERIAL_PRINT_FLASHSTRING("UR: ");
//  DEBUG_SERIAL_PRINTFMT(curUR, HEX);
//  DEBUG_SERIAL_PRINTLN();

  // Preserve reserved bits (3, 4, 5) and sample 8-bit RH (for for 1%) and 12-bit temp (for 1/16C).
  const uint8_t newUR = (curUR & 0x38) | 3;
  Wire.beginTransmission(SHT21_I2C_ADDR);
  Wire.write((byte) SHT21_I2C_CMD_USERREG); // Select control register.
  Wire.write((byte) newUR);
  Wire.endTransmission();

#endif
  SHT21_initialised = true;
  }

// Measure and return the current ambient temperature in units of 1/16th C.
// This may contain up to 4 bits of information to the right of the fixed binary point.
// This may consume significant power and time.
// Probably no need to do this more than (say) once per minute.
// The first read will initialise the device as necessary and leave it in a low-power mode afterwards.
static int Sensor_SHT21_readTemperatureC16()
  {
  const bool neededPowerUp = powerUpTWIIfDisabled();

  // Initialise/config if necessary.
  if(!SHT21_initialised) { SHT21_init(); }

  // Max RH measurement time:
  //   * 14-bit: 85ms
  //   * 12-bit: 22ms
  //   * 11-bit: 11ms
  // Use blocking data fetch for now.
  Wire.beginTransmission(SHT21_I2C_ADDR);
  Wire.write((byte) SHT21_I2C_CMD_TEMP_HOLD); // Select control register.
#if defined(SHT21_USE_REDUCED_PRECISION)
  OTV0P2BASE::nap(WDTO_30MS); // Should cover 12-bit conversion (22ms).
#else
  OTV0P2BASE::sleepLowPowerMs(90); // Should be plenty for slowest (14-bit) conversion (85ms).
#endif
  //delay(100);
  Wire.endTransmission();
  Wire.requestFrom(SHT21_I2C_ADDR, 3);
  while(Wire.available() < 3)
    {
    // Wait for data, but avoid rolling over the end of a minor cycle...
    if(OTV0P2BASE::getSubCycleTime() >= OTV0P2BASE::GSCT_MAX-2)
      {
      return(0); // Failure value: may be able to to better.
      }
    }
  uint16_t rawTemp = (Wire.read() << 8);
  rawTemp |= (Wire.read() & 0xfc); // Clear status ls bits.

  // Power down TWI ASAP.
  if(neededPowerUp) { powerDownTWI(); }

  // TODO: capture entropy if (transformed) value has changed.

  // Nominal formula: C = -46.85 + ((175.72*raw) / (1L << 16));
  const int c16 = -750 + ((5623L * rawTemp) >> 17); // FIXME: find a faster approximation...

  return(c16);
  }

// Measure and return the current relative humidity in %; range [0,100] and 255 for error.
// This may consume significant power and time.
// Probably no need to do this more than (say) once per minute.
// The first read will initialise the device as necessary and leave it in a low-power mode afterwards.
// Returns 255 (~0) in case of error.
uint8_t HumiditySensorSHT21::read()
  {
  const bool neededPowerUp = powerUpTWIIfDisabled();

  // Initialise/config if necessary.
  if(!SHT21_initialised) { SHT21_init(); }

  // Get RH%...
  // Max RH measurement time:
  //   * 12-bit: 29ms
  //   *  8-bit:  4ms
  // Use blocking data fetch for now.
  Wire.beginTransmission(SHT21_I2C_ADDR);
  Wire.write((byte) SHT21_I2C_CMD_RH_HOLD); // Select control register.
#if defined(SHT21_USE_REDUCED_PRECISION)
  OTV0P2BASE::sleepLowPowerMs(5); // Should cover 8-bit conversion (4ms).
#else
  OTV0P2BASE::nap(WDTO_30MS); // Should cover even 12-bit conversion (29ms).
#endif
  Wire.endTransmission();
  Wire.requestFrom(SHT21_I2C_ADDR, 3);
  while(Wire.available() < 3)
    {
    // Wait for data, but avoid rolling over the end of a minor cycle...
    if(OTV0P2BASE::getSubCycleTime() >= OTV0P2BASE::GSCT_MAX)
      {
//      DEBUG_SERIAL_PRINTLN_FLASHSTRING("giving up");
      return(~0);
      }
    }
  const uint8_t rawRH = Wire.read();
  const uint8_t rawRL = Wire.read();

  // Power down TWI ASAP.
  if(neededPowerUp) { powerDownTWI(); }

  const uint16_t raw = (((uint16_t)rawRH) << 8) | (rawRL & 0xfc); // Clear status ls bits.
  const uint8_t result = -6 + ((125L * raw) >> 16);

  // Capture entropy from raw status bits
  // iff (transformed) reading has changed.
  if(value != result) { OTV0P2BASE::addEntropyToPool(rawRL ^ rawRH, 1); }

  value = result;
  if(result > (HUMIDTY_HIGH_RHPC+HUMIDITY_EPSILON_RHPC)) { highWithHyst = true; }
  else if(result < (HUMIDTY_HIGH_RHPC-HUMIDITY_EPSILON_RHPC)) { highWithHyst = false; }
  return(result);
  }
// Singleton implementation/instance.
HumiditySensorSHT21 RelHumidity;
#endif




// Functionality and code only enabled if SENSOR_DS18B20_ENABLE is defined.
#if defined(SENSOR_DS18B20_ENABLE)

#define DS1820_PRECISION_MASK 0x60
#define DS1820_PRECISION_9 0x00
#define DS1820_PRECISION_10 0x20
#define DS1820_PRECISION_11 0x40 // 1/8C @ 375ms.
#define DS1820_PRECISION_12 0x60 // 1/16C @ 750ms.

// Run reduced precision (11 bit, 1/8C) for acceptable conversion time (375ms).
#define DS1820_PRECISION DS1820_PRECISION_11 // 1/8C @ 375ms.

//// Handle on device.
//static OneWire ds18b20(DS1820_ONEWIRE_PIN);  

// Set true once DS18B20 has been searched for and initialised.
static bool sensor_DS18B10_initialised;
// Address of (first) DS18B20 found, else [0] == 0 if none found.
static uint8_t first_DS18B20_address[8];

// Initialise the device (if any) before first use.
// Returns true iff successful.
// Uses first DS18B20 found on bus.
static bool Sensor_DS18B10_init()
  {
  DEBUG_SERIAL_PRINTLN_FLASHSTRING("DS18B20 init...");
  bool found = false;

  // Ensure no bad search state.
  MinOW.reset_search();

  for( ; ; )
    {
    if(!MinOW.search(first_DS18B20_address))
      {
      MinOW.reset_search(); // Be kind to any other OW search user.
      break;
      }

#if 0 && defined(DEBUG)
    // Found a device.
    DEBUG_SERIAL_PRINT_FLASHSTRING("addr:");
    for(int i = 0; i < 8; ++i)
      {
      DEBUG_SERIAL_PRINT(' ');
      DEBUG_SERIAL_PRINTFMT(first_DS18B20_address[i], HEX);
      }
    DEBUG_SERIAL_PRINTLN();
#endif

    if(0x28 != first_DS18B20_address[0])
      {
#if 0 && defined(DEBUG)
      DEBUG_SERIAL_PRINTLN_FLASHSTRING("Not a DS18B20, skipping...");
#endif
      continue;
      }

#if 0 && defined(DEBUG)
    DEBUG_SERIAL_PRINTLN_FLASHSTRING("Setting precision...");
#endif
    MinOW.reset();
    // Write scratchpad/config
    MinOW.select(first_DS18B20_address);
    MinOW.write(0x4e);
    MinOW.write(0); // Th: not used.
    MinOW.write(0); // Tl: not used.
    MinOW.write(DS1820_PRECISION | 0x1f); // Config register; lsbs all 1.

    // Found one and configured it!
    found = true;
    }

  // Search has been run (whether DS18B20 was found or not).
  sensor_DS18B10_initialised = true;

  if(!found)
    {
    DEBUG_SERIAL_PRINTLN_FLASHSTRING("DS18B20 not found");
    first_DS18B20_address[0] = 0; // Indicate no DS18B20 found.
    }
  return(found);
  }

// Returns temperature in C*16.
// Returns <= 0 for some sorts of error as failsafe (-1 if failed to initialise).
static int Sensor_DS18B10_readTemperatureC16()
  {
  if(!sensor_DS18B10_initialised) { Sensor_DS18B10_init(); }
  if(0 == first_DS18B20_address[0]) { return(-1); }

  // Start a temperature reading.
  MinOW.reset();
  MinOW.select(first_DS18B20_address);
  MinOW.write(0x44); // Start conversion without parasite power.
  //delay(750); // 750ms should be enough.
  // Poll for conversion complete (bus released)...
  while(MinOW.read_bit() == 0) { OTV0P2BASE::nap(WDTO_30MS); }

  // Fetch temperature (scratchpad read).
  MinOW.reset();
  MinOW.select(first_DS18B20_address);    
  MinOW.write(0xbe);
  // Read first two bytes of 9 available.  (No CRC config or check.)
  const uint8_t d0 = MinOW.read();
  const uint8_t d1 = MinOW.read();
  // Terminate read and let DS18B20 go back to sleep.
  MinOW.reset();

  // Extract raw temperature, masking any undefined lsbit.
  const int16_t rawC16 = (d1 << 8) | (d0 & ~1);

  return(rawC16);
  }
#endif


//// Median filter.
//// Find mean of interquatile range of group of ints where sum can be computed in an int without loss.
//// FIXME: needs a unit test or three.
//template<uint8_t N> int smallIntIQMean(const int data[N])
//  {
//  // Copy array content.
//  int copy[N];
//  for(int8_t i = N; --i >= 0; ) { copy[i] = data[i]; }
//  // Sort in place with a bubble sort (yeuck) assuming the array to be small.
//  // FIXME: replace with insertion sort for efficiency.
//  // FIXME: break out sort as separate subroutine.
//  uint8_t n = N;
//  do
//    {
//    uint8_t newn = 0;
//    for(uint8_t i = 0; ++i < n; )
//      {
//      const int c0 = copy[i-1];
//      const int c1 = copy[i];
//      if(c0 > c1)
//         {
//         copy[i] = c0;
//         copy[i-1] = c1;
//         newn = i;
//         }
//      }
//    n = newn;
//    } while(0 != n);
//#if 0 && defined(DEBUG)
//DEBUG_SERIAL_PRINT_FLASHSTRING("sorted: ");
//for(uint8_t i = 0; i < N; ++i) { DEBUG_SERIAL_PRINT(copy[i]); DEBUG_SERIAL_PRINT(' '); }
//DEBUG_SERIAL_PRINTLN();
//#endif
//  // Extract mean of interquartile range.
//  const size_t sampleSize = N/2;
//  const size_t start = N/4;
//  // Assume values will be nowhere near the extremes.
//  int sum = 0;
//  for(uint8_t i = start; i < start + sampleSize; ++i) { sum += copy[i]; }
//  // Compute rounded-up mean.
//  return((sum + sampleSize/2) / sampleSize);
//  }



// Singleton implementation/instance.
RoomTemperatureC16 TemperatureC16;

// Temperature read uses/selects one of the implementations/sensors.
int RoomTemperatureC16::read()
  {
#if defined(SENSOR_DS18B20_ENABLE)
  const int raw = Sensor_DS18B10_readTemperatureC16();
#elif defined(SENSOR_SHT21_ENABLE)
  const int raw = Sensor_SHT21_readTemperatureC16();
#else
  const int raw = TMP112_readTemperatureC16();
#endif

  value = raw;
  return(value);
  }



#if defined(SENSOR_EXTERNAL_DS18B20_ENABLE)
// Initialise the device (if any) before first use.
// Returns true iff successful.
// Uses specified order DS18B20 found on bus.
// May need to be reinitialised if precision changed.
bool ExtTemperatureDS18B20C16::init()
  {
//  DEBUG_SERIAL_PRINTLN_FLASHSTRING("DS18B20 init...");
  bool found = false;

  // Ensure no bad search state.
  MinOW.reset_search();

  for( ; ; )
    {
    if(!MinOW.search(address))
      {
      MinOW.reset_search(); // Be kind to any other OW search user.
      break;
      }

#if 0 && defined(DEBUG)
    // Found a device.
    DEBUG_SERIAL_PRINT_FLASHSTRING("addr:");
    for(int i = 0; i < 8; ++i)
      {
      DEBUG_SERIAL_PRINT(' ');
      DEBUG_SERIAL_PRINTFMT(address[i], HEX);
      }
    DEBUG_SERIAL_PRINTLN();
#endif

    if(0x28 != address[0])
      {
#if 0 && defined(DEBUG)
      DEBUG_SERIAL_PRINTLN_FLASHSTRING("Not a DS18B20, skipping...");
#endif
      continue;
      }

#if 0 && defined(DEBUG)
    DEBUG_SERIAL_PRINTLN_FLASHSTRING("Setting precision...");
#endif
    MinOW.reset();
    // Write scratchpad/config
    MinOW.select(address);
    MinOW.write(0x4e);
    MinOW.write(0); // Th: not used.
    MinOW.write(0); // Tl: not used.
//    MinOW.write(DS1820_PRECISION | 0x1f); // Config register; lsbs all 1.
    MinOW.write(((precision - 9) << 6) | 0x1f); // Config register; lsbs all 1.

    // Found one and configured it!
    found = true;
    }

  // Search has been run (whether DS18B20 was found or not).
  initialised = true;

  if(!found)
    {
    DEBUG_SERIAL_PRINTLN_FLASHSTRING("DS18B20 not found");
    address[0] = 0; // Indicate that no DS18B20 was found.
    }
  return(found);
  }

// Force a read/poll of temperature and return the value sensed in nominal units of 1/16 C.
// At sub-maximum precision lsbits will be zero or undefined.
// Expensive/slow.
// Not thread-safe nor usable within ISRs (Interrupt Service Routines).
int ExtTemperatureDS18B20C16::read()
  {
  if(!initialised) { init(); }
  if(0 == address[0]) { value = INVALID_TEMP; return(INVALID_TEMP); }

  // Start a temperature reading.
  MinOW.reset();
  MinOW.select(address);
  MinOW.write(0x44); // Start conversion without parasite power.
  //delay(750); // 750ms should be enough.
  // Poll for conversion complete (bus released)...
  while(MinOW.read_bit() == 0) { OTV0P2BASE::nap(WDTO_15MS); }

  // Fetch temperature (scratchpad read).
  MinOW.reset();
  MinOW.select(address);    
  MinOW.write(0xbe);
  // Read first two bytes of 9 available.  (No CRC config or check.)
  const uint8_t d0 = MinOW.read();
  const uint8_t d1 = MinOW.read();
  // Terminate read and let DS18B20 go back to sleep.
  MinOW.reset();

  // Extract raw temperature, masking any undefined lsbit.
  // TODO: mask out undefined LSBs if precision not maximum.
  const int16_t rawC16 = (d1 << 8) | (d0);

  return(rawC16);
  }
#endif


#if defined(SENSOR_EXTERNAL_DS18B20_ENABLE_0) // Enable sensor zero.
extern ExtTemperatureDS18B20C16 extDS18B20_0(0);
#endif





#ifdef TEMP_POT_AVAILABLE
// Minimum change (hysteresis) enforced in 'reduced noise' version value; must be greater than 1.
// Aim to provide reasonable noise immunity, even from an ageing carbon-track pot.
// Allow reasonable remaining granularity of response, at least 10s of distinct positions (>=5 bits).
#define RN_HYST 8

// Bottom and top parts of reduced noise range reserved for forcing FROST or BOOST.
// Should be big enough to hit easily (and must be larger than RN_HYST)
// but not so big as to really constrain the temperature range or cause confusion.
#define RN_FRBO (max(8, 2*RN_HYST))

// Force a read/poll of the temperature pot and return the value sensed [0,255] (cold to hot).
// Potentially expensive/slow.
// This value has some hysteresis applied to reduce noise.
// Not thread-safe nor usable within ISRs (Interrupt Service Routines).
uint8_t TemperaturePot::read()
  {
  // No need to wait for voltage to stablise as pot top end directly driven by IO_POWER_UP.
  power_intermittent_peripherals_enable(false);
  const uint16_t tpRaw = OTV0P2BASE::analogueNoiseReducedRead(TEMP_POT_AIN, DEFAULT); // Vcc reference.
  power_intermittent_peripherals_disable();

#if defined(TEMP_POT_REVERSE)
  const uint16_t tp = TEMP_POT_RAW_MAX - tpRaw; // Travel is in opposite direction to natural!
#else
  const uint16_t tp = tpRaw;
#endif

  // TODO: capture entropy from changed LS bits esp if reduced-noise version doesn't change.

  // Store new raw value.
  raw = tp;

  // Capture reduced-noise value with a little hysteresis.
  const uint8_t oldValue = value;
  const uint8_t shifted = tp >> 2;
  if(((shifted > oldValue) && (shifted - oldValue >= RN_HYST)) ||
     ((shifted < oldValue) && (oldValue - shifted >= RN_HYST)))
    {
    const uint8_t rn = (uint8_t) shifted;
    // Atomically store reduced-noise normalised value.
    value = rn;

    // Smart responses to adjustment/movement of temperature pot.
    // Possible to get reasonable functionality without using MODE button.
    //
    // NOTE: without ignoredFirst this will also respond to the initial position of the pot
    //   as the first reading is taken, ie may force to WARM or BAKE.
    static bool ignoredFirst;
    if(!ignoredFirst) { ignoredFirst = true; }
    else
      {
      // Force FROST mode when right at bottom of dial.
      if(rn < RN_FRBO) { setWarmModeDebounced(false); }
#ifdef SUPPORT_BAKE // IF DEFINED: this unit supports BAKE mode.
      // Start BAKE mode when dial turned up to top.
      else if(rn > (255-RN_FRBO)) { startBakeDebounced(); }
#endif
      // Force WARM mode if pot/temperature turned up.
      else if(rn > oldValue) { setWarmModeDebounced(true); }

      // Note user operation of pot.
      markUIControlUsed(); 
      }
    }

#if 0 && defined(DEBUG)
  DEBUG_SERIAL_PRINT_FLASHSTRING("Temp pot: ");
  DEBUG_SERIAL_PRINT(tp);
  DEBUG_SERIAL_PRINT_FLASHSTRING(", rn: ");
  DEBUG_SERIAL_PRINT(tempPotReducedNoise);
  DEBUG_SERIAL_PRINTLN();
#endif

  return(value);
  }

// Singleton implementation/instance.
TemperaturePot TempPot;
#endif











#ifdef ENABLE_VOICE_SENSOR
// If count meets or exceeds this threshold in one poll period then
// the room is deemed to be occupied.
// Strictly positive.
#define VOICE_DETECTION_THRESHOLD 2

// Force a read/poll of the voice level and return the value sensed.
// Thread-safe and ISR-safe.
uint8_t VoiceDetection::read()
  {
  ATOMIC_BLOCK(ATOMIC_RESTORESTATE)
    {
    isDetected = ((value = count) >= VOICE_DETECTION_THRESHOLD);
    count = 0;
    }
  return(value);
  }

// Handle simple interrupt.
// Fast and ISR (Interrupt Service Routines) safe.
// Returns true if interrupt was successfully handled and cleared
// else another interrupt handler in the chain may be called
// to attempt to clear the interrupt.
bool VoiceDetection::handleInterruptSimple()
  {
  ATOMIC_BLOCK(ATOMIC_RESTORESTATE)
    {
    // Count of voice activations since last poll, avoiding overflow.
    if((count < 255) && (++count >= VOICE_DETECTION_THRESHOLD))
      {
      // Act as soon as voice is detected.
      isDetected = true;
      // Don't regard this as a very srong indication,
      // as it could be a TV or radio on in the room.
      Occupancy.markAsPossiblyOccupied();
      }
    }
    // No further work to be done to 'clear' interrupt.
    return(true);
  }

// Singleton implementation/instance.
VoiceDetection Voice;
#endif
<|MERGE_RESOLUTION|>--- conflicted
+++ resolved
@@ -26,9 +26,6 @@
 #include <util/atomic.h>
 
 #include <Wire.h> // Arduino I2C library.
-//#ifdef REQUIRES_ONEWIRE22_LIB
-//#include <OneWire.h>
-//#endif
 #include <OTV0p2Base.h>
 
 #include "V0p2_Main.h"
@@ -205,17 +202,13 @@
       }
     }
 
-#if 1 && defined(DEBUG)
+#if 0 && defined(DEBUG)
   DEBUG_SERIAL_PRINT_FLASHSTRING("Ambient light (/1023): ");
   DEBUG_SERIAL_PRINT(al);
   DEBUG_SERIAL_PRINTLN();
 #endif
 
-<<<<<<< HEAD
-#if 0 && defined(DEBUG)
-=======
-#if 1 && defined(DEBUG)
->>>>>>> 2eee4eaf
+#if 0 && defined(DEBUG)
   DEBUG_SERIAL_PRINT_FLASHSTRING("Ambient light val/dt/lt: ");
   DEBUG_SERIAL_PRINT(value);
   DEBUG_SERIAL_PRINT(' ');
@@ -225,7 +218,7 @@
   DEBUG_SERIAL_PRINTLN();
 #endif
 
-#if 1 && defined(DEBUG)
+#if 0 && defined(DEBUG)
   DEBUG_SERIAL_PRINT_FLASHSTRING("isRoomLit: ");
   DEBUG_SERIAL_PRINT(isRoomLitFlag);
   DEBUG_SERIAL_PRINTLN();

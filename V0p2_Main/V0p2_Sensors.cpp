/*
The OpenTRV project licenses this file to you
under the Apache Licence, Version 2.0 (the "Licence");
you may not use this file except in compliance
with the Licence. You may obtain a copy of the Licence at

http://www.apache.org/licenses/LICENSE-2.0

Unless required by applicable law or agreed to in writing,
software distributed under the Licence is distributed on an
"AS IS" BASIS, WITHOUT WARRANTIES OR CONDITIONS OF ANY
KIND, either express or implied. See the Licence for the
specific language governing permissions and limitations
under the Licence.

Author(s) / Copyright (s): Damon Hart-Davis 2014--2015,
                           John Harvey 2014 (DS18B20 code)
                           Deniz Erbilgin 2015
*/

/*
 V0p2 boards physical sensor support.
 */
#include <stdint.h>
#include <limits.h>
#include <util/atomic.h>

#include <Wire.h> // Arduino I2C library.
#include <OTV0p2Base.h>

#include "V0p2_Main.h"
#include "V0p2_Board_IO_Config.h" // I/O pin allocation: include ahead of I/O module headers.
#include "V0p2_Sensors.h" // I/O code access.

#include "Control.h"
#include "Serial_IO.h"
#include "Power_Management.h"
#include "UI_Minimal.h"






// Create bare-bones OneWire(TM) support if a pin has been allocated to it.
#if defined(SUPPORTS_MINIMAL_ONEWIRE)
OTV0P2BASE::MinimalOneWire<PIN_OW_DQ_DATA> MinOW;
#endif















#ifndef OMIT_MODULE_LDROCCUPANCYDETECTION

// Note on: phototransistor variant.
// Note that if AMBIENT_LIGHT_SENSOR_PHOTOTRANS_TEPT4400 is defined
// This expects a current-response phototransistor in place of the LDR
// with roughly full-scale value in full light against internal 1.1V reference
// not against supply voltage as usual.

#ifdef AMBIENT_LIGHT_SENSOR_PHOTOTRANS_TEPT4400
#define ALREFERENCE INTERNAL // Internal 1.1V reference.
#ifdef AMBIENT_LIGHT_SENSOR_PHOTOTRANS_TEPT4400_WRONG_WAY
#define ALREFERENCE DEFAULT // Supply voltage as reference for REV9 cut1.  HACK HACK!
#endif
// If defined, then allow adaptive compression of top part of range when would otherwise max out.
// This may be somewhat supply-voltage dependent, eg capped by the supply voltage.
// Supply voltage is expected to be 2--3 times the bandgap reference, typically.
#define ADAPTIVE_THRESHOLD 896U // (1024-128) Top ~10%, companding by 8x.

// This implementation expects a phototransitor TEPT4400 (50nA dark current, nominal 200uA@100lx@Vce=50V) from IO_POWER_UP to LDR_SENSOR_AIN and 220k to ground.
// Measurement should be taken wrt to internal fixed 1.1V bandgap reference, since light indication is current flow across a fixed resistor.
// Aiming for maximum reading at or above 100--300lx, ie decent domestic internal lighting.
// Note that phototransistor is likely far more directionally-sensitive than LDR and its response nearly linear.
// This extends the dynamic range and switches to measurement vs supply when full-scale against bandgap ref, then scales by Vss/Vbandgap and compresses to fit.
// http://home.wlv.ac.uk/~in6840/Lightinglevels.htm
// http://www.engineeringtoolbox.com/light-level-rooms-d_708.html
// http://www.pocklington-trust.org.uk/Resources/Thomas%20Pocklington/Documents/PDF/Research%20Publications/GPG5.pdf
// http://www.vishay.com/docs/84154/appnotesensors.pdf

#if (7 == V0p2_REV) // REV7 board uses slightly different phototransistor to TEPT4400.
static const int LDR_THR_LOW = 180U;
static const int LDR_THR_HIGH = 250U;
#else // REV4 default values.
static const int LDR_THR_LOW = 270U;
static const int LDR_THR_HIGH = 400U;
#endif

#else // LDR

// This implementation expects an LDR (1M dark resistance) from IO_POWER_UP to LDR_SENSOR_AIN and 100k to ground.
// Measurement should be taken wrt to supply voltage, since light indication is a fraction of that.
// Values below from PICAXE V0.09 impl approx multiplied by 4+ to allow for scale change.
#define ALREFERENCE DEFAULT // Supply voltage as reference.

#ifdef LDR_EXTRA_SENSITIVE // Define if LDR not exposed to much light, eg for REV2 cut4 sideways-pointing LDR (TODO-209).
static const int LDR_THR_LOW = 50U;
static const int LDR_THR_HIGH = 70U; 
#else // Normal settings.
static const int LDR_THR_LOW = 160U; // Was 30.
static const int LDR_THR_HIGH = 200U; // Was 35.
#endif

#endif

// Measure/store/return the current room ambient light levels in range [0,255].
// This may consume significant power and time.
// Probably no need to do this more than (say) once per minute.
// This implementation expects LDR (1M dark resistance) from IO_POWER_UP to LDR_SENSOR_AIN and 100k to ground.
// (Not intended to be called from ISR.)
uint8_t AmbientLight::read()
  {
  power_intermittent_peripherals_enable(false); // No need to wait for anything to stablise as direct of IO_POWER_UP.
  const uint16_t al0 = OTV0P2BASE::analogueNoiseReducedRead(LDR_SENSOR_AIN, ALREFERENCE);
#if defined(ADAPTIVE_THRESHOLD)
  uint16_t al;
  if(al0 >= ADAPTIVE_THRESHOLD)
    {
    const uint16_t al1 = OTV0P2BASE::analogueNoiseReducedRead(LDR_SENSOR_AIN, DEFAULT); // Vsupply reference.
    Supply_mV.read();
    const uint16_t vbg = Supply_mV.getRawInv(); // Vbandgap wrt Vsupply.
    // Compute value in extended range up to ~1024 * Vsupply/Vbandgap.
    const uint16_t ale = ((al1 << 5) / ((vbg+16) >> 5)); // Faster int-only approximation to (int)((al1 * 1024L) / vbg)).
    // Assuming typical V supply of 2--3 times Vbandgap,
    // compress above threshold to extend top of range by a factor of two.
    // Ensure that scale stays monotonic in face of calculation lumpiness, etc...
    // Scale all remaining space above threshold to new top value into remaining space.
    // TODO: ensure scaleFactor is a power of two for speed.
    const uint16_t scaleFactor = (2048 - ADAPTIVE_THRESHOLD) / (1024 - ADAPTIVE_THRESHOLD);
    al = fnmin(1023U,
        ADAPTIVE_THRESHOLD + fnmax(0U, ((ale - ADAPTIVE_THRESHOLD) / scaleFactor)));
#if 0 && defined(DEBUG)
    DEBUG_SERIAL_PRINT_FLASHSTRING("Ambient raw: ");
    DEBUG_SERIAL_PRINT(al0);
    DEBUG_SERIAL_PRINT_FLASHSTRING(", against Vcc: ");
    DEBUG_SERIAL_PRINT(al1);
    DEBUG_SERIAL_PRINT_FLASHSTRING(", Vref against Vcc: ");
    DEBUG_SERIAL_PRINT(vbg);
    DEBUG_SERIAL_PRINT_FLASHSTRING(", extended scale value: ");
    DEBUG_SERIAL_PRINT(ale);
    DEBUG_SERIAL_PRINT_FLASHSTRING(", compressed value: ");
    DEBUG_SERIAL_PRINT(al);
    DEBUG_SERIAL_PRINTLN();
#endif
    }
  else { al = al0; }
#else
  const uint16_t al = al0;
#endif
  power_intermittent_peripherals_disable();

  // Capture entropy from changed LS bits.
  if((uint8_t)al != (uint8_t)rawValue) { ::OTV0P2BASE::addEntropyToPool((uint8_t)al ^ (uint8_t)rawValue, 0); } // Claim zero entropy as may be forced by Eve.

  // Apply a little bit of noise reduction (hysteresis) to the normalised version.
  const uint8_t newValue = (uint8_t)(al >> 2);

  // Adjust room-lit flag, with hysteresis.
  // Should be able to detect dark when darkThreshold is zero and newValue is zero.
  if(newValue <= darkThreshold)
    {
    isRoomLitFlag = false;
    // If dark enough to isRoomLitFlag false then increment counter.
    // Do not do increment the count if the sensor seems to be unusable.
    if(!unusable && (darkTicks < 255)) { ++darkTicks; }
    }
  else if(newValue > lightThreshold)
    {
    isRoomLitFlag = true;
    // If light enough to set isRoomLitFlag true then reset darkTicks counter.
    darkTicks = 0;
    }

  // Store new value, raw and normalised.
  // Unconditionbally store raw value.
  rawValue = al;
  if(newValue != value)
    {
    const uint16_t oldRawImplied = ((uint16_t)value) << 2;
    const uint16_t absDiff = (oldRawImplied > al) ? (oldRawImplied - al) : (al - oldRawImplied);
    if(absDiff > 2)
      {
      const bool isUp = newValue > value;
      value = newValue;
#ifdef OCCUPANCY_DETECT_FROM_AMBLIGHT
      // Treat a sharp brightening as a possible/weak indication of occupancy, eg light flicked on.
      // Ignore trigger at start-up.
      if(!ignoredFirst) { ignoredFirst = true; }
      else if(isUp && ((absDiff >> 2) >= upDelta))
        {
        Occupancy.markAsPossiblyOccupied();
#if 0 && defined(DEBUG)
  DEBUG_SERIAL_PRINT_FLASHSTRING("Ambient light absDiff/dt/lt: ");
  DEBUG_SERIAL_PRINT(absDiff);
  DEBUG_SERIAL_PRINT(' ');
  DEBUG_SERIAL_PRINT(darkThreshold);
  DEBUG_SERIAL_PRINT(' ');
  DEBUG_SERIAL_PRINT(lightThreshold);
  DEBUG_SERIAL_PRINTLN();
#endif
        }
#endif
      }
    }

#if 0 && defined(DEBUG)
  DEBUG_SERIAL_PRINT_FLASHSTRING("Ambient light (/1023): ");
  DEBUG_SERIAL_PRINT(al);
  DEBUG_SERIAL_PRINTLN();
#endif

#if 0 && defined(DEBUG)
  DEBUG_SERIAL_PRINT_FLASHSTRING("Ambient light val/dt/lt: ");
  DEBUG_SERIAL_PRINT(value);
  DEBUG_SERIAL_PRINT(' ');
  DEBUG_SERIAL_PRINT(darkThreshold);
  DEBUG_SERIAL_PRINT(' ');
  DEBUG_SERIAL_PRINT(lightThreshold);
  DEBUG_SERIAL_PRINTLN();
#endif

#if 0 && defined(DEBUG)
  DEBUG_SERIAL_PRINT_FLASHSTRING("isRoomLit: ");
  DEBUG_SERIAL_PRINT(isRoomLitFlag);
  DEBUG_SERIAL_PRINTLN();
#endif

  return(value);
  }


// Maximum value in the uint8_t range.
static const uint8_t MAX_AMBLIGHT_VALUE_UINT8 = 254;
// Minimum viable range (on [0,254] scale) to be usable.
static const uint8_t ABS_MIN_AMBLIGHT_RANGE_UINT8 = 3;
// Minimum hysteresis (on [0,254] scale) to be usable and avoid noise triggers.
static const uint8_t ABS_MIN_AMBLIGHT_HYST_UINT8 = 2;

// Recomputes thresholds and 'unusable' based on current state.
// WARNING: called from (static) constructors so do not attempt (eg) use of Serial.
void AmbientLight::_recomputeThresholds()
  {
  // If either recent max or min is unset then assume device usable by default.
  // Use built-in thresholds.
  if((0xff == recentMin) || (0xff == recentMax))
    {
    // Use the built-in default thresholds.
    darkThreshold = LDR_THR_LOW >> 2;
    lightThreshold = LDR_THR_HIGH >> 2;
    upDelta = lightThreshold - darkThreshold;
    // Assume OK for now.
    unusable = false;
    return;
    }

  // If the range between recent max and min too narrow then assume unusable.
  if((recentMin > MAX_AMBLIGHT_VALUE_UINT8 - ABS_MIN_AMBLIGHT_RANGE_UINT8) ||
     (recentMax <= recentMin) ||
     (recentMax - recentMin < ABS_MIN_AMBLIGHT_RANGE_UINT8))
    {
    // Use the built-in default thresholds.
    darkThreshold = LDR_THR_LOW >> 2;
    lightThreshold = LDR_THR_HIGH >> 2;
    upDelta = lightThreshold - darkThreshold;
    // Assume unusable.
    unusable = true;
    return;
    }

  // Compute thresholds to fit within the observed sensed value range.
  // TODO: a more sophisticated notion of distribution of values within range may be needed.
  // Take upwards delta indicative of lights on, and hysteresis, as ~25%.
  upDelta = max((recentMax - recentMin) >> 2, ABS_MIN_AMBLIGHT_HYST_UINT8);
  // Provide some noise elbow-room above the observed minimum.
  // Set the hysteresis values to be the same as the upDelta.
  darkThreshold = (uint8_t) min(254, recentMin+1 + (upDelta>>1));
  lightThreshold = (uint8_t) min(recentMax-1, darkThreshold + upDelta);

  // All seems OK.
  unusable = false;
  }

// Set minimum eg from recent stats, to allow auto adjustment to dark; ~0/0xff means no min available.
void AmbientLight::setMin(uint8_t recentMinimumOrFF, uint8_t longerTermMinimumOrFF)
  {
  // Simple approach: will ignore an 'unset'/0xff value if the other is good.
  recentMin = min(recentMinimumOrFF, longerTermMinimumOrFF);
  _recomputeThresholds();
  }

// Set maximum eg from recent stats, to allow auto adjustment to dark; ~0/0xff means no max available.
void AmbientLight::setMax(uint8_t recentMaximumOrFF, uint8_t longerTermMaximumOrFF)
  {
  if(0xff == recentMaximumOrFF) { recentMin = longerTermMaximumOrFF; }
  else if(0xff == longerTermMaximumOrFF) { recentMin = recentMaximumOrFF; }
  else
    {
    // Both values available; weight towards the more recent one for quick adaptation.
    recentMax = (uint8_t) (((3*(uint16_t)recentMaximumOrFF) + (uint16_t)longerTermMaximumOrFF) >> 2);
    }
  _recomputeThresholds();

#if 0 && defined(DEBUG)
  DEBUG_SERIAL_PRINT_FLASHSTRING("Ambient recent min/max: ");
  DEBUG_SERIAL_PRINT(recentMin);
  DEBUG_SERIAL_PRINT(' ');
  DEBUG_SERIAL_PRINT(recentMax);
  if(unusable) { DEBUG_SERIAL_PRINT_FLASHSTRING(" UNUSABLE"); }
  DEBUG_SERIAL_PRINTLN();
#endif
  }


// Singleton implementation/instance.
AmbientLight AmbLight;
#endif











// TMP102 and TMP112 should be interchangeable: latter has better guaranteed accuracy.
#define TMP102_I2C_ADDR 72
#define TMP102_REG_TEMP 0 // Temperature register.
#define TMP102_REG_CTRL 1 // Control register.
#define TMP102_CTRL_B1 0x31 // Byte 1 for control register: 12-bit resolution and shutdown mode (SD).
#define TMP102_CTRL_B1_OS 0x80 // Control register: one-shot flag in byte 1.
#define TMP102_CTRL_B2 0x0 // Byte 2 for control register: 0.25Hz conversion rate and not extended mode (EM).

//// Last temperature read with readTemperatureC16(); initially 0 and set to 0 on error.
//static int temp16;

#if !defined(SENSOR_SHT21_ENABLE) && !defined(SENSOR_DS18B20_ENABLE) // Don't use TMP112 if SHT21 or DS18B20 are available.
// Measure/store/return the current room ambient temperature in units of 1/16th C.
// This may contain up to 4 bits of information to the right of the fixed binary point.
// This may consume significant power and time.
// Probably no need to do this more than (say) once per minute.
// The first read will initialise the device as necessary and leave it in a low-power mode afterwards.
// This will simulate a zero temperature in case of detected error talking to the sensor as fail-safe for this use.
// Check for errors at certain critical places, not everywhere.
static int TMP112_readTemperatureC16()
  {
  const bool neededPowerUp = powerUpTWIIfDisabled();
  
#if 0 && defined(DEBUG)
  DEBUG_SERIAL_PRINT_FLASHSTRING("TMP102 needed power-up: ");
  DEBUG_SERIAL_PRINT(neededPowerUp);
  DEBUG_SERIAL_PRINTLN();
#endif

  // Force start of new one-shot temperature measurement/conversion to complete.
  Wire.beginTransmission(TMP102_I2C_ADDR);
  Wire.write((byte) TMP102_REG_CTRL); // Select control register.
  Wire.write((byte) TMP102_CTRL_B1); // Clear OS bit.
  //Wire.write((byte) TMP102_CTRL_B2);
  Wire.endTransmission();
  Wire.beginTransmission(TMP102_I2C_ADDR);
  Wire.write((byte) TMP102_REG_CTRL); // Select control register.
  Wire.write((byte) TMP102_CTRL_B1 | TMP102_CTRL_B1_OS); // Start one-shot conversion.
  //Wire.write((byte) TMP102_CTRL_B2);
  if(Wire.endTransmission()) { return(0); } // Exit if error.


  // Wait for temperature measurement/conversion to complete, in low-power sleep mode for the bulk of the time.
#if 0 && defined(DEBUG)
  DEBUG_SERIAL_PRINTLN_FLASHSTRING("TMP102 waiting for conversion...");
#endif
  Wire.beginTransmission(TMP102_I2C_ADDR);
  Wire.write((byte) TMP102_REG_CTRL); // Select control register.
  if(Wire.endTransmission()) { return(0); } // Exit if error.
  for(int i = 8; --i; ) // 2 orbits should generally be plenty.
    {
    if(i <= 0) { return(0); } // Exit if error.
    if(Wire.requestFrom(TMP102_I2C_ADDR, 1) != 1) { return(0); } // Exit if error.
    const byte b1 = Wire.read();
    if(b1 & TMP102_CTRL_B1_OS) { break; } // Conversion completed.
    ::OTV0P2BASE::nap(WDTO_15MS); // One or two of these naps should allow typical ~26ms conversion to complete...
    }

  // Fetch temperature.
#if 0 && defined(DEBUG)
  DEBUG_SERIAL_PRINTLN_FLASHSTRING("TMP102 fetching temperature...");
#endif
  Wire.beginTransmission(TMP102_I2C_ADDR);
  Wire.write((byte) TMP102_REG_TEMP); // Select temperature register (set ptr to 0).
  if(Wire.endTransmission()) { return(0); } // Exit if error.
  if(Wire.requestFrom(TMP102_I2C_ADDR, 2) != 2)  { return(0); }
  if(Wire.endTransmission()) { return(0); } // Exit if error.

  const byte b1 = Wire.read(); // MSByte, should be signed whole degrees C.
  const uint8_t b2 = Wire.read(); // Avoid sign extension...

  // Builds 12-bit value (assumes not in extended mode) and sign-extends if necessary for sub-zero temps.
  const int t16 = (b1 << 4) | (b2 >> 4) | ((b1 & 0x80) ? 0xf000 : 0);

//  // Store the result for access at any time.
//  temp16 = t16;

#if 0 && defined(DEBUG)
  DEBUG_SERIAL_PRINT_FLASHSTRING("TMP102 temp: ");
  DEBUG_SERIAL_PRINT(b1);
  DEBUG_SERIAL_PRINT_FLASHSTRING("C / ");
  DEBUG_SERIAL_PRINT(temp16);
  DEBUG_SERIAL_PRINTLN();
#endif

  if(neededPowerUp) { powerDownTWI(); }

  return(t16);
  }
#endif

//// Return previously-read (with readTemperatureC16()) temperature; very fast.
//int getTemperatureC16() { return(temp16); }





// Functionality and code only enabled if SENSOR_SHT21_ENABLE is defined.
#if defined(SENSOR_SHT21_ENABLE)

#define SHT21_I2C_ADDR 0x40
#define SHT21_I2C_CMD_TEMP_HOLD	0xe3
#define SHT21_I2C_CMD_TEMP_NOHOLD 0xf3
#define SHT21_I2C_CMD_RH_HOLD	0xe5
#define SHT21_I2C_CMD_RH_NOHOLD 0xf5
#define SHT21_I2C_CMD_USERREG 0xe7 // User register...

// If defined, sample 8-bit RH (for for 1%) and 12-bit temp (for 1/16C).
// This should save time and energy.
#define SHT21_USE_REDUCED_PRECISION 1

// Set true once SHT21 has been initialised.
static volatile bool SHT21_initialised;

// Initialise/configure SHT21, once only generally.
// TWI must already be powered up.
static void SHT21_init()
  {
#if defined(SHT21_USE_REDUCED_PRECISION)
  // Soft reset in order to sample at reduced precision.
  Wire.beginTransmission(SHT21_I2C_ADDR);
  Wire.write((byte) SHT21_I2C_CMD_USERREG); // Select control register.
  Wire.endTransmission();
  Wire.requestFrom(SHT21_I2C_ADDR, 1);
  while(Wire.available() < 1)
    {
    // Wait for data, but avoid rolling over the end of a minor cycle...
    if(OTV0P2BASE::getSubCycleTime() >= OTV0P2BASE::GSCT_MAX-2)
      {
      return; // Failed, and not initialised.
      }
    }
  const uint8_t curUR = Wire.read();
//  DEBUG_SERIAL_PRINT_FLASHSTRING("UR: ");
//  DEBUG_SERIAL_PRINTFMT(curUR, HEX);
//  DEBUG_SERIAL_PRINTLN();

  // Preserve reserved bits (3, 4, 5) and sample 8-bit RH (for for 1%) and 12-bit temp (for 1/16C).
  const uint8_t newUR = (curUR & 0x38) | 3;
  Wire.beginTransmission(SHT21_I2C_ADDR);
  Wire.write((byte) SHT21_I2C_CMD_USERREG); // Select control register.
  Wire.write((byte) newUR);
  Wire.endTransmission();

#endif
  SHT21_initialised = true;
  }

// Measure and return the current ambient temperature in units of 1/16th C.
// This may contain up to 4 bits of information to the right of the fixed binary point.
// This may consume significant power and time.
// Probably no need to do this more than (say) once per minute.
// The first read will initialise the device as necessary and leave it in a low-power mode afterwards.
static int Sensor_SHT21_readTemperatureC16()
  {
  const bool neededPowerUp = powerUpTWIIfDisabled();

  // Initialise/config if necessary.
  if(!SHT21_initialised) { SHT21_init(); }

  // Max RH measurement time:
  //   * 14-bit: 85ms
  //   * 12-bit: 22ms
  //   * 11-bit: 11ms
  // Use blocking data fetch for now.
  Wire.beginTransmission(SHT21_I2C_ADDR);
  Wire.write((byte) SHT21_I2C_CMD_TEMP_HOLD); // Select control register.
#if defined(SHT21_USE_REDUCED_PRECISION)
  OTV0P2BASE::nap(WDTO_30MS); // Should cover 12-bit conversion (22ms).
#else
  OTV0P2BASE::sleepLowPowerMs(90); // Should be plenty for slowest (14-bit) conversion (85ms).
#endif
  //delay(100);
  Wire.endTransmission();
  Wire.requestFrom(SHT21_I2C_ADDR, 3);
  while(Wire.available() < 3)
    {
    // Wait for data, but avoid rolling over the end of a minor cycle...
    if(OTV0P2BASE::getSubCycleTime() >= OTV0P2BASE::GSCT_MAX-2)
      {
      return(0); // Failure value: may be able to to better.
      }
    }
  uint16_t rawTemp = (Wire.read() << 8);
  rawTemp |= (Wire.read() & 0xfc); // Clear status ls bits.

  // Power down TWI ASAP.
  if(neededPowerUp) { powerDownTWI(); }

  // TODO: capture entropy if (transformed) value has changed.

  // Nominal formula: C = -46.85 + ((175.72*raw) / (1L << 16));
  const int c16 = -750 + ((5623L * rawTemp) >> 17); // FIXME: find a faster approximation...

  return(c16);
  }

// Measure and return the current relative humidity in %; range [0,100] and 255 for error.
// This may consume significant power and time.
// Probably no need to do this more than (say) once per minute.
// The first read will initialise the device as necessary and leave it in a low-power mode afterwards.
// Returns 255 (~0) in case of error.
uint8_t HumiditySensorSHT21::read()
  {
  const bool neededPowerUp = powerUpTWIIfDisabled();

  // Initialise/config if necessary.
  if(!SHT21_initialised) { SHT21_init(); }

  // Get RH%...
  // Max RH measurement time:
  //   * 12-bit: 29ms
  //   *  8-bit:  4ms
  // Use blocking data fetch for now.
  Wire.beginTransmission(SHT21_I2C_ADDR);
  Wire.write((byte) SHT21_I2C_CMD_RH_HOLD); // Select control register.
#if defined(SHT21_USE_REDUCED_PRECISION)
  OTV0P2BASE::sleepLowPowerMs(5); // Should cover 8-bit conversion (4ms).
#else
  OTV0P2BASE::nap(WDTO_30MS); // Should cover even 12-bit conversion (29ms).
#endif
  Wire.endTransmission();
  Wire.requestFrom(SHT21_I2C_ADDR, 3);
  while(Wire.available() < 3)
    {
    // Wait for data, but avoid rolling over the end of a minor cycle...
    if(OTV0P2BASE::getSubCycleTime() >= OTV0P2BASE::GSCT_MAX)
      {
//      DEBUG_SERIAL_PRINTLN_FLASHSTRING("giving up");
      return(~0);
      }
    }
  const uint8_t rawRH = Wire.read();
  const uint8_t rawRL = Wire.read();

  // Power down TWI ASAP.
  if(neededPowerUp) { powerDownTWI(); }

  const uint16_t raw = (((uint16_t)rawRH) << 8) | (rawRL & 0xfc); // Clear status ls bits.
  const uint8_t result = -6 + ((125L * raw) >> 16);

  // Capture entropy from raw status bits
  // iff (transformed) reading has changed.
  if(value != result) { OTV0P2BASE::addEntropyToPool(rawRL ^ rawRH, 1); }

  value = result;
  if(result > (HUMIDTY_HIGH_RHPC+HUMIDITY_EPSILON_RHPC)) { highWithHyst = true; }
  else if(result < (HUMIDTY_HIGH_RHPC-HUMIDITY_EPSILON_RHPC)) { highWithHyst = false; }
  return(result);
  }
// Singleton implementation/instance.
HumiditySensorSHT21 RelHumidity;
#endif




// Functionality and code only enabled if SENSOR_DS18B20_ENABLE is defined.
#if defined(SENSOR_DS18B20_ENABLE)

#define DS1820_PRECISION_MASK 0x60
#define DS1820_PRECISION_9 0x00
#define DS1820_PRECISION_10 0x20
#define DS1820_PRECISION_11 0x40 // 1/8C @ 375ms.
#define DS1820_PRECISION_12 0x60 // 1/16C @ 750ms.

// Run reduced precision (11 bit, 1/8C) for acceptable conversion time (375ms).
#define DS1820_PRECISION DS1820_PRECISION_11 // 1/8C @ 375ms.

//// Handle on device.
//static OneWire ds18b20(DS1820_ONEWIRE_PIN);  

// Set true once DS18B20 has been searched for and initialised.
static bool sensor_DS18B10_initialised;
// Address of (first) DS18B20 found, else [0] == 0 if none found.
static uint8_t first_DS18B20_address[8];

// Initialise the device (if any) before first use.
// Returns true iff successful.
// Uses first DS18B20 found on bus.
static bool Sensor_DS18B10_init()
  {
  DEBUG_SERIAL_PRINTLN_FLASHSTRING("DS18B20 init...");
  bool found = false;

  // Ensure no bad search state.
  MinOW.reset_search();

  for( ; ; )
    {
    if(!MinOW.search(first_DS18B20_address))
      {
      MinOW.reset_search(); // Be kind to any other OW search user.
      break;
      }

#if 0 && defined(DEBUG)
    // Found a device.
    DEBUG_SERIAL_PRINT_FLASHSTRING("addr:");
    for(int i = 0; i < 8; ++i)
      {
      DEBUG_SERIAL_PRINT(' ');
      DEBUG_SERIAL_PRINTFMT(first_DS18B20_address[i], HEX);
      }
    DEBUG_SERIAL_PRINTLN();
#endif

    if(0x28 != first_DS18B20_address[0])
      {
#if 0 && defined(DEBUG)
      DEBUG_SERIAL_PRINTLN_FLASHSTRING("Not a DS18B20, skipping...");
#endif
      continue;
      }

#if 0 && defined(DEBUG)
    DEBUG_SERIAL_PRINTLN_FLASHSTRING("Setting precision...");
#endif
    MinOW.reset();
    // Write scratchpad/config
    MinOW.select(first_DS18B20_address);
    MinOW.write(0x4e);
    MinOW.write(0); // Th: not used.
    MinOW.write(0); // Tl: not used.
    MinOW.write(DS1820_PRECISION | 0x1f); // Config register; lsbs all 1.

    // Found one and configured it!
    found = true;
    }

  // Search has been run (whether DS18B20 was found or not).
  sensor_DS18B10_initialised = true;

  if(!found)
    {
    DEBUG_SERIAL_PRINTLN_FLASHSTRING("DS18B20 not found");
    first_DS18B20_address[0] = 0; // Indicate no DS18B20 found.
    }
  return(found);
  }

// Returns temperature in C*16.
// Returns <= 0 for some sorts of error as failsafe (-1 if failed to initialise).
static int Sensor_DS18B10_readTemperatureC16()
  {
  if(!sensor_DS18B10_initialised) { Sensor_DS18B10_init(); }
  if(0 == first_DS18B20_address[0]) { return(-1); }

  // Start a temperature reading.
  MinOW.reset();
  MinOW.select(first_DS18B20_address);
  MinOW.write(0x44); // Start conversion without parasite power.
  //delay(750); // 750ms should be enough.
  // Poll for conversion complete (bus released)...
  while(MinOW.read_bit() == 0) { OTV0P2BASE::nap(WDTO_30MS); }

  // Fetch temperature (scratchpad read).
  MinOW.reset();
  MinOW.select(first_DS18B20_address);    
  MinOW.write(0xbe);
  // Read first two bytes of 9 available.  (No CRC config or check.)
  const uint8_t d0 = MinOW.read();
  const uint8_t d1 = MinOW.read();
  // Terminate read and let DS18B20 go back to sleep.
  MinOW.reset();

  // Extract raw temperature, masking any undefined lsbit.
  const int16_t rawC16 = (d1 << 8) | (d0 & ~1);

  return(rawC16);
  }
#endif


//// Median filter.
//// Find mean of interquatile range of group of ints where sum can be computed in an int without loss.
//// FIXME: needs a unit test or three.
//template<uint8_t N> int smallIntIQMean(const int data[N])
//  {
//  // Copy array content.
//  int copy[N];
//  for(int8_t i = N; --i >= 0; ) { copy[i] = data[i]; }
//  // Sort in place with a bubble sort (yeuck) assuming the array to be small.
//  // FIXME: replace with insertion sort for efficiency.
//  // FIXME: break out sort as separate subroutine.
//  uint8_t n = N;
//  do
//    {
//    uint8_t newn = 0;
//    for(uint8_t i = 0; ++i < n; )
//      {
//      const int c0 = copy[i-1];
//      const int c1 = copy[i];
//      if(c0 > c1)
//         {
//         copy[i] = c0;
//         copy[i-1] = c1;
//         newn = i;
//         }
//      }
//    n = newn;
//    } while(0 != n);
//#if 0 && defined(DEBUG)
//DEBUG_SERIAL_PRINT_FLASHSTRING("sorted: ");
//for(uint8_t i = 0; i < N; ++i) { DEBUG_SERIAL_PRINT(copy[i]); DEBUG_SERIAL_PRINT(' '); }
//DEBUG_SERIAL_PRINTLN();
//#endif
//  // Extract mean of interquartile range.
//  const size_t sampleSize = N/2;
//  const size_t start = N/4;
//  // Assume values will be nowhere near the extremes.
//  int sum = 0;
//  for(uint8_t i = start; i < start + sampleSize; ++i) { sum += copy[i]; }
//  // Compute rounded-up mean.
//  return((sum + sampleSize/2) / sampleSize);
//  }



// Singleton implementation/instance.
RoomTemperatureC16 TemperatureC16;

// Temperature read uses/selects one of the implementations/sensors.
int RoomTemperatureC16::read()
  {
#if defined(SENSOR_DS18B20_ENABLE)
  const int raw = Sensor_DS18B10_readTemperatureC16();
#elif defined(SENSOR_SHT21_ENABLE)
  const int raw = Sensor_SHT21_readTemperatureC16();
#else
  const int raw = TMP112_readTemperatureC16();
#endif

  value = raw;
  return(value);
  }



#if defined(SENSOR_EXTERNAL_DS18B20_ENABLE)
// Initialise the device (if any) before first use.
// Returns true iff successful.
// Uses specified order DS18B20 found on bus.
// May need to be reinitialised if precision changed.
bool ExtTemperatureDS18B20C16::init()
  {
//  DEBUG_SERIAL_PRINTLN_FLASHSTRING("DS18B20 init...");
  bool found = false;

  // Ensure no bad search state.
  MinOW.reset_search();

  for( ; ; )
    {
    if(!MinOW.search(address))
      {
      MinOW.reset_search(); // Be kind to any other OW search user.
      break;
      }

#if 0 && defined(DEBUG)
    // Found a device.
    DEBUG_SERIAL_PRINT_FLASHSTRING("addr:");
    for(int i = 0; i < 8; ++i)
      {
      DEBUG_SERIAL_PRINT(' ');
      DEBUG_SERIAL_PRINTFMT(address[i], HEX);
      }
    DEBUG_SERIAL_PRINTLN();
#endif

    if(0x28 != address[0])
      {
#if 0 && defined(DEBUG)
      DEBUG_SERIAL_PRINTLN_FLASHSTRING("Not a DS18B20, skipping...");
#endif
      continue;
      }

#if 0 && defined(DEBUG)
    DEBUG_SERIAL_PRINTLN_FLASHSTRING("Setting precision...");
#endif
    MinOW.reset();
    // Write scratchpad/config
    MinOW.select(address);
    MinOW.write(0x4e);
    MinOW.write(0); // Th: not used.
    MinOW.write(0); // Tl: not used.
//    MinOW.write(DS1820_PRECISION | 0x1f); // Config register; lsbs all 1.
    MinOW.write(((precision - 9) << 6) | 0x1f); // Config register; lsbs all 1.

    // Found one and configured it!
    found = true;
    }

  // Search has been run (whether DS18B20 was found or not).
  initialised = true;

  if(!found)
    {
    DEBUG_SERIAL_PRINTLN_FLASHSTRING("DS18B20 not found");
    address[0] = 0; // Indicate that no DS18B20 was found.
    }
  return(found);
  }

// Force a read/poll of temperature and return the value sensed in nominal units of 1/16 C.
// At sub-maximum precision lsbits will be zero or undefined.
// Expensive/slow.
// Not thread-safe nor usable within ISRs (Interrupt Service Routines).
int ExtTemperatureDS18B20C16::read()
  {
  if(!initialised) { init(); }
  if(0 == address[0]) { value = INVALID_TEMP; return(INVALID_TEMP); }

  // Start a temperature reading.
  MinOW.reset();
  MinOW.select(address);
  MinOW.write(0x44); // Start conversion without parasite power.
  //delay(750); // 750ms should be enough.
  // Poll for conversion complete (bus released)...
  while(MinOW.read_bit() == 0) { OTV0P2BASE::nap(WDTO_15MS); }

  // Fetch temperature (scratchpad read).
  MinOW.reset();
  MinOW.select(address);    
  MinOW.write(0xbe);
  // Read first two bytes of 9 available.  (No CRC config or check.)
  const uint8_t d0 = MinOW.read();
  const uint8_t d1 = MinOW.read();
  // Terminate read and let DS18B20 go back to sleep.
  MinOW.reset();

  // Extract raw temperature, masking any undefined lsbit.
  // TODO: mask out undefined LSBs if precision not maximum.
  const int16_t rawC16 = (d1 << 8) | (d0);

  return(rawC16);
  }
#endif


#if defined(SENSOR_EXTERNAL_DS18B20_ENABLE_0) // Enable sensor zero.
extern ExtTemperatureDS18B20C16 extDS18B20_0(0);
#endif





#ifdef TEMP_POT_AVAILABLE
// Minimum change (hysteresis) enforced in 'reduced noise' version value; must be greater than 1.
// Aim to provide reasonable noise immunity, even from an ageing carbon-track pot.
// Allow reasonable remaining granularity of response, at least 10s of distinct positions (>=5 bits).
#define RN_HYST 8

// Bottom and top parts of reduced noise range reserved for forcing FROST or BOOST.
// Should be big enough to hit easily (and must be larger than RN_HYST)
// but not so big as to really constrain the temperature range or cause confusion.
#define RN_FRBO (max(8, 2*RN_HYST))

// Force a read/poll of the temperature pot and return the value sensed [0,255] (cold to hot).
// Potentially expensive/slow.
// This value has some hysteresis applied to reduce noise.
// Not thread-safe nor usable within ISRs (Interrupt Service Routines).
uint8_t TemperaturePot::read()
  {
  // No need to wait for voltage to stablise as pot top end directly driven by IO_POWER_UP.
  power_intermittent_peripherals_enable(false);
  const uint16_t tpRaw = OTV0P2BASE::analogueNoiseReducedRead(TEMP_POT_AIN, DEFAULT); // Vcc reference.
  power_intermittent_peripherals_disable();

#if defined(TEMP_POT_REVERSE)
  const uint16_t tp = TEMP_POT_RAW_MAX - tpRaw; // Travel is in opposite direction to natural!
#else
  const uint16_t tp = tpRaw;
#endif

  // TODO: capture entropy from changed LS bits esp if reduced-noise version doesn't change.

  // Store new raw value.
  raw = tp;

  // Capture reduced-noise value with a little hysteresis.
  const uint8_t oldValue = value;
  const uint8_t shifted = tp >> 2;
  if(((shifted > oldValue) && (shifted - oldValue >= RN_HYST)) ||
     ((shifted < oldValue) && (oldValue - shifted >= RN_HYST)))
    {
    const uint8_t rn = (uint8_t) shifted;
    // Atomically store reduced-noise normalised value.
    value = rn;

    // Smart responses to adjustment/movement of temperature pot.
    // Possible to get reasonable functionality without using MODE button.
    //
    // NOTE: without ignoredFirst this will also respond to the initial position of the pot
    //   as the first reading is taken, ie may force to WARM or BAKE.
    static bool ignoredFirst;
    if(!ignoredFirst) { ignoredFirst = true; }
    else
      {
      // Force FROST mode when right at bottom of dial.
      if(rn < RN_FRBO) { setWarmModeDebounced(false); }
#ifdef SUPPORT_BAKE // IF DEFINED: this unit supports BAKE mode.
      // Start BAKE mode when dial turned up to top.
      else if(rn > (255-RN_FRBO)) { startBakeDebounced(); }
      // Cancel BAKE mode when dial/temperature turned down significantly.
      else if(rn < oldValue) { cancelBakeDebounced(); }
#endif
      // Force WARM mode when dial/temperature turned up significantly.
      else if(rn > oldValue) { setWarmModeDebounced(true); }

      // Note user operation of pot.
      markUIControlUsed(); 
      }
    }

#if 0 && defined(DEBUG)
  DEBUG_SERIAL_PRINT_FLASHSTRING("Temp pot: ");
  DEBUG_SERIAL_PRINT(tp);
  DEBUG_SERIAL_PRINT_FLASHSTRING(", rn: ");
  DEBUG_SERIAL_PRINT(tempPotReducedNoise);
  DEBUG_SERIAL_PRINTLN();
#endif

  return(value);
  }

// Singleton implementation/instance.
TemperaturePot TempPot;
#endif











#ifdef ENABLE_VOICE_SENSOR
// If count meets or exceeds this threshold in one poll period then
// the room is deemed to be occupied.
// Strictly positive.
<<<<<<< HEAD
// DHD20151119: even now it seems a threshold of >= 2 is needed to avoid false positives.
#define VOICE_DETECTION_THRESHOLD 2
=======
#define VOICE_DETECTION_THRESHOLD 1
>>>>>>> 907e74dd

// Force a read/poll of the voice level and return the value sensed.
// Thread-safe and ISR-safe.
uint8_t VoiceDetection::read()
  {
  ATOMIC_BLOCK(ATOMIC_RESTORESTATE)
    {
    isDetected = ((value = count) >= VOICE_DETECTION_THRESHOLD);
    count = 0;
    }
  return(value);
  }

// Handle simple interrupt.
// Fast and ISR (Interrupt Service Routines) safe.
// Returns true if interrupt was successfully handled and cleared
// else another interrupt handler in the chain may be called
// to attempt to clear the interrupt.
bool VoiceDetection::handleInterruptSimple()
  {
  ATOMIC_BLOCK(ATOMIC_RESTORESTATE)
    {
    // Count of voice activations since last poll, avoiding overflow.
    if((count < 255) && (++count >= VOICE_DETECTION_THRESHOLD))
      {
      // Act as soon as voice is detected.
      isDetected = true;
      // Don't regard this as a very strong indication,
      // as it could be a TV or radio on in the room.
      Occupancy.markAsPossiblyOccupied();
      }
    }
    // No further work to be done to 'clear' interrupt.
    return(true);
  }

// Singleton implementation/instance.
VoiceDetection Voice;
#endif

<|MERGE_RESOLUTION|>--- conflicted
+++ resolved
@@ -984,12 +984,8 @@
 // If count meets or exceeds this threshold in one poll period then
 // the room is deemed to be occupied.
 // Strictly positive.
-<<<<<<< HEAD
 // DHD20151119: even now it seems a threshold of >= 2 is needed to avoid false positives.
 #define VOICE_DETECTION_THRESHOLD 2
-=======
-#define VOICE_DETECTION_THRESHOLD 1
->>>>>>> 907e74dd
 
 // Force a read/poll of the voice level and return the value sensed.
 // Thread-safe and ISR-safe.
@@ -1029,4 +1025,4 @@
 // Singleton implementation/instance.
 VoiceDetection Voice;
 #endif
-
+
/*
The OpenTRV project licenses this file to you
under the Apache Licence, Version 2.0 (the "Licence");
you may not use this file except in compliance
with the Licence. You may obtain a copy of the Licence at

http://www.apache.org/licenses/LICENSE-2.0

Unless required by applicable law or agreed to in writing,
software distributed under the Licence is distributed on an
"AS IS" BASIS, WITHOUT WARRANTIES OR CONDITIONS OF ANY
KIND, either express or implied. See the Licence for the
specific language governing permissions and limitations
under the Licence.

Author(s) / Copyright (s): Damon Hart-Davis 2014--2015
*/

/*
 Security support for OpenTRV.
 */

#include <util/crc16.h>

#include "Security.h"

#include "Power_Management.h"


<<<<<<< HEAD
//// Get the current basic ßstats transmission level (for data outbound from this node).
//// May not exactly match enumerated levels; use inequalities.
=======
// Get the current stats transmission level (for data outbound from this node).
// May not exactly match enumerated levels; use inequalities.
// Not thread-/ISR- safe.
OTV0P2BASE::stats_TX_level getStatsTXLevel() { return((OTV0P2BASE::stats_TX_level)eeprom_read_byte((uint8_t *)V0P2BASE_EE_START_STATS_TX_ENABLE)); }


//// Counter to help whiten getSecureRandomByte() output.
//static uint8_t count8;

//// Generate 'secure' new random byte.
//// This should be essentially all entropy and unguessable.
//// Likely to be slow and may force some peripheral I/O.
//// Runtime details are likely to be intimately dependent on hardware implementation.
//// Not thread-/ISR- safe.
////  * whiten  if true whiten the output a little more, but little or no extra entropy is added;
////      if false then it is easier to test if the underlying source provides new entropy reliably
//uint8_t getSecureRandomByte(const bool whiten)
//  {
//#ifdef WAKEUP_32768HZ_XTAL
//  // Use various real noise sources and whiten with PRNG and other counters.
//  // Mix the bits also to help ensure good distribution.
//  uint8_t w1 = ::OTV0P2BASE::clockJitterEntropyByte(); // Real noise.
//#else // WARNING: poor substitute if 32768Hz xtal not available.
//  uint8_t w1 = ::OTV0P2BASE::clockJitterWDT() + (::OTV0P2BASE::clockJitterWDT() << 5);
//  w1 ^= (w1 << 1); // Mix.
//  w1 ^= ::OTV0P2BASE::clockJitterWDT();
//  w1 ^= (w1 >> 2); // Mix.
//  w1 ^= ::OTV0P2BASE::clockJitterWDT();
//  w1 ^= (w1 << 2); // Mix.
//  w1 ^= ::OTV0P2BASE::clockJitterWDT();
//  w1 ^= (w1 >> 3); // Mix.
//  w1 ^= ::OTV0P2BASE::clockJitterWDT();
//  w1 ^= (w1 << 2); // Mix.
//  w1 ^= ::OTV0P2BASE::clockJitterWDT();
//  w1 ^= (w1 >> 1); // Mix.
//  w1 ^= ::OTV0P2BASE::clockJitterWDT();
//#endif
//  const uint8_t v1 = w1;
//  w1 ^= (w1 << 3); // Mix.
//  w1 ^= noisyADCRead(true); // Some more real noise, possibly ~1 bit.
//  w1 ^= (w1 << 4); // Mix.
//  const uint8_t v2 = w1;
//  w1 ^= ::OTV0P2BASE::clockJitterWDT(); // Possibly ~1 bit more of entropy.
//  w1 ^= (w1 >> 4); // Mix.
//  if(whiten)
//    {
//    w1 ^= OTV0P2BASE::randRNG8(); // Whiten.
//    w1 ^= (w1 << 3); // Mix.
//    w1 ^= _crc_ibutton_update(cycleCountCPU() ^ (uint8_t)(intptr_t)&v1, ++count8 - (uint8_t)(intptr_t)&v2); // Whiten.
//    }
//  w1 ^= _crc_ibutton_update(v1, v2); // Complex hash.
//  return(w1);
//  }

//// Add entropy to the pool, if any, along with an estimate of how many bits of real entropy are present.
////   * data   byte containing 'random' bits.
////   * estBits estimated number of truely securely random bits in range [0,8].
>>>>>>> ed3f165a
//// Not thread-/ISR- safe.
//OTV0P2BASE::stats_TX_level getStatsTXLevel() { return((OTV0P2BASE::stats_TX_level)eeprom_read_byte((uint8_t *)V0P2BASE_EE_START_STATS_TX_ENABLE)); }
<|MERGE_RESOLUTION|>--- conflicted
+++ resolved
@@ -20,74 +20,5 @@
  Security support for OpenTRV.
  */
 
-#include <util/crc16.h>
-
 #include "Security.h"
 
-#include "Power_Management.h"
-
-
-<<<<<<< HEAD
-//// Get the current basic ßstats transmission level (for data outbound from this node).
-//// May not exactly match enumerated levels; use inequalities.
-=======
-// Get the current stats transmission level (for data outbound from this node).
-// May not exactly match enumerated levels; use inequalities.
-// Not thread-/ISR- safe.
-OTV0P2BASE::stats_TX_level getStatsTXLevel() { return((OTV0P2BASE::stats_TX_level)eeprom_read_byte((uint8_t *)V0P2BASE_EE_START_STATS_TX_ENABLE)); }
-
-
-//// Counter to help whiten getSecureRandomByte() output.
-//static uint8_t count8;
-
-//// Generate 'secure' new random byte.
-//// This should be essentially all entropy and unguessable.
-//// Likely to be slow and may force some peripheral I/O.
-//// Runtime details are likely to be intimately dependent on hardware implementation.
-//// Not thread-/ISR- safe.
-////  * whiten  if true whiten the output a little more, but little or no extra entropy is added;
-////      if false then it is easier to test if the underlying source provides new entropy reliably
-//uint8_t getSecureRandomByte(const bool whiten)
-//  {
-//#ifdef WAKEUP_32768HZ_XTAL
-//  // Use various real noise sources and whiten with PRNG and other counters.
-//  // Mix the bits also to help ensure good distribution.
-//  uint8_t w1 = ::OTV0P2BASE::clockJitterEntropyByte(); // Real noise.
-//#else // WARNING: poor substitute if 32768Hz xtal not available.
-//  uint8_t w1 = ::OTV0P2BASE::clockJitterWDT() + (::OTV0P2BASE::clockJitterWDT() << 5);
-//  w1 ^= (w1 << 1); // Mix.
-//  w1 ^= ::OTV0P2BASE::clockJitterWDT();
-//  w1 ^= (w1 >> 2); // Mix.
-//  w1 ^= ::OTV0P2BASE::clockJitterWDT();
-//  w1 ^= (w1 << 2); // Mix.
-//  w1 ^= ::OTV0P2BASE::clockJitterWDT();
-//  w1 ^= (w1 >> 3); // Mix.
-//  w1 ^= ::OTV0P2BASE::clockJitterWDT();
-//  w1 ^= (w1 << 2); // Mix.
-//  w1 ^= ::OTV0P2BASE::clockJitterWDT();
-//  w1 ^= (w1 >> 1); // Mix.
-//  w1 ^= ::OTV0P2BASE::clockJitterWDT();
-//#endif
-//  const uint8_t v1 = w1;
-//  w1 ^= (w1 << 3); // Mix.
-//  w1 ^= noisyADCRead(true); // Some more real noise, possibly ~1 bit.
-//  w1 ^= (w1 << 4); // Mix.
-//  const uint8_t v2 = w1;
-//  w1 ^= ::OTV0P2BASE::clockJitterWDT(); // Possibly ~1 bit more of entropy.
-//  w1 ^= (w1 >> 4); // Mix.
-//  if(whiten)
-//    {
-//    w1 ^= OTV0P2BASE::randRNG8(); // Whiten.
-//    w1 ^= (w1 << 3); // Mix.
-//    w1 ^= _crc_ibutton_update(cycleCountCPU() ^ (uint8_t)(intptr_t)&v1, ++count8 - (uint8_t)(intptr_t)&v2); // Whiten.
-//    }
-//  w1 ^= _crc_ibutton_update(v1, v2); // Complex hash.
-//  return(w1);
-//  }
-
-//// Add entropy to the pool, if any, along with an estimate of how many bits of real entropy are present.
-////   * data   byte containing 'random' bits.
-////   * estBits estimated number of truely securely random bits in range [0,8].
->>>>>>> ed3f165a
-//// Not thread-/ISR- safe.
-//OTV0P2BASE::stats_TX_level getStatsTXLevel() { return((OTV0P2BASE::stats_TX_level)eeprom_read_byte((uint8_t *)V0P2BASE_EE_START_STATS_TX_ENABLE)); }

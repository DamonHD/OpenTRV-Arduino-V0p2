/*
The OpenTRV project licenses this file to you
under the Apache Licence, Version 2.0 (the "Licence");
you may not use this file except in compliance
with the Licence. You may obtain a copy of the Licence at

http://www.apache.org/licenses/LICENSE-2.0

Unless required by applicable law or agreed to in writing,
software distributed under the Licence is distributed on an
"AS IS" BASIS, WITHOUT WARRANTIES OR CONDITIONS OF ANY
KIND, either express or implied. See the Licence for the
specific language governing permissions and limitations
under the Licence.

Author(s) / Copyright (s): Damon Hart-Davis 2014--2015
*/

/*
 V0p2 boards physical actuator support.
 */
#include <stdint.h>
#include <limits.h>
#include <util/atomic.h>

#include <Wire.h> // Arduino I2C library.

#include "V0p2_Main.h"
#include "V0p2_Board_IO_Config.h" // I/O pin allocation: include ahead of I/O module headers.
#include "V0p2_Actuators.h" // I/O code access.

#include "Serial_IO.h"
#include "Power_Management.h"




// IF DEFINED: turn on lights to match motor drive for debug purposes.
//#define MOTOR_DEBUG_LEDS

//DHD20151020:
//Suggested features/impl:
//1) Try calibration and movement in minimum-size steps.
//2) Possibly try taking larger steps when very far from target.
//3) Make targetPC vs currentPC tolerance >=1.5* actual minimum movement size.
//4) Auto-continue set-up without explicit signal from user that the valve has been fitted to the tail after 10--15m esp if temperatures v out of range, eg to assist with auto recovery from unit restart.
//5) Don't recalibrate in the dark to avoid waking/disturbing occupants.
//6) When driving to target 0% or 100% actually force feedback from end-stop to effectively recalibrate on the fly.


// Approx minimum time to let H-bridge settle/stabilise (ms).
static const uint8_t minMotorHBridgeSettleMS = 8;
// Min sub-cycle ticks for H-bridge to settle.
static const uint8_t minMotorHBridgeSettleTicks = max(1, minMotorHBridgeSettleMS / SUBCYCLE_TICK_MS_RD);

// Approx minimum runtime to get motor up to speed (from stopped) and not give false high-current readings (ms).
// Based on DHD20151019 DORM1 prototype rig-up and NiMH battery; 32ms+ seems good.
static const uint8_t minMotorRunupMS = 32;
// Min sub-cycle ticks to run up.
static const uint8_t minMotorRunupTicks = max(1, minMotorRunupMS / SUBCYCLE_TICK_MS_RD);

//// Approx minimum runtime to get motor to reverse and stop and not give false high-current readings (ms).
//static const uint8_t minMotorReverseMS = 128;
//// Min sub-cycle ticks to reverse.
//static const uint8_t minMotorReverseTicks = max(1, minMotorReverseMS / SUBCYCLE_TICK_MS_RD);

// Runtime for dead-reckoning adjustments (from stopped) (ms).
// Smaller values nominally allow greater precision when dead-reckoning,
// but may force the calibration to take longer.
// Based on DHD20151020 DORM1 prototype rig-up and NiMH battery; 250ms+ seems good.
static const uint8_t minMotorDRMS = 250;
// Min sub-cycle ticks for dead reckoning.
static const uint8_t minMotorDRTicks = max(1, (uint8_t)(minMotorDRMS / SUBCYCLE_TICK_MS_RD));





#ifdef HAS_DORM1_VALVE_DRIVE
//#ifdef DIRECT_MOTOR_DRIVE_V1

// Spin for up to the specified number of SCT ticks, monitoring current and position encoding.
//   * maxRunTicks  maximum sub-cycle ticks to attempt to run/spin for); strictly positive
//   * minTicksBeforeAbort  minimum ticks before abort for end-stop / high-current,
//       don't attempt to run at all if less than this time available before (close to) end of sub-cycle;
//       should be no greater than maxRunTicks
//   * dir  direction to run motor (open or closed) or off if waiting for motor to stop
//   * callback  handler to deliver end-stop and position-encoder callbacks to;
//     non-null and callbacks must return very quickly
// If too few ticks remain before the end of the sub-cycle for the minimum run,
// then this will return true immediately.
// Invokes callbacks for high current (end stop) and position (shaft) encoder where applicable.
// Aborts early if high current is detected at the start,
// or after the minimum run period.
// Returns true if aborted early from too little time to start, or by high current (assumed end-stop hit).
bool ValveMotorDirectV1HardwareDriver::spinSCTTicks(const uint8_t maxRunTicks, const uint8_t minTicksBeforeAbort, const motor_drive dir, HardwareMotorDriverInterfaceCallbackHandler &callback)
  {
  // Sub-cycle time now.
  const uint8_t sctStart = getSubCycleTime();
  // Only run up to ~90% point of the minor cycle to leave time for other processing.
  // Always leave at least one tick clear below maximum.
  const uint8_t sctAbsLimit = GSCT_MAX - max(1, ((GSCT_MAX+1)/10));
  uint8_t sct = getSubCycleTime();
  const uint8_t maxTicksBeforeAbsLimit = (sctAbsLimit - sct);
  // Abort immediately if not enough time to do minimum run.
  if((sct > sctAbsLimit) || (maxTicksBeforeAbsLimit < minTicksBeforeAbort)) { return(true); }
  // Note if opening or closing...
  const bool stopped = (HardwareMotorDriverInterface::motorOff == dir);
  const bool isOpening = (HardwareMotorDriverInterface::motorDriveOpening == dir);
  bool currentHigh = false;
  // Compute time minimum time before return, then target time before stop/return.
  const uint8_t sctMinRunTime = sctStart + minTicksBeforeAbort; // Min run time to avoid false readings.
  const uint8_t sctMaxRunTime = sctStart + min(maxRunTicks, maxTicksBeforeAbsLimit);
  // Do minimum run time, NOT checking for end-stop / high current.
  for( ; ; )
    {
    // Poll shaft encoder output and update tick counter.
    const uint8_t newSct = getSubCycleTime();
    if(newSct != sct)
      {
      sct = newSct; // Assumes no intermediate values missed.
      if(!stopped) { callback.signalRunSCTTick(isOpening); }
      if(sct >= sctMinRunTime) { break; }
      }
    // TODO: shaft encoder
    }

  // Do as much of requested above-minimum run-time as possible,
  // iff run time beyond the minimum was actually requested
  // (else avoid the current sampling entirely).
  if(sctMaxRunTime > sctMinRunTime)
    {
    for( ; ; )
      {
      // Check for high current and abort if detected.
      if(isCurrentHigh(dir)) { currentHigh = true; break; }
      // Poll shaft encoder output and update tick counter.
      const uint8_t newSct = getSubCycleTime();
      if(newSct != sct)
        {
        sct = newSct; // Assumes no intermediate values missed.
        if(!stopped) { callback.signalRunSCTTick(isOpening); }
        if(sct >= sctMaxRunTime) { break; }
        }
      }
    }

  // Call back and return true if current high / end-stop seen.
  if(currentHigh)
    {
    callback.signalHittingEndStop(isOpening);
    return(true);
    }
  return(false);
  }

// Call to actually run/stop motor.
// May take as much as (say) 200ms eg to change direction.
// Stopping (removing power) should typically be very fast, << 100ms.
//   * maxRunTicks  maximum sub-cycle ticks to attempt to run/spin for); zero will run for shortest reasonable time
//   * dir  direction to run motor (or off/stop)
//   * callback  callback handler
void ValveMotorDirectV1HardwareDriver::motorRun(const uint8_t maxRunTicks,
                                                const motor_drive dir,
                                                HardwareMotorDriverInterfaceCallbackHandler &callback)
  {
  // Remember previous state of motor.
  // This may help to correctly allow for (eg) position encoding inputs while a motor is slowing.
  const uint8_t prev_dir = last_dir;

  // *** MUST NEVER HAVE L AND R LOW AT THE SAME TIME else board may be destroyed at worst. ***
  // Operates as quickly as reasonably possible, eg to move to stall detection quickly...
  // TODO: consider making atomic to block some interrupt-related accidents...
  // TODO: note that the mapping between L/R and open/close not yet defined.
  // DHD20150205: 1st cut REV7 all-in-in-valve, seen looking down from valve into base, cw => close (ML=HIGH), ccw = open (MR=HIGH).
  switch(dir)
    {
    case motorDriveClosing:
      {
      // Pull one side high immediately *FIRST* for safety.
      // Stops motor if other side is not already low.
      // (Has no effect if motor is already running in the correct direction.)
      fastDigitalWrite(MOTOR_DRIVE_ML, HIGH);
      pinMode(MOTOR_DRIVE_ML, OUTPUT); // Ensure that the HIGH side is an output (can be done after, as else will be safe weak pull-up).
#ifdef MOTOR_DEBUG_LEDS
LED_UI2_OFF();
#endif
      // Let H-bridge respond and settle, and motor slow down if changing direction.
      // Otherwise there is a risk of browning out the device with a big current surge. 
      if(prev_dir != dir) { OTV0P2BASE::nap(WDTO_120MS); } // Enforced low-power sleep on change of direction....
      pinMode(MOTOR_DRIVE_MR, OUTPUT); // Ensure that the LOW side is an output.
      fastDigitalWrite(MOTOR_DRIVE_MR, LOW); // Pull LOW last.
#ifdef MOTOR_DEBUG_LEDS
LED_HEATCALL_ON();
#endif
      // Let H-bridge respond and settle and let motor run up.
      spinSCTTicks(max(maxRunTicks, minMotorRunupTicks), minMotorRunupTicks, dir, callback);
      break; // Fall through to common case.
      }

    case motorDriveOpening:
      {
      // Pull one side high immediately *FIRST* for safety.
      // Stops motor if other side is not already low.
      // (Has no effect if motor is already running in the correct direction.)
      fastDigitalWrite(MOTOR_DRIVE_MR, HIGH); 
      pinMode(MOTOR_DRIVE_MR, OUTPUT); // Ensure that the HIGH side is an output (can be done after, as else will be safe weak pull-up).
#ifdef MOTOR_DEBUG_LEDS
LED_HEATCALL_OFF();
#endif
      // Let H-bridge respond and settle, and motor slow down if changing direction.
      // Otherwise there is a risk of browning out the device with a big current surge. 
      if(prev_dir != dir) { OTV0P2BASE::nap(WDTO_120MS); } // Enforced low-power sleep on change of direction....
      pinMode(MOTOR_DRIVE_ML, OUTPUT); // Ensure that the LOW side is an output.
      fastDigitalWrite(MOTOR_DRIVE_ML, LOW); // Pull LOW last.   
#ifdef MOTOR_DEBUG_LEDS
LED_UI2_ON();
#endif
      // Let H-bridge respond and settle and let motor run up.
      spinSCTTicks(max(maxRunTicks, minMotorRunupTicks), minMotorRunupTicks, dir, callback);
      break; // Fall through to common case.
      }

    case motorOff: default: // Explicit off, and default for safety.
      {
      // Everything off, unconditionally.
      //
      // Turn one side of bridge off ASAP.
      fastDigitalWrite(MOTOR_DRIVE_MR, HIGH); // Belt and braces force pin logical output state high.
      pinMode(MOTOR_DRIVE_MR, INPUT_PULLUP); // Switch to weak pull-up; slow but possibly marginally safer.
#ifdef MOTOR_DEBUG_LEDS
LED_HEATCALL_OFF();
#endif
      // Let H-bridge respond and settle.
      // Accumulate any shaft movement & time to the previous direction if not already stopped.
      // Wait longer if not previously off to allow for inertia, if shaft encoder is in use.
      const bool shaftEncoderInUse = false; // FIXME.
      const bool wasOffBefore = (HardwareMotorDriverInterface::motorOff == prev_dir);
      const bool longerWait = shaftEncoderInUse || !wasOffBefore;
      spinSCTTicks(!longerWait ? minMotorHBridgeSettleTicks : minMotorRunupTicks, !longerWait ? 0 : minMotorRunupTicks/2, (motor_drive)prev_dir, callback); 
      fastDigitalWrite(MOTOR_DRIVE_ML, HIGH); // Belt and braces force pin logical output state high.
      pinMode(MOTOR_DRIVE_ML, INPUT_PULLUP); // Switch to weak pull-up; slow but possibly marginally safer.
#ifdef MOTOR_DEBUG_LEDS
LED_UI2_OFF();
#endif
      // Let H-bridge respond and settle.
      spinSCTTicks(minMotorHBridgeSettleTicks, 0, HardwareMotorDriverInterface::motorOff, callback); 
      if(prev_dir != dir) { OTV0P2BASE::nap(WDTO_60MS); } // Enforced low-power sleep on change of direction....
      break; // Fall through to common case.
      }
    }

  // Record new direction.
  last_dir = dir;
  }


// DHD20151015: possible basis of calibration code
// Run motor ~1s in the current direction; reverse at end of travel.
//  DEBUG_SERIAL_PRINT_FLASHSTRING("Dir: ");
//  DEBUG_SERIAL_PRINT(HardwareMotorDriverInterface::motorDriveClosing == mdir ? "closing" : "opening");
//  DEBUG_SERIAL_PRINTLN();
//  bool currentHigh = false;
//  V1D.motorRun(mdir);
//  static uint16_t count;
//  uint8_t sctStart = getSubCycleTime();
//  uint8_t sctMinRunTime = sctStart + 4; // Min run time 32ms to avoid false readings.
//  uint8_t sct;
//  while(((sct = getSubCycleTime()) <= ((3*GSCT_MAX)/4)) && !(currentHigh = V1D.isCurrentHigh(mdir)))
//      { 
////      if(HardwareMotorDriverInterface::motorDriveClosing == mdir)
////        {
////        // BE VERY CAREFUL HERE: a wrong move could destroy the H-bridge.
////        fastDigitalWrite(MOTOR_DRIVE_MR, HIGH); // Blip high to remove power.
////        while(getSubCycleTime() == sct) { } // Off for ~8ms.
////        fastDigitalWrite(MOTOR_DRIVE_MR, LOW); // Pull LOW to re-enable power.
////        }
//      // Wait until end of tick or minimum period.
//      if(sct < sctMinRunTime) { while(getSubCycleTime() <= sctMinRunTime) { } }
//      else { while(getSubCycleTime() == sct) { } }
//      }
//  uint8_t sctEnd = getSubCycleTime();
//  // Stop motor until next loop (also ensures power off).
//  V1D.motorRun(HardwareMotorDriverInterface::motorOff);
//  // Detect if end-stop is reached or motor current otherwise very high and reverse.
//  count += (sctEnd - sctStart);
//  if(currentHigh)
//    {
//    DEBUG_SERIAL_PRINT_FLASHSTRING("Current high (reversing) at tick count ");
//    DEBUG_SERIAL_PRINT(count);
//    DEBUG_SERIAL_PRINTLN();
//    // DHD20151013:
//    //Typical run is 1400 to 1500 ticks
//    //(128 ticks = 1s, so 1 tick ~7.8ms)
//    //with closing taking longer
//    //(against the valve spring)
//    //than opening.
//    //
//    //Min run period to avoid false end-stop reports
//    //is ~30ms or ~4 ticks.
//    //
//    //Implies a nominal precision of ~4/1400 or << 1%,
//    //but an accuracy of ~1500/1400 as poor as ~10%.
//    count = 0;
//    // Reverse.
//    mdir = (HardwareMotorDriverInterface::motorDriveClosing == mdir) ?
//      HardwareMotorDriverInterface::motorDriveOpening : HardwareMotorDriverInterface::motorDriveClosing;
//    }


// IF DEFINED: MI output swing asymmetric or is not enough to use fast comparator.
#define MI_NEEDS_ADC

// Maximum current reading allowed when closing the valve (against the spring).
static const uint16_t maxCurrentReadingClosing = 600;
// Maximum current reading allowed when opening the valve (retracting the pin, no resisting force).
static const uint16_t maxCurrentReadingOpening = 400;

// Detect if end-stop is reached or motor current otherwise very high.] indicating stall.
bool ValveMotorDirectV1HardwareDriver::isCurrentHigh(HardwareMotorDriverInterface::motor_drive mdir) const
  {
  // Check for high motor current indicating hitting an end-stop.
#if !defined(MI_NEEDS_ADC)
  const bool currentSense = analogueVsBandgapRead(MOTOR_DRIVE_MI_AIN, true);
#else
  // Measure motor current against (fixed) internal reference.
  const uint16_t mi = analogueNoiseReducedRead(MOTOR_DRIVE_MI_AIN, INTERNAL);
  const uint16_t miHigh = (HardwareMotorDriverInterface::motorDriveClosing == mdir) ?
      maxCurrentReadingClosing : maxCurrentReadingOpening;
  const bool currentSense = (mi > miHigh) &&
    // Recheck the value read in case spiky.
    (analogueNoiseReducedRead(MOTOR_DRIVE_MI_AIN, INTERNAL) > miHigh) && (analogueNoiseReducedRead(MOTOR_DRIVE_MI_AIN, INTERNAL) > miHigh);
//  if(mi > ((2*miHigh)/4)) { DEBUG_SERIAL_PRINT(mi); DEBUG_SERIAL_PRINTLN(); }
#endif
  return(currentSense);
  }

// Set new target value (if in range).
// Returns true if specified value accepted.
bool ValveMotorDirectV1::set(const uint8_t newValue)
  {
  if(newValue > 100) { return(false); }
  value = newValue; 
  logic.setTargetPC(newValue);
  return(true);
  }
// Singleton implementation/instance.
ValveMotorDirectV1 ValveDirect;
#endif



// Minimally wiggles the motor to give tactile feedback and/or show to be working.
// May take a significant fraction of a second.
// Finishes with the motor turned off.
void CurrentSenseValveMotorDirect::wiggle()
  {
  hw->motorRun(0, HardwareMotorDriverInterface::motorOff, *this);
  hw->motorRun(0, HardwareMotorDriverInterface::motorDriveOpening, *this);
  hw->motorRun(0, HardwareMotorDriverInterface::motorDriveClosing, *this);
  hw->motorRun(0, HardwareMotorDriverInterface::motorOff, *this);
  }


// Called with each motor run sub-cycle tick.
// Is ISR-/thread- safe.
void CurrentSenseValveMotorDirect::signalRunSCTTick(const bool opening)
  {
  ATOMIC_BLOCK (ATOMIC_RESTORESTATE)
    {
    // Crudely avoid/ignore underflow/overflow for now.
    if(!opening)
      {
      if(ticksFromOpen < MAX_TICKS_FROM_OPEN) { ++ticksFromOpen; }
      }
    else
      {
      if(ticksFromOpen > 0) { --ticksFromOpen; }
      }
    }
  }


// (Re)populate structure and compute derived parameters.
// Ensures that all necessary items are gathered at once and none forgotten!
// Returns true in case of success.
// May return false and force error state if inputs unusable.
bool CurrentSenseValveMotorDirect::CalibrationParameters::updateAndCompute(const uint16_t _ticksFromOpenToClosed, const uint16_t _ticksFromClosedToOpen)
  {
  ticksFromOpenToClosed = _ticksFromOpenToClosed;
  ticksFromClosedToOpen = _ticksFromClosedToOpen;

<<<<<<< HEAD
  // Compute approx precision in % as min ticks / DR size, [1,100].
  // Round up slightly to allow for inertia, etc.
  approxPrecisionPC = max(1, min(100, (130 * minMotorDRTicks) / min(_ticksFromOpenToClosed, _ticksFromClosedToOpen)));
=======
  // Compute approx precision in % as min ticks / DR size, [1,100]
  approxPrecisionPC = max(1, (100 * minMotorDRTicks) / min(_ticksFromOpenToClosed, _ticksFromClosedToOpen));
>>>>>>> c74cbe24

// TODO


  return(true); // All done.
  }


// Poll.
// Regular poll every 1s or 2s,
// though tolerates missed polls eg because of other time-critical activity.
// May block for hundreds of milliseconds.
void CurrentSenseValveMotorDirect::poll()
  {
  // Run the state machine based on the major state.
  switch(state)
    {
    // Power-up: move to 'pin withdrawing' state and possibly start a timer.
    case init:
      {
//DEBUG_SERIAL_PRINTLN_FLASHSTRING("  init");
      wiggle(); // Tactile feedback and ensure that the motor is left stopped.
      changeState(valvePinWithdrawing);
      // TODO: record time withdrawl starts (to allow time out).
      break;
      }

    // Fully withdrawing pin (nominally opening valve) to make valve head easy to fit.
    case valvePinWithdrawing:
      {
//DEBUG_SERIAL_PRINTLN_FLASHSTRING("  valvePinWithdrawing");
      endStopDetected = false; // Clear the end-stop detection flag ready.
      // Run motor as far as possible on this sub-cycle.
      hw->motorRun(~0, HardwareMotorDriverInterface::motorDriveOpening, *this);
      // Stop motor until next loop (also ensures power off).
      hw->motorRun(0, HardwareMotorDriverInterface::motorOff, *this);
      // Once end-stop has been hit, move to state to wait for user signal and then start calibration. 
      if(endStopDetected) { changeState(valvePinWithdrawn); }
      break;
      }

    // Running (initial) calibration cycle.
    case valvePinWithdrawn:
      {
//DEBUG_SERIAL_PRINTLN_FLASHSTRING("  valvePinWithdrawn");

      // TODO: wait for signal from user that valve has been fitted...

      // Once fitted, move to calibration.
      changeState(valveCalibrating);
      break;
      }

    // Running (initial) calibration cycle.
    case valveCalibrating:
      {
//DEBUG_SERIAL_PRINTLN_FLASHSTRING("  valveCalibrating");
      DEBUG_SERIAL_PRINT_FLASHSTRING("    calibState: ");
      DEBUG_SERIAL_PRINT(perState.calibrating.calibState);
      DEBUG_SERIAL_PRINTLN();
      // Select activity based on micro-state.
      switch(perState.calibrating.calibState)
        {
        case 0:
          {
          // Ensure pin is fully withdrawn before starting calibration proper.
          endStopDetected = false; // Clear the end-stop detection flag ready.
          // Run motor as far as possible on this sub-cycle.
          hw->motorRun(~0, HardwareMotorDriverInterface::motorDriveOpening, *this);
          // Stop motor until next loop (also ensures power off).
          hw->motorRun(0, HardwareMotorDriverInterface::motorOff, *this);
          // Once end-stop has been hit, prepare to start calibration run in opposite direction. 
          if(endStopDetected)
            {
            endStopDetected = false;
            ticksFromOpen = 0; // Reset tick count.
            ++perState.calibrating.calibState; // Move to next micro state.
            }
          break;
          }
        case 1:
          {
          // Run pin to fully extended (valve closed).
          endStopDetected = false; // Clear the end-stop detection flag ready.

          // Be prepared to run the (usually small) dead-reckoning pulse while lots of sub-cycle still available.
          do
            {
            // Run motor for standard 'dead reckoning' pulse time.
            hw->motorRun(minMotorDRTicks, HardwareMotorDriverInterface::motorDriveClosing, *this);
            // Stop motor until next loop (also ensures power off).
            hw->motorRun(0, HardwareMotorDriverInterface::motorOff, *this);

            // Once end-stop has been hit, capture run length and prepare to run in opposite direction. 
            if(endStopDetected)
              {
              endStopDetected = false;
              const uint16_t tfotc = ticksFromOpen;
              perState.calibrating.ticksFromOpenToClosed = tfotc;
              ticksFromOpen = MAX_TICKS_FROM_OPEN; // Reset tick count to maximum.
              ++perState.calibrating.calibState; // Move to next micro state.
              break;
              }
            } while(getSubCycleTime() <= GSCT_MAX/2);
          break;
          }
        case 2:
          {
          // Run pin to fully retracted again (valve open).
          endStopDetected = false; // Clear the end-stop detection flag ready.
 
          // Be prepared to run the (usually small) pulse while lots of sub-cycle still available.
          do
            {
            // Run motor for standard 'dead reckoning' pulse time.
            hw->motorRun(minMotorDRTicks, HardwareMotorDriverInterface::motorDriveOpening, *this);
            // Stop motor until next loop (also ensures power off).
            hw->motorRun(0, HardwareMotorDriverInterface::motorOff, *this);
            // Once end-stop has been hit, capture run length and prepare to run in opposite direction. 
            if(endStopDetected)
              {
              endStopDetected = false;
              const uint16_t tfcto = MAX_TICKS_FROM_OPEN - ticksFromOpen;
              // Help avoid premature termination of this direction
              // by NOT terminating this run if much shorter than run in other direction.
              if(tfcto >= (perState.calibrating.ticksFromOpenToClosed >> 1))
                {
                perState.calibrating.ticksFromClosedToOpen = tfcto;
                ticksFromOpen = 0; // Reset tick count.
                ++perState.calibrating.calibState; // Move to next micro state.
                }
              break; // In all cases when end-stop hit don't run further this sub-cycle.
              }
            } while(getSubCycleTime() <= GSCT_MAX/2);
          break;
          }
        case 3:
          {
          // Set all measured calibration input parameters and current position.
          cp.updateAndCompute(perState.calibrating.ticksFromOpenToClosed, perState.calibrating.ticksFromClosedToOpen);

DEBUG_SERIAL_PRINT_FLASHSTRING("    ticksFromOpenToClosed: ");
DEBUG_SERIAL_PRINT(perState.calibrating.ticksFromOpenToClosed);
DEBUG_SERIAL_PRINTLN();

DEBUG_SERIAL_PRINT_FLASHSTRING("    ticksFromClosedToOpen: ");
DEBUG_SERIAL_PRINT(perState.calibrating.ticksFromClosedToOpen);
DEBUG_SERIAL_PRINTLN();


          // TODO



          // Move to normal valve running state...
          currentPC = 100; // Valve is currently fully open.
          changeState(valveNormal);
          break;
          }
        // In case of unexpected microstate shut down gracefully.
        default: { changeState(valveError); break; }
        }
      break;
      }

    // Normal running state: attempt to track the specified target valve open percentage.
    case valveNormal:
      {
//DEBUG_SERIAL_PRINTLN_FLASHSTRING("  valveNormal");

      // If the current estimated position does not match the target
      // then (incrementally) try to adjust to match.
      if(currentPC != targetPC)
        {
#if 1 && defined(DEBUG)
DEBUG_SERIAL_PRINT_FLASHSTRING("  valve needs adj: ");
DEBUG_SERIAL_PRINT(currentPC);
DEBUG_SERIAL_PRINT_FLASHSTRING(" vs target ");
DEBUG_SERIAL_PRINT(targetPC);
DEBUG_SERIAL_PRINTLN();
#endif

        // TODO
        }

      // TODO

      break;
      }

    // Unexpected: go to error state, stop motor and panic.
    valveError:
    default:
      {
      changeState(valveError);
      hw->motorRun(0, HardwareMotorDriverInterface::motorOff, *this);
      panic(); // Not expected to return.
      return;
      }
    }
  }



















#if defined(ENABLE_BOILER_HUB)
// Boiler output control.

// Set thresholds for per-value and minimum-aggregate percentages to fire the boiler.
// Coerces values to be valid:
// minIndividual in range [1,100] and minAggregate in range [minIndividual,100].
void OnOffBoilerDriverLogic::setThresholds(const uint8_t minIndividual, const uint8_t minAggregate)
  {
  minIndividualPC = constrain(minIndividual, 1, 100);
  minAggregatePC = constrain(minAggregate, minIndividual, 100);
  }

// Called upon incoming notification of status or call for heat from given (valid) ID.
// ISR-/thread- safe to allow for interrupt-driven comms, and as quick as possible.
// Returns false if the signal is rejected, eg from an unauthorised ID.
// The basic behaviour is that a signal with sufficient percent open
// is good for 2 minutes (120s, 60 ticks) unless explicitly cancelled earler,
// for all valve types including FS20/FHT8V-style.
// That may be slightly adjusted for IDs that indicate FS20 housecodes, etc.
//   * id  is the two-byte ID or house code; 0xffffu is never valid
//   * percentOpen  percentage open that the remote valve is reporting
bool OnOffBoilerDriverLogic::receiveSignal(const uint16_t id, const uint8_t percentOpen)
  {
  if((badID == id) || (percentOpen > 100)) { return(false); } // Reject bad args.

  bool accepted = false;

  // Under lock to be ISR-safe.
  ATOMIC_BLOCK (ATOMIC_RESTORESTATE)
    {
#if defined(BOILER_RESPOND_TO_SPECIFIED_IDS_ONLY)
    // Reject unrecognised IDs if any in the auth list with false return.
    if(badID != authedIDs[0])
      {
        // TODO
      }
#endif


// Find current entry in list if present and update,
// else extend list if possible,
// or replace 0 entry if available to make space,
// or replace lower/lowest entry if this passed 'individual' threshold,
// else reject update.

    // Find entry for current ID if present or create one at end if space,
    // but note in passing lowest % lower than current signal in case above not possible.


    }

  return(accepted);
  }

#if defined(OnOffBoilerDriverLogic_CLEANUP)
// Do some incremental clean-up to speed up future operations.
// Aim to free up at least one status slot if possible.
void OnOffBoilerDriverLogic::cleanup()
  {
  // Swap more-recently-heard-from items towards lower indexes.
  // Kill off trailing old entries.
  // Don't necessarily run on every tick:
  // possibly only run when something actually expires or when out of space.
  ATOMIC_BLOCK (ATOMIC_RESTORESTATE)
    {
    if(badID != status[0].id)
      {
      // TODO
      }
    }
  }
#endif

// Fetches statuses of valves recently heard from and returns the count; 0 if none.
// Optionally filters to return only those still live and apparently calling for heat.
//   * valves  array to copy status to the start of; never null
//   * size  size of valves[] in entries (not bytes), no more entries than that are used,
//     and no more than maxRadiators entries are ever needed
//   * onlyLiveAndCallingForHeat  if true retrieves only current entries
//     'calling for heat' by percentage
uint8_t OnOffBoilerDriverLogic::valvesStatus(PerIDStatus valves[], const uint8_t size, const bool onlyLiveAndCallingForHeat) const
  {
  uint8_t result = 0;
  ATOMIC_BLOCK (ATOMIC_RESTORESTATE)
    {
    for(volatile const PerIDStatus *p = status; (p < status+maxRadiators) && (badID != p->id); ++p)
      {
      // Stop if retun array full.
      if(result >= size) { break; }
      // Skip if filtering and current item not of interest.
      if(onlyLiveAndCallingForHeat && ((p->ticksUntilOff < 0) || (p->percentOpen < minIndividualPC))) { continue; }
      // Copy data into result array and increment count.
      valves[result++] = *(PerIDStatus *)p;
      }
    }
  return(result);
  }

// Poll every 2 seconds in real/virtual time to update state in particular the callForHeat value.
// Not to be called from ISRs,
// in part because this may perform occasional expensive-ish operations
// such as incremental clean-up.
// Because this does not assume a tick is in real time
// this remains entirely unit testable,
// and no use of wall-clack time is made within this or sibling class methods.
void OnOffBoilerDriverLogic::tick2s()
  {
  bool doCleanup = false;

  // If individual and aggregate limits are passed by set of IDs (and minimumTicksUntilOn is zero)
  // then nominally turn boiler on else nominally turn it off.
  // Such change of state may be prevented/delayed by duty-cycle limits.
  //
  // Adjust all expiry timers too.
  //
  // Be careful not to lock out interrupts (ie hold the lock) too long.

  // Set true if at least one valve has met/passed the individual % threshold to be considered calling for heat.
  bool atLeastOneValceCallingForHeat = false;
  // Partial cumulative percent open (stops accumulating once threshold has been passed).
  uint8_t partialCumulativePC = 0;
  ATOMIC_BLOCK (ATOMIC_RESTORESTATE)
    {
    for(volatile PerIDStatus *p = status; (p < status+maxRadiators) && (badID != p->id); ++p)
      {
      // Decrement time-until-expiry until lower limit is reached, at which point call for a cleanup!
      volatile int8_t &t = p->ticksUntilOff;
      if(t > -128) { --t; } else { doCleanup = true; continue; }
      // Ignore stale entries for boiler-state calculation.
      if(t < 0) { continue; }
      // Check if at least one valve is really open.
      if(!atLeastOneValceCallingForHeat && (p->percentOpen >= minIndividualPC)) { atLeastOneValceCallingForHeat = true; }
      // Check if aggregate limits are being reached.
      if(partialCumulativePC < minAggregatePC) { partialCumulativePC += p->percentOpen; }
      }
    }
  // Compute desired boiler state unconstrained by duty-cycle limits.
  // Boiler should be on if both individual and aggregate limits are met.
  const bool desiredBoilerState = atLeastOneValceCallingForHeat && (partialCumulativePC >= minAggregatePC);

#if defined(OnOffBoilerDriverLogic_CLEANUP)
  if(doCleanup) { cleanup(); }
#endif

  // Note passage of a tick in current state.
  if(ticksInCurrentState < 0xff) { ++ticksInCurrentState; }

  // If already in the correct state then nothing to do.
  if(desiredBoilerState == callForHeat) { return; }

  // If not enough ticks have passed to change state then don't.
  if(ticksInCurrentState < minTicksInEitherState) { return; }

  // Change boiler state and reset counter.
  callForHeat = desiredBoilerState;
  ticksInCurrentState = 0;
  }

uint8_t BoilerDriver::read()
   {
   logic.tick2s();
   value = (logic.isCallingForHeat()) ? 0 : 100;
   return(value);
   }

// Singleton implementation/instance.
extern BoilerDriver BoilerControl;
#endif<|MERGE_RESOLUTION|>--- conflicted
+++ resolved
@@ -390,14 +390,10 @@
   ticksFromOpenToClosed = _ticksFromOpenToClosed;
   ticksFromClosedToOpen = _ticksFromClosedToOpen;
 
-<<<<<<< HEAD
   // Compute approx precision in % as min ticks / DR size, [1,100].
   // Round up slightly to allow for inertia, etc.
   approxPrecisionPC = max(1, min(100, (130 * minMotorDRTicks) / min(_ticksFromOpenToClosed, _ticksFromClosedToOpen)));
-=======
-  // Compute approx precision in % as min ticks / DR size, [1,100]
-  approxPrecisionPC = max(1, (100 * minMotorDRTicks) / min(_ticksFromOpenToClosed, _ticksFromClosedToOpen));
->>>>>>> c74cbe24
+
 
 // TODO
 

/*
The OpenTRV project licenses this file to you
under the Apache Licence, Version 2.0 (the "Licence");
you may not use this file except in compliance
with the Licence. You may obtain a copy of the Licence at

http://www.apache.org/licenses/LICENSE-2.0

Unless required by applicable law or agreed to in writing,
software distributed under the Licence is distributed on an
"AS IS" BASIS, WITHOUT WARRANTIES OR CONDITIONS OF ANY
KIND, either express or implied. See the Licence for the
specific language governing permissions and limitations
under the Licence.

Author(s) / Copyright (s): Damon Hart-Davis 2014--2015
*/

/*
 V0p2 boards physical actuator support.
 */
#include <stdint.h>
#include <limits.h>
#include <util/atomic.h>

#include <Wire.h> // Arduino I2C library.

#include "V0p2_Main.h"
#include "V0p2_Board_IO_Config.h" // I/O pin allocation: include ahead of I/O module headers.
#include "V0p2_Actuators.h" // I/O code access.

#include "Serial_IO.h"
#include "Power_Management.h"




// IF DEFINED: turn on lights to match motor drive for debug purposes.
//#define MOTOR_DEBUG_LEDS

//DHD20151020:
//Suggested features/impl:
//1) Try calibration and movement in minimum-size steps.
//2) Possibly try taking larger steps when very far from target.
//3) Make targetPC vs currentPC tolerance >=1.5* actual minimum movement size.
//4) Auto-continue set-up without explicit signal from user that the valve has been fitted to the tail after 10--15m esp if temperatures v out of range, eg to assist with auto recovery from unit restart.
//5) Don't recalibrate in the dark to avoid waking/disturbing occupants.
//6) When driving to target 0% or 100% actually force feedback from end-stop to effectively recalibrate on the fly.


// Approx minimum time to let H-bridge settle/stabilise (ms).
static const uint8_t minMotorHBridgeSettleMS = 8;
// Min sub-cycle ticks for H-bridge to settle.
static const uint8_t minMotorHBridgeSettleTicks = max(1, minMotorHBridgeSettleMS / SUBCYCLE_TICK_MS_RD);

// Approx minimum runtime to get motor up to speed (from stopped) and not give false high-current readings (ms).
// Based on DHD20151019 DORM1 prototype rig-up and NiMH battery; 32ms+ seems good.
static const uint8_t minMotorRunupMS = 32;
// Min sub-cycle ticks to run up.
static const uint8_t minMotorRunupTicks = max(1, minMotorRunupMS / SUBCYCLE_TICK_MS_RD);

//// Approx minimum runtime to get motor to reverse and stop and not give false high-current readings (ms).
//static const uint8_t minMotorReverseMS = 128;
//// Min sub-cycle ticks to reverse.
//static const uint8_t minMotorReverseTicks = max(1, minMotorReverseMS / SUBCYCLE_TICK_MS_RD);

// Runtime for dead-reckoning adjustments (from stopped) (ms).
// Smaller values nominally allow greater precision when dead-reckoning,
// but may force the calibration to take longer.
// Based on DHD20151020 DORM1 prototype rig-up and NiMH battery; 250ms+ seems good.
static const uint8_t minMotorDRMS = 250;
// Min sub-cycle ticks for dead reckoning.
static const uint8_t minMotorDRTicks = max(1, (uint8_t)(minMotorDRMS / SUBCYCLE_TICK_MS_RD));





#ifdef HAS_DORM1_VALVE_DRIVE
//#ifdef DIRECT_MOTOR_DRIVE_V1

// Spin for up to the specified number of SCT ticks, monitoring current and position encoding.
//   * maxRunTicks  maximum sub-cycle ticks to attempt to run/spin for); strictly positive
//   * minTicksBeforeAbort  minimum ticks before abort for end-stop / high-current,
//       don't attempt to run at all if less than this time available before (close to) end of sub-cycle;
//       should be no greater than maxRunTicks
//   * dir  direction to run motor (open or closed) or off if waiting for motor to stop
//   * callback  handler to deliver end-stop and position-encoder callbacks to;
//     non-null and callbacks must return very quickly
// If too few ticks remain before the end of the sub-cycle for the minimum run,
// then this will return true immediately.
// Invokes callbacks for high current (end stop) and position (shaft) encoder where applicable.
// Aborts early if high current is detected at the start,
// or after the minimum run period.
// Returns true if aborted early from too little time to start, or by high current (assumed end-stop hit).
bool ValveMotorDirectV1HardwareDriver::spinSCTTicks(const uint8_t maxRunTicks, const uint8_t minTicksBeforeAbort, const motor_drive dir, HardwareMotorDriverInterfaceCallbackHandler &callback)
  {
  // Sub-cycle time now.
  const uint8_t sctStart = getSubCycleTime();
  // Only run up to ~90% point of the minor cycle to leave time for other processing.
  // Always leave at least one tick clear below maximum.
  const uint8_t sctAbsLimit = GSCT_MAX - max(1, ((GSCT_MAX+1)/10));
  uint8_t sct = getSubCycleTime();
  const uint8_t maxTicksBeforeAbsLimit = (sctAbsLimit - sct);
  // Abort immediately if not enough time to do minimum run.
  if((sct > sctAbsLimit) || (maxTicksBeforeAbsLimit < minTicksBeforeAbort)) { return(true); }
  // Note if opening or closing...
  const bool stopped = (HardwareMotorDriverInterface::motorOff == dir);
  const bool isOpening = (HardwareMotorDriverInterface::motorDriveOpening == dir);
  bool currentHigh = false;
  // Compute time minimum time before return, then target time before stop/return.
  const uint8_t sctMinRunTime = sctStart + minTicksBeforeAbort; // Min run time to avoid false readings.
  const uint8_t sctMaxRunTime = sctStart + min(maxRunTicks, maxTicksBeforeAbsLimit);
  // Do minimum run time, NOT checking for end-stop / high current.
  for( ; ; )
    {
    // Poll shaft encoder output and update tick counter.
    const uint8_t newSct = getSubCycleTime();
    if(newSct != sct)
      {
      sct = newSct; // Assumes no intermediate values missed.
      if(!stopped) { callback.signalRunSCTTick(isOpening); }
      if(sct >= sctMinRunTime) { break; }
      }
    // TODO: shaft encoder
    }

  // Do as much of requested above-minimum run-time as possible,
  // iff run time beyond the minimum was actually requested
  // (else avoid the current sampling entirely).
  if(sctMaxRunTime > sctMinRunTime)
    {
    for( ; ; )
      {
      // Check for high current and abort if detected.
      if(isCurrentHigh(dir)) { currentHigh = true; break; }
      // Poll shaft encoder output and update tick counter.
      const uint8_t newSct = getSubCycleTime();
      if(newSct != sct)
        {
        sct = newSct; // Assumes no intermediate values missed.
        if(!stopped) { callback.signalRunSCTTick(isOpening); }
        if(sct >= sctMaxRunTime) { break; }
        }
      }
    }

  // Call back and return true if current high / end-stop seen.
  if(currentHigh)
    {
    callback.signalHittingEndStop(isOpening);
    return(true);
    }
  return(false);
  }

// Call to actually run/stop motor.
// May take as much as (say) 200ms eg to change direction.
// Stopping (removing power) should typically be very fast, << 100ms.
//   * maxRunTicks  maximum sub-cycle ticks to attempt to run/spin for); zero will run for shortest reasonable time
//   * dir  direction to run motor (or off/stop)
//   * callback  callback handler
void ValveMotorDirectV1HardwareDriver::motorRun(const uint8_t maxRunTicks,
                                                const motor_drive dir,
                                                HardwareMotorDriverInterfaceCallbackHandler &callback)
  {
  // Remember previous state of motor.
  // This may help to correctly allow for (eg) position encoding inputs while a motor is slowing.
  const uint8_t prev_dir = last_dir;

  // *** MUST NEVER HAVE L AND R LOW AT THE SAME TIME else board may be destroyed at worst. ***
  // Operates as quickly as reasonably possible, eg to move to stall detection quickly...
  // TODO: consider making atomic to block some interrupt-related accidents...
  // TODO: note that the mapping between L/R and open/close not yet defined.
  // DHD20150205: 1st cut REV7 all-in-in-valve, seen looking down from valve into base, cw => close (ML=HIGH), ccw = open (MR=HIGH).
  switch(dir)
    {
    case motorDriveClosing:
      {
      // Pull one side high immediately *FIRST* for safety.
      // Stops motor if other side is not already low.
      // (Has no effect if motor is already running in the correct direction.)
      fastDigitalWrite(MOTOR_DRIVE_ML, HIGH);
      pinMode(MOTOR_DRIVE_ML, OUTPUT); // Ensure that the HIGH side is an output (can be done after, as else will be safe weak pull-up).
#ifdef MOTOR_DEBUG_LEDS
LED_UI2_OFF();
#endif
      // Let H-bridge respond and settle, and motor slow down if changing direction.
      // Otherwise there is a risk of browning out the device with a big current surge. 
      if(prev_dir != dir) { OTV0P2BASE::nap(WDTO_120MS); } // Enforced low-power sleep on change of direction....
      pinMode(MOTOR_DRIVE_MR, OUTPUT); // Ensure that the LOW side is an output.
      fastDigitalWrite(MOTOR_DRIVE_MR, LOW); // Pull LOW last.
#ifdef MOTOR_DEBUG_LEDS
LED_HEATCALL_ON();
#endif
      // Let H-bridge respond and settle and let motor run up.
      spinSCTTicks(max(maxRunTicks, minMotorRunupTicks), minMotorRunupTicks, dir, callback);
      break; // Fall through to common case.
      }

    case motorDriveOpening:
      {
      // Pull one side high immediately *FIRST* for safety.
      // Stops motor if other side is not already low.
      // (Has no effect if motor is already running in the correct direction.)
      fastDigitalWrite(MOTOR_DRIVE_MR, HIGH); 
      pinMode(MOTOR_DRIVE_MR, OUTPUT); // Ensure that the HIGH side is an output (can be done after, as else will be safe weak pull-up).
#ifdef MOTOR_DEBUG_LEDS
LED_HEATCALL_OFF();
#endif
      // Let H-bridge respond and settle, and motor slow down if changing direction.
      // Otherwise there is a risk of browning out the device with a big current surge. 
      if(prev_dir != dir) { OTV0P2BASE::nap(WDTO_120MS); } // Enforced low-power sleep on change of direction....
      pinMode(MOTOR_DRIVE_ML, OUTPUT); // Ensure that the LOW side is an output.
      fastDigitalWrite(MOTOR_DRIVE_ML, LOW); // Pull LOW last.   
#ifdef MOTOR_DEBUG_LEDS
LED_UI2_ON();
#endif
      // Let H-bridge respond and settle and let motor run up.
      spinSCTTicks(max(maxRunTicks, minMotorRunupTicks), minMotorRunupTicks, dir, callback);
      break; // Fall through to common case.
      }

    case motorOff: default: // Explicit off, and default for safety.
      {
      // Everything off, unconditionally.
      //
      // Turn one side of bridge off ASAP.
      fastDigitalWrite(MOTOR_DRIVE_MR, HIGH); // Belt and braces force pin logical output state high.
      pinMode(MOTOR_DRIVE_MR, INPUT_PULLUP); // Switch to weak pull-up; slow but possibly marginally safer.
#ifdef MOTOR_DEBUG_LEDS
LED_HEATCALL_OFF();
#endif
      // Let H-bridge respond and settle.
      // Accumulate any shaft movement & time to the previous direction if not already stopped.
      // Wait longer if not previously off to allow for inertia, if shaft encoder is in use.
      const bool shaftEncoderInUse = false; // FIXME.
      const bool wasOffBefore = (HardwareMotorDriverInterface::motorOff == prev_dir);
      const bool longerWait = shaftEncoderInUse || !wasOffBefore;
      spinSCTTicks(!longerWait ? minMotorHBridgeSettleTicks : minMotorRunupTicks, !longerWait ? 0 : minMotorRunupTicks/2, (motor_drive)prev_dir, callback); 
      fastDigitalWrite(MOTOR_DRIVE_ML, HIGH); // Belt and braces force pin logical output state high.
      pinMode(MOTOR_DRIVE_ML, INPUT_PULLUP); // Switch to weak pull-up; slow but possibly marginally safer.
#ifdef MOTOR_DEBUG_LEDS
LED_UI2_OFF();
#endif
      // Let H-bridge respond and settle.
      spinSCTTicks(minMotorHBridgeSettleTicks, 0, HardwareMotorDriverInterface::motorOff, callback); 
      if(prev_dir != dir) { OTV0P2BASE::nap(WDTO_60MS); } // Enforced low-power sleep on change of direction....
      break; // Fall through to common case.
      }
    }

  // Record new direction.
  last_dir = dir;
  }


// DHD20151015: possible basis of calibration code
// Run motor ~1s in the current direction; reverse at end of travel.
//  DEBUG_SERIAL_PRINT_FLASHSTRING("Dir: ");
//  DEBUG_SERIAL_PRINT(HardwareMotorDriverInterface::motorDriveClosing == mdir ? "closing" : "opening");
//  DEBUG_SERIAL_PRINTLN();
//  bool currentHigh = false;
//  V1D.motorRun(mdir);
//  static uint16_t count;
//  uint8_t sctStart = getSubCycleTime();
//  uint8_t sctMinRunTime = sctStart + 4; // Min run time 32ms to avoid false readings.
//  uint8_t sct;
//  while(((sct = getSubCycleTime()) <= ((3*GSCT_MAX)/4)) && !(currentHigh = V1D.isCurrentHigh(mdir)))
//      { 
////      if(HardwareMotorDriverInterface::motorDriveClosing == mdir)
////        {
////        // BE VERY CAREFUL HERE: a wrong move could destroy the H-bridge.
////        fastDigitalWrite(MOTOR_DRIVE_MR, HIGH); // Blip high to remove power.
////        while(getSubCycleTime() == sct) { } // Off for ~8ms.
////        fastDigitalWrite(MOTOR_DRIVE_MR, LOW); // Pull LOW to re-enable power.
////        }
//      // Wait until end of tick or minimum period.
//      if(sct < sctMinRunTime) { while(getSubCycleTime() <= sctMinRunTime) { } }
//      else { while(getSubCycleTime() == sct) { } }
//      }
//  uint8_t sctEnd = getSubCycleTime();
//  // Stop motor until next loop (also ensures power off).
//  V1D.motorRun(HardwareMotorDriverInterface::motorOff);
//  // Detect if end-stop is reached or motor current otherwise very high and reverse.
//  count += (sctEnd - sctStart);
//  if(currentHigh)
//    {
//    DEBUG_SERIAL_PRINT_FLASHSTRING("Current high (reversing) at tick count ");
//    DEBUG_SERIAL_PRINT(count);
//    DEBUG_SERIAL_PRINTLN();
//    // DHD20151013:
//    //Typical run is 1400 to 1500 ticks
//    //(128 ticks = 1s, so 1 tick ~7.8ms)
//    //with closing taking longer
//    //(against the valve spring)
//    //than opening.
//    //
//    //Min run period to avoid false end-stop reports
//    //is ~30ms or ~4 ticks.
//    //
//    //Implies a nominal precision of ~4/1400 or << 1%,
//    //but an accuracy of ~1500/1400 as poor as ~10%.
//    count = 0;
//    // Reverse.
//    mdir = (HardwareMotorDriverInterface::motorDriveClosing == mdir) ?
//      HardwareMotorDriverInterface::motorDriveOpening : HardwareMotorDriverInterface::motorDriveClosing;
//    }


// IF DEFINED: MI output swing asymmetric or is not enough to use fast comparator.
#define MI_NEEDS_ADC

// Maximum current reading allowed when closing the valve (against the spring).
static const uint16_t maxCurrentReadingClosing = 600;
// Maximum current reading allowed when opening the valve (retracting the pin, no resisting force).
static const uint16_t maxCurrentReadingOpening = 500; // DHD20151023: 400 seemed marginal.

// Detect if end-stop is reached or motor current otherwise very high.] indicating stall.
bool ValveMotorDirectV1HardwareDriver::isCurrentHigh(HardwareMotorDriverInterface::motor_drive mdir) const
  {
  // Check for high motor current indicating hitting an end-stop.
#if !defined(MI_NEEDS_ADC)
  const bool currentSense = analogueVsBandgapRead(MOTOR_DRIVE_MI_AIN, true);
#else
  // Measure motor current against (fixed) internal reference.
  const uint16_t mi = analogueNoiseReducedRead(MOTOR_DRIVE_MI_AIN, INTERNAL);
  const uint16_t miHigh = (HardwareMotorDriverInterface::motorDriveClosing == mdir) ?
      maxCurrentReadingClosing : maxCurrentReadingOpening;
  const bool currentSense = (mi > miHigh) &&
    // Recheck the value read in case spiky.
    (analogueNoiseReducedRead(MOTOR_DRIVE_MI_AIN, INTERNAL) > miHigh) && (analogueNoiseReducedRead(MOTOR_DRIVE_MI_AIN, INTERNAL) > miHigh);
//  if(mi > ((2*miHigh)/4)) { DEBUG_SERIAL_PRINT(mi); DEBUG_SERIAL_PRINTLN(); }
#endif
  return(currentSense);
  }

// Set new target value (if in range).
// Returns true if specified value accepted.
bool ValveMotorDirectV1::set(const uint8_t newValue)
  {
  if(newValue > 100) { return(false); }
  value = newValue; 
  logic.setTargetPC(newValue);
  return(true);
  }
// Singleton implementation/instance.
ValveMotorDirectV1 ValveDirect;
#endif




// Called with each motor run sub-cycle tick.
// Is ISR-/thread- safe.
void CurrentSenseValveMotorDirect::signalRunSCTTick(const bool opening)
  {
  ATOMIC_BLOCK (ATOMIC_RESTORESTATE)
    {
    // Crudely avoid/ignore underflow/overflow for now.
    // Accumulate ticks in different directions in different counters
    // and resolve/reconcile later in significant chunks.
    if(!opening)
      {
      if(ticksFromOpen < MAX_TICKS_FROM_OPEN) { ++ticksFromOpen; }
      }
    else
      {
      if(ticksReverse < MAX_TICKS_FROM_OPEN) { ++ticksReverse; }
      }
    }
  }


// (Re)populate structure and compute derived parameters.
// Ensures that all necessary items are gathered at once and none forgotten!
// Returns true in case of success.
// May return false and force error state if inputs unusable.
bool CurrentSenseValveMotorDirect::CalibrationParameters::updateAndCompute(const uint16_t _ticksFromOpenToClosed, const uint16_t _ticksFromClosedToOpen)
  {
  ticksFromOpenToClosed = _ticksFromOpenToClosed;
  ticksFromClosedToOpen = _ticksFromClosedToOpen;

  // Compute approx precision in % as min ticks / DR size, [1,100].
  // Round up slightly to allow for inertia, etc.
  approxPrecisionPC = max(1, min(100, (130 * minMotorDRTicks) / min(_ticksFromOpenToClosed, _ticksFromClosedToOpen)));

  // Compute a small conversion ratio back and forth
  // which does not add too much error but allows single dead-reckoning steps
  // to be converted back and forth.
  uint16_t tfotc = _ticksFromOpenToClosed;
  uint16_t tfcto = _ticksFromClosedToOpen;
  while(max(tfotc, tfcto) > minMotorDRTicks)
    {
    tfotc >>= 1;
    tfcto >>= 1;
    }
  // Check smaller value not so low (< 4 bits) as to introduce huge error.
  if(min(tfotc, tfcto) < 8) { return(false); }
  tfotcSmall = tfotc;
  tfctoSmall = tfcto;

// TODO

  return(true); // All done.
  }


// Compute reconciliation/adjustment of ticks, and compute % position [0,100].
// Reconcile any reverse ticks (and adjust with forward ticks if needed).
// Call after moving the valve in normal mode.
// Unit testable.
uint8_t CurrentSenseValveMotorDirect::CalibrationParameters::computePosition(
            volatile uint16_t &ticksFromOpen,
            volatile uint16_t &ticksReverse) const
  {
  // Back out the effect of reverse ticks in blocks...
  // Should only usually be about 1 block at a time,
  // so don't do anything too clever here.
  while(ticksReverse >= tfctoSmall)
    {
    if(0 == tfctoSmall) { break; } // Prevent hang if not initialised correctly.
    ticksReverse -= tfctoSmall;
    if(ticksFromOpen > tfotcSmall) { ticksFromOpen -= tfotcSmall; }
    else { ticksFromOpen = 0; }
    }

<<<<<<< HEAD
  // TODO: use shaft encoder tracking by preference, ie when available.
=======
  // Do simple % open calcs for range extremes.
  if(0 == ticksFromOpen) { return(100); }
  if(ticksFromOpen >= ticksFromOpenToClosed) { return(0); }
  
  // TODO
>>>>>>> fab03566

  // Do simple % open calcs for range extremes, based on dead-reckoning.
  if(0 == ticksFromOpen) { return(100); }
  if(ticksFromOpen >= ticksFromOpenToClosed) { return(0); }
  // Compute percentage to closed for intermediate position, based on dead-reckoning.
  // TODO: optimise!
  return((uint8_t) (((ticksFromOpenToClosed - ticksFromOpen) * 100UL) / ticksFromOpenToClosed));
  }


// Minimally wiggles the motor to give tactile feedback and/or show to be working.
// May take a significant fraction of a second.
// Finishes with the motor turned off.
void CurrentSenseValveMotorDirect::wiggle()
  {
  hw->motorRun(0, HardwareMotorDriverInterface::motorOff, *this);
  hw->motorRun(0, HardwareMotorDriverInterface::motorDriveOpening, *this);
  hw->motorRun(0, HardwareMotorDriverInterface::motorDriveClosing, *this);
  hw->motorRun(0, HardwareMotorDriverInterface::motorOff, *this);
  }

// Run fast towards/to end stop as far as possible in this call.
// Terminates significantly before the end of the sub-cycle.
// Possibly allows partial recalibration, or at least re-homing.
// Returns true if end-stop has apparently been hit,
// else will require one or more further calls in new sub-cycles
// to hit the end-stop.
bool CurrentSenseValveMotorDirect::runFastTowardsEndStop(const bool toOpen)
  {
  // Clear the end-stop detection flag ready.
  endStopDetected = false;
  // Run motor as far as possible on this sub-cycle.
  hw->motorRun(~0, toOpen ?
      HardwareMotorDriverInterface::motorDriveOpening
    : HardwareMotorDriverInterface::motorDriveClosing, *this);
  // Stop motor and ensure power off.
  hw->motorRun(0, HardwareMotorDriverInterface::motorOff, *this);
  // Report if end-stop has apparently been hit. 
  return(endStopDetected);
  }

// Run at 'normal' speed towards/to end for a fixed time/distance.
// Terminates significantly before the end of the sub-cycle.
// Runs at same speed as during calibration.
// Does the right thing with dead-reckoning and/or position detection.
// Returns true if end-stop has apparently been hit.
bool CurrentSenseValveMotorDirect::runTowardsEndStop(bool toOpen)
  {
  // Clear the end-stop detection flag ready.
  endStopDetected = false;
  // Run motor as far as possible on this sub-cycle.
  hw->motorRun(minMotorDRTicks, toOpen ?
      HardwareMotorDriverInterface::motorDriveOpening
    : HardwareMotorDriverInterface::motorDriveClosing, *this);
  // Stop motor and ensure power off.
  hw->motorRun(0, HardwareMotorDriverInterface::motorOff, *this);
  // Report if end-stop has apparently been hit. 
  return(endStopDetected);
  }


// Poll.
// Regular poll every 1s or 2s,
// though tolerates missed polls eg because of other time-critical activity.
// May block for hundreds of milliseconds.
void CurrentSenseValveMotorDirect::poll()
  {
  // Run the state machine based on the major state.
  switch(state)
    {
    // Power-up: move to 'pin withdrawing' state and possibly start a timer.
    case init:
      {
//DEBUG_SERIAL_PRINTLN_FLASHSTRING("  init");
      wiggle(); // Tactile feedback and ensure that the motor is left stopped.
      changeState(valvePinWithdrawing);
      // TODO: record time withdrawl starts (to allow time out).
      break;
      }

    // Fully withdrawing pin (nominally opening valve) to make valve head easy to fit.
    case valvePinWithdrawing:
      {
//DEBUG_SERIAL_PRINTLN_FLASHSTRING("  valvePinWithdrawing");
      // Once end-stop has been hit, move to state to wait for user signal and then start calibration. 
      if(runFastTowardsEndStop(true)) { changeState(valvePinWithdrawn); }
      break;
      }

    // Running (initial) calibration cycle.
    case valvePinWithdrawn:
      {
//DEBUG_SERIAL_PRINTLN_FLASHSTRING("  valvePinWithdrawn");

      // TODO: wait for signal from user that valve has been fitted...

      // Once fitted, move to calibration.
      changeState(valveCalibrating);
      break;
      }

    // Running (initial) calibration cycle.
    case valveCalibrating:
      {
//DEBUG_SERIAL_PRINTLN_FLASHSTRING("  valveCalibrating");
      DEBUG_SERIAL_PRINT_FLASHSTRING("    calibState: ");
      DEBUG_SERIAL_PRINT(perState.calibrating.calibState);
      DEBUG_SERIAL_PRINTLN();
      // Select activity based on micro-state.
      switch(perState.calibrating.calibState)
        {
        case 0:
          {
          // Once end-stop has been hit, move to state to wait for user signal and then start calibration. 
          if(runFastTowardsEndStop(true))
            {
            // Reset tick count.
            ticksFromOpen = 0;
            ticksReverse = 0;
            ++perState.calibrating.calibState; // Move to next micro state.
            }
          break;
          }
        case 1:
          {
          // Run pin to fully extended (valve closed).
          // Be prepared to run the (usually small) dead-reckoning pulse while lots of sub-cycle still available.
          do
            {
            // Once end-stop has been hit, capture run length and prepare to run in opposite direction. 
            if(runTowardsEndStop(false))
              {
              const uint16_t tfotc = ticksFromOpen;
              perState.calibrating.ticksFromOpenToClosed = tfotc;
              ++perState.calibrating.calibState; // Move to next micro state.
              break;
              }
            } while(getSubCycleTime() <= GSCT_MAX/2);
          break;
          }
        case 2:
          {
          // Run pin to fully retracted again (valve open). 
          // Be prepared to run the (usually small) pulse while lots of sub-cycle still available.
          do
            {
            // Once end-stop has been hit, capture run length and prepare to run in opposite direction. 
            if(runTowardsEndStop(true))
              {
              const uint16_t tfcto = ticksReverse;
              // Help avoid premature termination of this direction
              // by NOT terminating this run if much shorter than run in other direction.
              if(tfcto >= (perState.calibrating.ticksFromOpenToClosed >> 1))
                {
                perState.calibrating.ticksFromClosedToOpen = tfcto;
                // Reset tick count.
                ticksFromOpen = 0;
                ticksReverse = 0;
                ++perState.calibrating.calibState; // Move to next micro state.
                }
              break; // In all cases when end-stop hit don't try to run further in this sub-cycle.
              }
            } while(getSubCycleTime() <= GSCT_MAX/2);
          break;
          }
        case 3:
          {
          // Set all measured calibration input parameters and current position.
          cp.updateAndCompute(perState.calibrating.ticksFromOpenToClosed, perState.calibrating.ticksFromClosedToOpen);

DEBUG_SERIAL_PRINT_FLASHSTRING("    ticksFromOpenToClosed: ");
DEBUG_SERIAL_PRINT(perState.calibrating.ticksFromOpenToClosed);
DEBUG_SERIAL_PRINTLN();

DEBUG_SERIAL_PRINT_FLASHSTRING("    ticksFromClosedToOpen: ");
DEBUG_SERIAL_PRINT(perState.calibrating.ticksFromClosedToOpen);
DEBUG_SERIAL_PRINTLN();

          // Move to normal valve running state...
          currentPC = 100; // Valve is currently fully open.
          // Reset tick count.
          ticksFromOpen = 0;
          ticksReverse = 0;
          changeState(valveNormal);
          break;
          }
        // In case of unexpected microstate shut down gracefully.
        default: { changeState(valveError); break; }
        }
      break;
      }

    // Normal running state: attempt to track the specified target valve open percentage.
    case valveNormal:
      {
//DEBUG_SERIAL_PRINTLN_FLASHSTRING("  valveNormal");

      // If the current estimated position matched the target
      // then there is usually nothing to do.
      if(currentPC == targetPC) { break; }

      // If the current estimated position does NOT match the target
      // then (incrementally) try to adjust to match.
#if 1 && defined(DEBUG)
DEBUG_SERIAL_PRINT_FLASHSTRING("  valve needs adj: ");
DEBUG_SERIAL_PRINT(currentPC);
DEBUG_SERIAL_PRINT_FLASHSTRING(" vs target ");
DEBUG_SERIAL_PRINT(targetPC);
DEBUG_SERIAL_PRINTLN();
#endif

      // Special case where target is an end-point.
      // Run fast to the end-stop and partly recalibrate.
      if((0 == targetPC) || (100 == targetPC))
        {
        const bool toOpen = (0 != targetPC);
        if(runFastTowardsEndStop(toOpen))
            {
            // TODO: may need to protect against suprious stickiness before end...
            // Reset positional values.
            currentPC = targetPC;
            ticksReverse = 0;
            ticksFromOpen = toOpen ? 0 : cp.getTfotcSmall();
            }
        break;
        }

      // More general case were target position is somewhere between end-stops.

      // TODO: don't do anything if close enough, ie within computed precision.

      // TODO

      break;
      }

    // Unexpected: go to error state, stop motor and panic.
    valveError:
    default:
      {
      changeState(valveError);
      hw->motorRun(0, HardwareMotorDriverInterface::motorOff, *this);
      panic(); // Not expected to return.
      return;
      }
    }
  }



















#if defined(ENABLE_BOILER_HUB)
// Boiler output control.

// Set thresholds for per-value and minimum-aggregate percentages to fire the boiler.
// Coerces values to be valid:
// minIndividual in range [1,100] and minAggregate in range [minIndividual,100].
void OnOffBoilerDriverLogic::setThresholds(const uint8_t minIndividual, const uint8_t minAggregate)
  {
  minIndividualPC = constrain(minIndividual, 1, 100);
  minAggregatePC = constrain(minAggregate, minIndividual, 100);
  }

// Called upon incoming notification of status or call for heat from given (valid) ID.
// ISR-/thread- safe to allow for interrupt-driven comms, and as quick as possible.
// Returns false if the signal is rejected, eg from an unauthorised ID.
// The basic behaviour is that a signal with sufficient percent open
// is good for 2 minutes (120s, 60 ticks) unless explicitly cancelled earler,
// for all valve types including FS20/FHT8V-style.
// That may be slightly adjusted for IDs that indicate FS20 housecodes, etc.
//   * id  is the two-byte ID or house code; 0xffffu is never valid
//   * percentOpen  percentage open that the remote valve is reporting
bool OnOffBoilerDriverLogic::receiveSignal(const uint16_t id, const uint8_t percentOpen)
  {
  if((badID == id) || (percentOpen > 100)) { return(false); } // Reject bad args.

  bool accepted = false;

  // Under lock to be ISR-safe.
  ATOMIC_BLOCK (ATOMIC_RESTORESTATE)
    {
#if defined(BOILER_RESPOND_TO_SPECIFIED_IDS_ONLY)
    // Reject unrecognised IDs if any in the auth list with false return.
    if(badID != authedIDs[0])
      {
        // TODO
      }
#endif


// Find current entry in list if present and update,
// else extend list if possible,
// or replace 0 entry if available to make space,
// or replace lower/lowest entry if this passed 'individual' threshold,
// else reject update.

    // Find entry for current ID if present or create one at end if space,
    // but note in passing lowest % lower than current signal in case above not possible.


    }

  return(accepted);
  }

#if defined(OnOffBoilerDriverLogic_CLEANUP)
// Do some incremental clean-up to speed up future operations.
// Aim to free up at least one status slot if possible.
void OnOffBoilerDriverLogic::cleanup()
  {
  // Swap more-recently-heard-from items towards lower indexes.
  // Kill off trailing old entries.
  // Don't necessarily run on every tick:
  // possibly only run when something actually expires or when out of space.
  ATOMIC_BLOCK (ATOMIC_RESTORESTATE)
    {
    if(badID != status[0].id)
      {
      // TODO
      }
    }
  }
#endif

// Fetches statuses of valves recently heard from and returns the count; 0 if none.
// Optionally filters to return only those still live and apparently calling for heat.
//   * valves  array to copy status to the start of; never null
//   * size  size of valves[] in entries (not bytes), no more entries than that are used,
//     and no more than maxRadiators entries are ever needed
//   * onlyLiveAndCallingForHeat  if true retrieves only current entries
//     'calling for heat' by percentage
uint8_t OnOffBoilerDriverLogic::valvesStatus(PerIDStatus valves[], const uint8_t size, const bool onlyLiveAndCallingForHeat) const
  {
  uint8_t result = 0;
  ATOMIC_BLOCK (ATOMIC_RESTORESTATE)
    {
    for(volatile const PerIDStatus *p = status; (p < status+maxRadiators) && (badID != p->id); ++p)
      {
      // Stop if retun array full.
      if(result >= size) { break; }
      // Skip if filtering and current item not of interest.
      if(onlyLiveAndCallingForHeat && ((p->ticksUntilOff < 0) || (p->percentOpen < minIndividualPC))) { continue; }
      // Copy data into result array and increment count.
      valves[result++] = *(PerIDStatus *)p;
      }
    }
  return(result);
  }

// Poll every 2 seconds in real/virtual time to update state in particular the callForHeat value.
// Not to be called from ISRs,
// in part because this may perform occasional expensive-ish operations
// such as incremental clean-up.
// Because this does not assume a tick is in real time
// this remains entirely unit testable,
// and no use of wall-clack time is made within this or sibling class methods.
void OnOffBoilerDriverLogic::tick2s()
  {
  bool doCleanup = false;

  // If individual and aggregate limits are passed by set of IDs (and minimumTicksUntilOn is zero)
  // then nominally turn boiler on else nominally turn it off.
  // Such change of state may be prevented/delayed by duty-cycle limits.
  //
  // Adjust all expiry timers too.
  //
  // Be careful not to lock out interrupts (ie hold the lock) too long.

  // Set true if at least one valve has met/passed the individual % threshold to be considered calling for heat.
  bool atLeastOneValceCallingForHeat = false;
  // Partial cumulative percent open (stops accumulating once threshold has been passed).
  uint8_t partialCumulativePC = 0;
  ATOMIC_BLOCK (ATOMIC_RESTORESTATE)
    {
    for(volatile PerIDStatus *p = status; (p < status+maxRadiators) && (badID != p->id); ++p)
      {
      // Decrement time-until-expiry until lower limit is reached, at which point call for a cleanup!
      volatile int8_t &t = p->ticksUntilOff;
      if(t > -128) { --t; } else { doCleanup = true; continue; }
      // Ignore stale entries for boiler-state calculation.
      if(t < 0) { continue; }
      // Check if at least one valve is really open.
      if(!atLeastOneValceCallingForHeat && (p->percentOpen >= minIndividualPC)) { atLeastOneValceCallingForHeat = true; }
      // Check if aggregate limits are being reached.
      if(partialCumulativePC < minAggregatePC) { partialCumulativePC += p->percentOpen; }
      }
    }
  // Compute desired boiler state unconstrained by duty-cycle limits.
  // Boiler should be on if both individual and aggregate limits are met.
  const bool desiredBoilerState = atLeastOneValceCallingForHeat && (partialCumulativePC >= minAggregatePC);

#if defined(OnOffBoilerDriverLogic_CLEANUP)
  if(doCleanup) { cleanup(); }
#endif

  // Note passage of a tick in current state.
  if(ticksInCurrentState < 0xff) { ++ticksInCurrentState; }

  // If already in the correct state then nothing to do.
  if(desiredBoilerState == callForHeat) { return; }

  // If not enough ticks have passed to change state then don't.
  if(ticksInCurrentState < minTicksInEitherState) { return; }

  // Change boiler state and reset counter.
  callForHeat = desiredBoilerState;
  ticksInCurrentState = 0;
  }

uint8_t BoilerDriver::read()
   {
   logic.tick2s();
   value = (logic.isCallingForHeat()) ? 0 : 100;
   return(value);
   }

// Singleton implementation/instance.
extern BoilerDriver BoilerControl;
#endif<|MERGE_RESOLUTION|>--- conflicted
+++ resolved
@@ -425,26 +425,18 @@
     else { ticksFromOpen = 0; }
     }
 
-<<<<<<< HEAD
   // TODO: use shaft encoder tracking by preference, ie when available.
-=======
-  // Do simple % open calcs for range extremes.
-  if(0 == ticksFromOpen) { return(100); }
-  if(ticksFromOpen >= ticksFromOpenToClosed) { return(0); }
-  
-  // TODO
->>>>>>> fab03566
 
   // Do simple % open calcs for range extremes, based on dead-reckoning.
   if(0 == ticksFromOpen) { return(100); }
   if(ticksFromOpen >= ticksFromOpenToClosed) { return(0); }
-  // Compute percentage to closed for intermediate position, based on dead-reckoning.
+  // Compute percentage open for intermediate position, based on dead-reckoning.
   // TODO: optimise!
   return((uint8_t) (((ticksFromOpenToClosed - ticksFromOpen) * 100UL) / ticksFromOpenToClosed));
   }
 
 
-// Minimally wiggles the motor to give tactile feedback and/or show to be working.
+// Minimally wiggle the motor to give tactile feedback and/or show to be working.
 // May take a significant fraction of a second.
 // Finishes with the motor turned off.
 void CurrentSenseValveMotorDirect::wiggle()

--- conflicted
+++ resolved
@@ -100,10 +100,8 @@
 #define MI_NEEDS_ADC // Defined if MI output swing is not enough to use fast comparator.
 
 
-// Detect if end-stop is reached or motor current otherwise very high.
-bool ValveMotorDirectV1HardwareDriver::isCurrentHigh() const
-<<<<<<< HEAD
-=======
+// Detect if end-stop is reached or motor current otherwise very high.] indicating stall.
+bool ValveMotorDirectV1HardwareDriver::isCurrentHigh(HardwareMotorDriverInterface::motor_drive mdir) const
   {
   // Check for high motor current indicating hitting an end-stop.
 #if !defined(MI_NEEDS_ADC)
@@ -111,33 +109,13 @@
 #else
   // Measure motor current against (fixed) internal reference.
   const uint16_t mi = analogueNoiseReducedRead(MOTOR_DRIVE_MI_AIN, INTERNAL);
-  const uint16_t miHigh = 250; // Typical *start* current 430 observed at 2.4V, REV7 board DHD20150205 (370@2.0V, 550@3.3V).
+//  const uint16_t miHigh = 250; // Typical *start* current 430 observed at 2.4V, REV7 board DHD20150205 (370@2.0V, 550@3.3V).
+  const uint16_t miHigh = (HardwareMotorDriverInterface::motorDriveClosing == mdir) ?
+      600 : 300; // May need to depend on supply voltage and movement direction?
   const bool currentSense = (mi > miHigh) &&
     // Recheck the value read in case spiky.
     (analogueNoiseReducedRead(MOTOR_DRIVE_MI_AIN, INTERNAL) > miHigh) && (analogueNoiseReducedRead(MOTOR_DRIVE_MI_AIN, INTERNAL) > miHigh);
-  if(mi > ((3*miHigh)/4)) { DEBUG_SERIAL_PRINT(mi); DEBUG_SERIAL_PRINTLN(); }
-#endif
-  return(currentSense);
-  }
-
-
-// Enable/disable end-stop detection and shaft-encoder.
-// Disabling should usually force the motor off,
-// with a small pause for any residual movement to complete.
-void ValveMotorDirectV1HardwareDriver::enableFeedback(const bool enable, HardwareMotorDriverInterfaceCallbackHandler &callback)
->>>>>>> c98c44cb
-  {
-  // Check for high motor current indicating hitting an end-stop.
-#if !defined(MI_NEEDS_ADC)
-  const bool currentSense = analogueVsBandgapRead(MOTOR_DRIVE_MI_AIN, true);
-#else
-  // Measure motor current against (fixed) internal reference.
-  const uint16_t mi = analogueNoiseReducedRead(MOTOR_DRIVE_MI_AIN, INTERNAL);
-  const uint16_t miHigh = 250; // Typical *start* current 430 observed at 2.4V, REV7 board DHD20150205 (370@2.0V, 550@3.3V).
-  const bool currentSense = (mi > miHigh) &&
-    // Recheck the value read in case spiky.
-    (analogueNoiseReducedRead(MOTOR_DRIVE_MI_AIN, INTERNAL) > miHigh) && (analogueNoiseReducedRead(MOTOR_DRIVE_MI_AIN, INTERNAL) > miHigh);
-  if(mi > ((3*miHigh)/4)) { DEBUG_SERIAL_PRINT(mi); DEBUG_SERIAL_PRINTLN(); }
+  if(mi > ((2*miHigh)/4)) { DEBUG_SERIAL_PRINT(mi); DEBUG_SERIAL_PRINTLN(); }
 #endif
   return(currentSense);
   }

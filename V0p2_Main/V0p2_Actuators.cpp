--- conflicted
+++ resolved
@@ -132,19 +132,15 @@
   return(false);
   }
 
-// Low-level call to actually run/stop motor.
-// May take as much as 200ms eg to change direction.
+// Call to actually run/stop motor.
+// May take as much as (say) 200ms eg to change direction.
 // Stopping (removing power) should typically be very fast, << 100ms.
-//   * maxRunTicks  maximum sub-cycle ticks to attempt to run/spin for); strictly positive
-//   * dir    direction to run motor (or off/stop)
+//   * maxRunTicks  maximum sub-cycle ticks to attempt to run/spin for); zero will run for shortest reasonable time
+//   * dir  direction to run motor (or off/stop)
 //   * callback  callback handler
-<<<<<<< HEAD
 void ValveMotorDirectV1HardwareDriver::motorRun(const uint8_t maxRunTicks,
                                                 const motor_drive dir,
                                                 HardwareMotorDriverInterfaceCallbackHandler &callback)
-=======
-void ValveMotorDirectV1HardwareDriver::motorRun(const motor_drive dir, HardwareMotorDriverInterfaceCallbackHandler &callback)
->>>>>>> a3c83058
   {
   // Remember previous state of motor.
   // This may help to correctly allow for (eg) position encoding inputs while a motor is slowing.
@@ -314,18 +310,6 @@
   return(currentSense);
   }
 
-
-//// Enable/disable end-stop detection and shaft-encoder.
-//// Disabling should usually force the motor off,
-//// with a small pause for any residual movement to complete.
-//void ValveMotorDirectV1HardwareDriver::enableFeedback(const bool enable, HardwareMotorDriverInterfaceCallbackHandler &callback)
-//  {
-//  // Check for high motor current indicating hitting an end-stop.
-//  const bool highI = isCurrentHigh();
-////  if(highI) { LED_UI2_ON(); } else { LED_UI2_OFF(); }
-//  if(highI) { callback.signalHittingEndStop(); } 
-//  }
-
 // Singleton implementation/instance.
 ValveMotorDirectV1 ValveDirect;
 #endif
@@ -338,17 +322,10 @@
 // Finishes with the motor turned off.
 void CurrentSenseValveMotorDirect::wiggle()
   {
-<<<<<<< HEAD
   hw->motorRun(0, HardwareMotorDriverInterface::motorOff, *this);
   hw->motorRun(0, HardwareMotorDriverInterface::motorDriveOpening, *this);
   hw->motorRun(0, HardwareMotorDriverInterface::motorDriveClosing, *this);
   hw->motorRun(0, HardwareMotorDriverInterface::motorOff, *this);
-=======
-  hw->motorRun(HardwareMotorDriverInterface::motorOff, *this);
-  hw->motorRun(HardwareMotorDriverInterface::motorDriveOpening, *this);
-  hw->motorRun(HardwareMotorDriverInterface::motorDriveClosing, *this);
-  hw->motorRun(HardwareMotorDriverInterface::motorOff, *this);
->>>>>>> a3c83058
   }
 
 
@@ -377,17 +354,10 @@
 DEBUG_SERIAL_PRINTLN_FLASHSTRING("  valvePinWithdrawing");
       endStopDetected = false; // Clear the end-stop detection flag ready.
       // Run motor as far as possible on this sub-cycle.
-<<<<<<< HEAD
       hw->motorRun(~0, HardwareMotorDriverInterface::motorDriveOpening, *this);
 //      hw->spinSCTTicks(~0, minMotorRunupMS, HardwareMotorDriverInterface::motorDriveOpening, *this);
       // Stop motor until next loop (also ensures power off).
       hw->motorRun(0, HardwareMotorDriverInterface::motorOff, *this);
-=======
-      hw->motorRun(HardwareMotorDriverInterface::motorDriveOpening, *this);
-      hw->spinSCTTicks(~0, minMotorRunupMS, HardwareMotorDriverInterface::motorDriveOpening, *this);
-      // Stop motor until next loop (also ensures power off).
-      hw->motorRun(HardwareMotorDriverInterface::motorOff, *this);
->>>>>>> a3c83058
       // Once end-stop has been hit, move to state to wait for user signal and then start calibration. 
       if(endStopDetected) { state = valvePinWithdrawn; }
       break;
@@ -402,17 +372,10 @@
       // TEMPORARILY ... RUN BACK TO WITHDRAWN, AND THEN STOP ...
       endStopDetected = false; // Clear the end-stop detection flag ready.
       // Run motor as far as possible on this sub-cycle.
-<<<<<<< HEAD
       hw->motorRun(~0, HardwareMotorDriverInterface::motorDriveClosing, *this);
 //      hw->spinSCTTicks(~0, minMotorRunupMS, HardwareMotorDriverInterface::motorDriveClosing, *this);
       // Stop motor until next loop (also ensures power off).
       hw->motorRun(0, HardwareMotorDriverInterface::motorOff, *this);
-=======
-      hw->motorRun(HardwareMotorDriverInterface::motorDriveClosing, *this);
-      hw->spinSCTTicks(~0, minMotorRunupMS, HardwareMotorDriverInterface::motorDriveClosing, *this);
-      // Stop motor until next loop (also ensures power off).
-      hw->motorRun(HardwareMotorDriverInterface::motorOff, *this);
->>>>>>> a3c83058
       // FIXME
       if(endStopDetected) { state = valveCalibrating; }
 

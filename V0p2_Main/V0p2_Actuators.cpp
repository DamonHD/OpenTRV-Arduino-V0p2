/*
The OpenTRV project licenses this file to you
under the Apache Licence, Version 2.0 (the "Licence");
you may not use this file except in compliance
with the Licence. You may obtain a copy of the Licence at

http://www.apache.org/licenses/LICENSE-2.0

Unless required by applicable law or agreed to in writing,
software distributed under the Licence is distributed on an
"AS IS" BASIS, WITHOUT WARRANTIES OR CONDITIONS OF ANY
KIND, either express or implied. See the Licence for the
specific language governing permissions and limitations
under the Licence.

Author(s) / Copyright (s): Damon Hart-Davis 2014--2015
*/

/*
 V0p2 boards physical actuator support.
 */
#include <stdint.h>
#include <limits.h>
#include <util/atomic.h>

#include <Wire.h> // Arduino I2C library.

#include "V0p2_Main.h"
#include "V0p2_Board_IO_Config.h" // I/O pin allocation: include ahead of I/O module headers.
#include "V0p2_Actuators.h" // I/O code access.

#include "Serial_IO.h"
#include "Power_Management.h"




<<<<<<< HEAD
=======
//#ifdef DIRECT_MOTOR_DRIVE_V1

// IF DEFINED: turn on lights to match motor drive for debug purposes.
//#define MOTOR_DEBUG_LEDS

//DHD20151020:
//Suggested features/impl:
//1) Try calibration and movement in minimum-size steps.
//2) Possibly try taking larger steps when very far from target.
//3) Make targetPC vs currentPC tolerance >=1.5* actual minimum movement size.
//4) Auto-continue set-up without explicit signal from user that the valve has been fitted to the tail after 10--15m esp if temperatures v out of range, eg to assist with auto recovery from unit restart.
//5) Don't recalibrate in the dark to avoid waking/disturbing occupants.
//6) When driving to target 0% or 100% actually force feedback from end-stop to effectively recalibrate on the fly.

>>>>>>> b92b8b29
// Approx minimum time to let H-bridge settle/stabilise (ms).
static const uint8_t minMotorHBridgeSettleMS = 8;
// Min sub-cycle ticks for H-bridge to settle.
static const uint8_t minMotorHBridgeSettleTicks = max(1, minMotorHBridgeSettleMS / SUBCYCLE_TICK_MS_RD);

// Approx minimum runtime to get motor up to speed (from stopped) and not give false high-current readings (ms).
// Based on DHD20151019 DORM1 prototype rig-up and NiMH battery; 32ms+ seems good.
static const uint8_t minMotorRunupMS = 32;
// Min sub-cycle ticks to run up.
static const uint8_t minMotorRunupTicks = max(1, minMotorRunupMS / SUBCYCLE_TICK_MS_RD);

//// Approx minimum runtime to get motor to reverse and stop and not give false high-current readings (ms).
//static const uint8_t minMotorReverseMS = 128;
//// Min sub-cycle ticks to reverse.
//static const uint8_t minMotorReverseTicks = max(1, minMotorReverseMS / SUBCYCLE_TICK_MS_RD);

// Runtime for dead-reckoning adjustments (from stopped) (ms).
// Smaller values nominally allow greater precision when dead-reckoning,
// but may force the calibration to take longer.
// Based on DHD20151020 DORM1 prototype rig-up and NiMH battery; 250ms+ seems good.
static const uint8_t minMotorDRMS = 250;
// Min sub-cycle ticks for dead reckoning.
static const uint8_t minMotorDRTicks = max(1, (uint8_t)(minMotorDRMS / SUBCYCLE_TICK_MS_RD));

<<<<<<< HEAD




#ifdef HAS_DORM1_VALVE_DRIVE
//#ifdef DIRECT_MOTOR_DRIVE_V1

// IF DEFINED: turn on lights to match motor drive for debug purposes.
//#define MOTOR_DEBUG_LEDS

//DHD20151020:
//Suggested features/impl:
//1) Try calibration and movement in minimum-size steps.
//2) Possibly try taking larger steps when very far from target.
//3) Make targetPC vs currentPC tolerance >=1.5* actual minimum movement size.
//4) Auto-continue set-up without explicit signal from user that the valve has been fitted to the tail after 10--15m esp if temperatures v out of range, eg to assist with auto recovery from unit restart.
//5) Don't recalibrate in the dark to avoid waking/disturbing occupants.
//6) When driving to target 0% or 100% actually force feedback from end-stop to effectively recalibrate on the fly.

=======
#ifdef HAS_DORM1_VALVE_DRIVE // FIXME check if in correct place
>>>>>>> b92b8b29
// Spin for up to the specified number of SCT ticks, monitoring current and position encoding.
//   * maxRunTicks  maximum sub-cycle ticks to attempt to run/spin for); strictly positive
//   * minTicksBeforeAbort  minimum ticks before abort for end-stop / high-current,
//       don't attempt to run at all if less than this time available before (close to) end of sub-cycle;
//       should be no greater than maxRunTicks
//   * dir  direction to run motor (open or closed) or off if waiting for motor to stop
//   * callback  handler to deliver end-stop and position-encoder callbacks to;
//     non-null and callbacks must return very quickly
// If too few ticks remain before the end of the sub-cycle for the minimum run,
// then this will return true immediately.
// Invokes callbacks for high current (end stop) and position (shaft) encoder where applicable.
// Aborts early if high current is detected at the start,
// or after the minimum run period.
// Returns true if aborted early from too little time to start, or by high current (assumed end-stop hit).
bool ValveMotorDirectV1HardwareDriver::spinSCTTicks(const uint8_t maxRunTicks, const uint8_t minTicksBeforeAbort, const motor_drive dir, HardwareMotorDriverInterfaceCallbackHandler &callback)
  {
  // Sub-cycle time now.
  const uint8_t sctStart = getSubCycleTime();
  // Only run up to ~90% point of the minor cycle to leave time for other processing.
  // Always leave at least one tick clear below maximum.
  const uint8_t sctAbsLimit = GSCT_MAX - max(1, ((GSCT_MAX+1)/10));
  uint8_t sct = getSubCycleTime();
  const uint8_t maxTicksBeforeAbsLimit = (sctAbsLimit - sct);
  // Abort immediately if not enough time to do minimum run.
  if((sct > sctAbsLimit) || (maxTicksBeforeAbsLimit < minTicksBeforeAbort)) { return(true); }
  // Note if opening or closing...
  const bool stopped = (HardwareMotorDriverInterface::motorOff == dir);
  const bool isOpening = (HardwareMotorDriverInterface::motorDriveOpening == dir);
  bool currentHigh = false;
  // Compute time minimum time before return, then target time before stop/return.
  const uint8_t sctMinRunTime = sctStart + minTicksBeforeAbort; // Min run time to avoid false readings.
  const uint8_t sctMaxRunTime = sctStart + min(maxRunTicks, maxTicksBeforeAbsLimit);
  // Do minimum run time, NOT checking for end-stop / high current.
  for( ; ; )
    {
    // Poll shaft encoder output and update tick counter.
    const uint8_t newSct = getSubCycleTime();
    if(newSct != sct)
      {
      sct = newSct; // Assumes no intermediate values missed.
      if(!stopped) { callback.signalRunSCTTick(isOpening); }
      if(sct >= sctMinRunTime) { break; }
      }
    // TODO: shaft encoder
    }

  // Do as much of requested above-minimum run-time as possible,
  // iff run time beyond the minimum was actually requested
  // (else avoid the current sampling entirely).
  if(sctMaxRunTime > sctMinRunTime)
    {
    for( ; ; )
      {
      // Check for high current and abort if detected.
      if(isCurrentHigh(dir)) { currentHigh = true; break; }
      // Poll shaft encoder output and update tick counter.
      const uint8_t newSct = getSubCycleTime();
      if(newSct != sct)
        {
        sct = newSct; // Assumes no intermediate values missed.
        if(!stopped) { callback.signalRunSCTTick(isOpening); }
        if(sct >= sctMaxRunTime) { break; }
        }
      }
    }

  // Call back and return true if current high / end-stop seen.
  if(currentHigh)
    {
    callback.signalHittingEndStop(isOpening);
    return(true);
    }
  return(false);
  }

// Call to actually run/stop motor.
// May take as much as (say) 200ms eg to change direction.
// Stopping (removing power) should typically be very fast, << 100ms.
//   * maxRunTicks  maximum sub-cycle ticks to attempt to run/spin for); zero will run for shortest reasonable time
//   * dir  direction to run motor (or off/stop)
//   * callback  callback handler
void ValveMotorDirectV1HardwareDriver::motorRun(const uint8_t maxRunTicks,
                                                const motor_drive dir,
                                                HardwareMotorDriverInterfaceCallbackHandler &callback)
  {
  // Remember previous state of motor.
  // This may help to correctly allow for (eg) position encoding inputs while a motor is slowing.
  const uint8_t prev_dir = last_dir;

  // *** MUST NEVER HAVE L AND R LOW AT THE SAME TIME else board may be destroyed at worst. ***
  // Operates as quickly as reasonably possible, eg to move to stall detection quickly...
  // TODO: consider making atomic to block some interrupt-related accidents...
  // TODO: note that the mapping between L/R and open/close not yet defined.
  // DHD20150205: 1st cut REV7 all-in-in-valve, seen looking down from valve into base, cw => close (ML=HIGH), ccw = open (MR=HIGH).
  switch(dir)
    {
    case motorDriveClosing:
      {
      // Pull one side high immediately *FIRST* for safety.
      // Stops motor if other side is not already low.
      // (Has no effect if motor is already running in the correct direction.)
      fastDigitalWrite(MOTOR_DRIVE_ML, HIGH);
      pinMode(MOTOR_DRIVE_ML, OUTPUT); // Ensure that the HIGH side is an output (can be done after, as else will be safe weak pull-up).
#ifdef MOTOR_DEBUG_LEDS
LED_UI2_OFF();
#endif
      // Let H-bridge respond and settle, and motor slow down if changing direction.
      // Otherwise there is a risk of browning out the device with a big current surge. 
      if(prev_dir != dir) { OTV0P2BASE::nap(WDTO_120MS); } // Enforced low-power sleep on change of direction....
      pinMode(MOTOR_DRIVE_MR, OUTPUT); // Ensure that the LOW side is an output.
      fastDigitalWrite(MOTOR_DRIVE_MR, LOW); // Pull LOW last.
#ifdef MOTOR_DEBUG_LEDS
LED_HEATCALL_ON();
#endif
      // Let H-bridge respond and settle and let motor run up.
      spinSCTTicks(max(maxRunTicks, minMotorRunupTicks), minMotorRunupTicks, dir, callback);
      break; // Fall through to common case.
      }

    case motorDriveOpening:
      {
      // Pull one side high immediately *FIRST* for safety.
      // Stops motor if other side is not already low.
      // (Has no effect if motor is already running in the correct direction.)
      fastDigitalWrite(MOTOR_DRIVE_MR, HIGH); 
      pinMode(MOTOR_DRIVE_MR, OUTPUT); // Ensure that the HIGH side is an output (can be done after, as else will be safe weak pull-up).
#ifdef MOTOR_DEBUG_LEDS
LED_HEATCALL_OFF();
#endif
      // Let H-bridge respond and settle, and motor slow down if changing direction.
      // Otherwise there is a risk of browning out the device with a big current surge. 
      if(prev_dir != dir) { OTV0P2BASE::nap(WDTO_120MS); } // Enforced low-power sleep on change of direction....
      pinMode(MOTOR_DRIVE_ML, OUTPUT); // Ensure that the LOW side is an output.
      fastDigitalWrite(MOTOR_DRIVE_ML, LOW); // Pull LOW last.   
#ifdef MOTOR_DEBUG_LEDS
LED_UI2_ON();
#endif
      // Let H-bridge respond and settle and let motor run up.
      spinSCTTicks(max(maxRunTicks, minMotorRunupTicks), minMotorRunupTicks, dir, callback);
      break; // Fall through to common case.
      }

    case motorOff: default: // Explicit off, and default for safety.
      {
      // Everything off, unconditionally.
      //
      // Turn one side of bridge off ASAP.
      fastDigitalWrite(MOTOR_DRIVE_MR, HIGH); // Belt and braces force pin logical output state high.
      pinMode(MOTOR_DRIVE_MR, INPUT_PULLUP); // Switch to weak pull-up; slow but possibly marginally safer.
#ifdef MOTOR_DEBUG_LEDS
LED_HEATCALL_OFF();
#endif
      // Let H-bridge respond and settle.
      // Accumulate any shaft movement & time to the previous direction if not already stopped.
      // Wait longer if not previously off to allow for inertia, if shaft encoder is in use.
      const bool shaftEncoderInUse = false; // FIXME.
      const bool wasOffBefore = (HardwareMotorDriverInterface::motorOff == prev_dir);
      const bool longerWait = shaftEncoderInUse || !wasOffBefore;
      spinSCTTicks(!longerWait ? minMotorHBridgeSettleTicks : minMotorRunupTicks, !longerWait ? 0 : minMotorRunupTicks/2, (motor_drive)prev_dir, callback); 
      fastDigitalWrite(MOTOR_DRIVE_ML, HIGH); // Belt and braces force pin logical output state high.
      pinMode(MOTOR_DRIVE_ML, INPUT_PULLUP); // Switch to weak pull-up; slow but possibly marginally safer.
#ifdef MOTOR_DEBUG_LEDS
LED_UI2_OFF();
#endif
      // Let H-bridge respond and settle.
      spinSCTTicks(minMotorHBridgeSettleTicks, 0, HardwareMotorDriverInterface::motorOff, callback); 
      if(prev_dir != dir) { OTV0P2BASE::nap(WDTO_60MS); } // Enforced low-power sleep on change of direction....
      break; // Fall through to common case.
      }
    }

  // Record new direction.
  last_dir = dir;
  }


// DHD20151015: possible basis of calibration code
// Run motor ~1s in the current direction; reverse at end of travel.
//  DEBUG_SERIAL_PRINT_FLASHSTRING("Dir: ");
//  DEBUG_SERIAL_PRINT(HardwareMotorDriverInterface::motorDriveClosing == mdir ? "closing" : "opening");
//  DEBUG_SERIAL_PRINTLN();
//  bool currentHigh = false;
//  V1D.motorRun(mdir);
//  static uint16_t count;
//  uint8_t sctStart = getSubCycleTime();
//  uint8_t sctMinRunTime = sctStart + 4; // Min run time 32ms to avoid false readings.
//  uint8_t sct;
//  while(((sct = getSubCycleTime()) <= ((3*GSCT_MAX)/4)) && !(currentHigh = V1D.isCurrentHigh(mdir)))
//      { 
////      if(HardwareMotorDriverInterface::motorDriveClosing == mdir)
////        {
////        // BE VERY CAREFUL HERE: a wrong move could destroy the H-bridge.
////        fastDigitalWrite(MOTOR_DRIVE_MR, HIGH); // Blip high to remove power.
////        while(getSubCycleTime() == sct) { } // Off for ~8ms.
////        fastDigitalWrite(MOTOR_DRIVE_MR, LOW); // Pull LOW to re-enable power.
////        }
//      // Wait until end of tick or minimum period.
//      if(sct < sctMinRunTime) { while(getSubCycleTime() <= sctMinRunTime) { } }
//      else { while(getSubCycleTime() == sct) { } }
//      }
//  uint8_t sctEnd = getSubCycleTime();
//  // Stop motor until next loop (also ensures power off).
//  V1D.motorRun(HardwareMotorDriverInterface::motorOff);
//  // Detect if end-stop is reached or motor current otherwise very high and reverse.
//  count += (sctEnd - sctStart);
//  if(currentHigh)
//    {
//    DEBUG_SERIAL_PRINT_FLASHSTRING("Current high (reversing) at tick count ");
//    DEBUG_SERIAL_PRINT(count);
//    DEBUG_SERIAL_PRINTLN();
//    // DHD20151013:
//    //Typical run is 1400 to 1500 ticks
//    //(128 ticks = 1s, so 1 tick ~7.8ms)
//    //with closing taking longer
//    //(against the valve spring)
//    //than opening.
//    //
//    //Min run period to avoid false end-stop reports
//    //is ~30ms or ~4 ticks.
//    //
//    //Implies a nominal precision of ~4/1400 or << 1%,
//    //but an accuracy of ~1500/1400 as poor as ~10%.
//    count = 0;
//    // Reverse.
//    mdir = (HardwareMotorDriverInterface::motorDriveClosing == mdir) ?
//      HardwareMotorDriverInterface::motorDriveOpening : HardwareMotorDriverInterface::motorDriveClosing;
//    }


// IF DEFINED: MI output swing asymmetric or is not enough to use fast comparator.
#define MI_NEEDS_ADC

// Maximum current reading allowed when closing the valve (against the spring).
static const uint16_t maxCurrentReadingClosing = 600;
// Maximum current reading allowed when opening the valve (retracting the pin, no resisting force).
static const uint16_t maxCurrentReadingOpening = 400;

// Detect if end-stop is reached or motor current otherwise very high.] indicating stall.
bool ValveMotorDirectV1HardwareDriver::isCurrentHigh(HardwareMotorDriverInterface::motor_drive mdir) const
  {
  // Check for high motor current indicating hitting an end-stop.
#if !defined(MI_NEEDS_ADC)
  const bool currentSense = analogueVsBandgapRead(MOTOR_DRIVE_MI_AIN, true);
#else
  // Measure motor current against (fixed) internal reference.
  const uint16_t mi = analogueNoiseReducedRead(MOTOR_DRIVE_MI_AIN, INTERNAL);
  const uint16_t miHigh = (HardwareMotorDriverInterface::motorDriveClosing == mdir) ?
      maxCurrentReadingClosing : maxCurrentReadingOpening;
  const bool currentSense = (mi > miHigh) &&
    // Recheck the value read in case spiky.
    (analogueNoiseReducedRead(MOTOR_DRIVE_MI_AIN, INTERNAL) > miHigh) && (analogueNoiseReducedRead(MOTOR_DRIVE_MI_AIN, INTERNAL) > miHigh);
//  if(mi > ((2*miHigh)/4)) { DEBUG_SERIAL_PRINT(mi); DEBUG_SERIAL_PRINTLN(); }
#endif
  return(currentSense);
  }

// Set new target value (if in range).
// Returns true if specified value accepted.
bool ValveMotorDirectV1::set(const uint8_t newValue)
  {
  if(newValue > 100) { return(false); }
  value = newValue; 
  logic.setTargetPC(newValue);
  return(true);
  }
// Singleton implementation/instance.
ValveMotorDirectV1 ValveDirect;
#endif



// Minimally wiggles the motor to give tactile feedback and/or show to be working.
// May take a significant fraction of a second.
// Finishes with the motor turned off.
void CurrentSenseValveMotorDirect::wiggle()
  {
  hw->motorRun(0, HardwareMotorDriverInterface::motorOff, *this);
  hw->motorRun(0, HardwareMotorDriverInterface::motorDriveOpening, *this);
  hw->motorRun(0, HardwareMotorDriverInterface::motorDriveClosing, *this);
  hw->motorRun(0, HardwareMotorDriverInterface::motorOff, *this);
  }


// Called with each motor run sub-cycle tick.
// Is ISR-/thread- safe.
void CurrentSenseValveMotorDirect::signalRunSCTTick(const bool opening)
  {
  ATOMIC_BLOCK (ATOMIC_RESTORESTATE)
    {
    // Crudely avoid/ignore underflow/overflow for now.
    if(!opening)
      {
      if(ticksFromOpen < MAX_TICKS_FROM_OPEN) { ++ticksFromOpen; }
      }
    else
      {
      if(ticksFromOpen > 0) { --ticksFromOpen; }
      }
    }
  }


// (Re)populate structure and compute derived parameters.
// Ensures that all necessary items are gathered at once and none forgotten!
// Returns true in case of success.
// May return false and force error state if inputs unusable.
bool CurrentSenseValveMotorDirect::CalibrationParameters::updateAndCompute(const uint16_t _ticksFromOpenToClosed, const uint16_t _ticksFromClosedToOpen)
  {
  ticksFromOpenToClosed = _ticksFromOpenToClosed;
  ticksFromClosedToOpen = _ticksFromClosedToOpen;

// TODO


  return(true); // All done.
  }


// Poll.
// Regular poll every 1s or 2s,
// though tolerates missed polls eg because of other time-critical activity.
// May block for hundreds of milliseconds.
void CurrentSenseValveMotorDirect::poll()
  {
  // Run the state machine based on the major state.
  switch(state)
    {
    // Power-up: move to 'pin withdrawing' state and possibly start a timer.
    case init:
      {
//DEBUG_SERIAL_PRINTLN_FLASHSTRING("  init");
      wiggle(); // Tactile feedback and ensure that the motor is left stopped.
      changeState(valvePinWithdrawing);
      // TODO: record time withdrawl starts (to allow time out).
      break;
      }

    // Fully withdrawing pin (nominally opening valve) to make valve head easy to fit.
    case valvePinWithdrawing:
      {
//DEBUG_SERIAL_PRINTLN_FLASHSTRING("  valvePinWithdrawing");
      endStopDetected = false; // Clear the end-stop detection flag ready.
      // Run motor as far as possible on this sub-cycle.
      hw->motorRun(~0, HardwareMotorDriverInterface::motorDriveOpening, *this);
      // Stop motor until next loop (also ensures power off).
      hw->motorRun(0, HardwareMotorDriverInterface::motorOff, *this);
      // Once end-stop has been hit, move to state to wait for user signal and then start calibration. 
      if(endStopDetected) { changeState(valvePinWithdrawn); }
      break;
      }

    // Running (initial) calibration cycle.
    case valvePinWithdrawn:
      {
//DEBUG_SERIAL_PRINTLN_FLASHSTRING("  valvePinWithdrawn");

      // TODO: wait for signal from user that valve has been fitted...

      // Once fitted, move to calibration.
      changeState(valveCalibrating);
      break;
      }

    // Running (initial) calibration cycle.
    case valveCalibrating:
      {
//DEBUG_SERIAL_PRINTLN_FLASHSTRING("  valveCalibrating");
      DEBUG_SERIAL_PRINT_FLASHSTRING("    calibState: ");
      DEBUG_SERIAL_PRINT(perState.calibrating.calibState);
      DEBUG_SERIAL_PRINTLN();
      // Select activity based on micro-state.
      switch(perState.calibrating.calibState)
        {
        case 0:
          {
          // Ensure pin is fully withdrawn before starting calibration proper.
          endStopDetected = false; // Clear the end-stop detection flag ready.
          // Run motor as far as possible on this sub-cycle.
          hw->motorRun(~0, HardwareMotorDriverInterface::motorDriveOpening, *this);
          // Stop motor until next loop (also ensures power off).
          hw->motorRun(0, HardwareMotorDriverInterface::motorOff, *this);
          // Once end-stop has been hit, prepare to start calibration run in opposite direction. 
          if(endStopDetected)
            {
            endStopDetected = false;
            ticksFromOpen = 0; // Reset tick count.
            ++perState.calibrating.calibState; // Move to next micro state.
            }
          break;
          }
        case 1:
          {
          // Run pin to fully extended (valve closed).
          endStopDetected = false; // Clear the end-stop detection flag ready.

          // Be prepared to run the (usually small) dead-reckoning pulse while lots of sub-cycle still available.
          do
            {
            // Run motor for standard 'dead reckoning' pulse time.
            hw->motorRun(minMotorDRTicks, HardwareMotorDriverInterface::motorDriveClosing, *this);
            // Stop motor until next loop (also ensures power off).
            hw->motorRun(0, HardwareMotorDriverInterface::motorOff, *this);

            // Once end-stop has been hit, capture run length and prepare to run in opposite direction. 
            if(endStopDetected)
              {
              endStopDetected = false;
              const uint16_t tfotc = ticksFromOpen;
              perState.calibrating.ticksFromOpenToClosed = tfotc;
              ticksFromOpen = MAX_TICKS_FROM_OPEN; // Reset tick count to maximum.
              ++perState.calibrating.calibState; // Move to next micro state.
              break;
              }
            } while(getSubCycleTime() <= GSCT_MAX/2);
          break;
          }
        case 2:
          {
          // Run pin to fully retracted again (valve open).
          endStopDetected = false; // Clear the end-stop detection flag ready.
 
          // Be prepared to run the (usually small) pulse while lots of sub-cycle still available.
          do
            {
            // Run motor for standard 'dead reckoning' pulse time.
            hw->motorRun(minMotorDRTicks, HardwareMotorDriverInterface::motorDriveOpening, *this);
            // Stop motor until next loop (also ensures power off).
            hw->motorRun(0, HardwareMotorDriverInterface::motorOff, *this);
            // Once end-stop has been hit, capture run length and prepare to run in opposite direction. 
            if(endStopDetected)
              {
              endStopDetected = false;
              const uint16_t tfcto = MAX_TICKS_FROM_OPEN - ticksFromOpen;
              // Help avoid premature termination of this direction
              // by NOT terminating this run if much shorter than run in other direction.
              if(tfcto >= (perState.calibrating.ticksFromOpenToClosed >> 1))
                {
                perState.calibrating.ticksFromClosedToOpen = tfcto;
                ticksFromOpen = 0; // Reset tick count.
                ++perState.calibrating.calibState; // Move to next micro state.
                }
              break; // In all cases when end-stop hit don't run further this sub-cycle.
              }
            } while(getSubCycleTime() <= GSCT_MAX/2);
          break;
          }
        case 3:
          {
          // Set all measured calibration input parameters and current position.
          cp.updateAndCompute(perState.calibrating.ticksFromOpenToClosed, perState.calibrating.ticksFromClosedToOpen);

DEBUG_SERIAL_PRINT_FLASHSTRING("    ticksFromOpenToClosed: ");
DEBUG_SERIAL_PRINT(perState.calibrating.ticksFromOpenToClosed);
DEBUG_SERIAL_PRINTLN();

DEBUG_SERIAL_PRINT_FLASHSTRING("    ticksFromClosedToOpen: ");
DEBUG_SERIAL_PRINT(perState.calibrating.ticksFromClosedToOpen);
DEBUG_SERIAL_PRINTLN();


          // TODO



          // Move to normal valve running state...
          currentPC = 100; // Valve is currently fully open.
          changeState(valveNormal);
          break;
          }
        // In case of unexpected microstate shut down gracefully.
        default: { changeState(valveError); break; }
        }
      break;
      }

    // Normal running state: attempt to track the specified target valve open percentage.
    case valveNormal:
      {
//DEBUG_SERIAL_PRINTLN_FLASHSTRING("  valveNormal");

      // If the current estimated position does not match the target
      // then (incrementally) try to adjust to match.
      if(currentPC != targetPC)
        {
#if 1 && defined(DEBUG)
DEBUG_SERIAL_PRINT_FLASHSTRING("  valve needs adj: ");
DEBUG_SERIAL_PRINT(currentPC);
DEBUG_SERIAL_PRINT_FLASHSTRING(" vs target ");
DEBUG_SERIAL_PRINT(targetPC);
DEBUG_SERIAL_PRINTLN();
#endif

        // TODO
        }

      // TODO

      break;
      }

    // Unexpected: go to error state, stop motor and panic.
    valveError:
    default:
      {
      changeState(valveError);
      hw->motorRun(0, HardwareMotorDriverInterface::motorOff, *this);
      panic(); // Not expected to return.
      return;
      }
    }
  }



















#if defined(ENABLE_BOILER_HUB)
// Boiler output control.

// Set thresholds for per-value and minimum-aggregate percentages to fire the boiler.
// Coerces values to be valid:
// minIndividual in range [1,100] and minAggregate in range [minIndividual,100].
void OnOffBoilerDriverLogic::setThresholds(const uint8_t minIndividual, const uint8_t minAggregate)
  {
  minIndividualPC = constrain(minIndividual, 1, 100);
  minAggregatePC = constrain(minAggregate, minIndividual, 100);
  }

// Called upon incoming notification of status or call for heat from given (valid) ID.
// ISR-/thread- safe to allow for interrupt-driven comms, and as quick as possible.
// Returns false if the signal is rejected, eg from an unauthorised ID.
// The basic behaviour is that a signal with sufficient percent open
// is good for 2 minutes (120s, 60 ticks) unless explicitly cancelled earler,
// for all valve types including FS20/FHT8V-style.
// That may be slightly adjusted for IDs that indicate FS20 housecodes, etc.
//   * id  is the two-byte ID or house code; 0xffffu is never valid
//   * percentOpen  percentage open that the remote valve is reporting
bool OnOffBoilerDriverLogic::receiveSignal(const uint16_t id, const uint8_t percentOpen)
  {
  if((badID == id) || (percentOpen > 100)) { return(false); } // Reject bad args.

  bool accepted = false;

  // Under lock to be ISR-safe.
  ATOMIC_BLOCK (ATOMIC_RESTORESTATE)
    {
#if defined(BOILER_RESPOND_TO_SPECIFIED_IDS_ONLY)
    // Reject unrecognised IDs if any in the auth list with false return.
    if(badID != authedIDs[0])
      {
        // TODO
      }
#endif


// Find current entry in list if present and update,
// else extend list if possible,
// or replace 0 entry if available to make space,
// or replace lower/lowest entry if this passed 'individual' threshold,
// else reject update.

    // Find entry for current ID if present or create one at end if space,
    // but note in passing lowest % lower than current signal in case above not possible.


    }

  return(accepted);
  }

#if defined(OnOffBoilerDriverLogic_CLEANUP)
// Do some incremental clean-up to speed up future operations.
// Aim to free up at least one status slot if possible.
void OnOffBoilerDriverLogic::cleanup()
  {
  // Swap more-recently-heard-from items towards lower indexes.
  // Kill off trailing old entries.
  // Don't necessarily run on every tick:
  // possibly only run when something actually expires or when out of space.
  ATOMIC_BLOCK (ATOMIC_RESTORESTATE)
    {
    if(badID != status[0].id)
      {
      // TODO
      }
    }
  }
#endif

// Fetches statuses of valves recently heard from and returns the count; 0 if none.
// Optionally filters to return only those still live and apparently calling for heat.
//   * valves  array to copy status to the start of; never null
//   * size  size of valves[] in entries (not bytes), no more entries than that are used,
//     and no more than maxRadiators entries are ever needed
//   * onlyLiveAndCallingForHeat  if true retrieves only current entries
//     'calling for heat' by percentage
uint8_t OnOffBoilerDriverLogic::valvesStatus(PerIDStatus valves[], const uint8_t size, const bool onlyLiveAndCallingForHeat) const
  {
  uint8_t result = 0;
  ATOMIC_BLOCK (ATOMIC_RESTORESTATE)
    {
    for(volatile const PerIDStatus *p = status; (p < status+maxRadiators) && (badID != p->id); ++p)
      {
      // Stop if retun array full.
      if(result >= size) { break; }
      // Skip if filtering and current item not of interest.
      if(onlyLiveAndCallingForHeat && ((p->ticksUntilOff < 0) || (p->percentOpen < minIndividualPC))) { continue; }
      // Copy data into result array and increment count.
      valves[result++] = *(PerIDStatus *)p;
      }
    }
  return(result);
  }

// Poll every 2 seconds in real/virtual time to update state in particular the callForHeat value.
// Not to be called from ISRs,
// in part because this may perform occasional expensive-ish operations
// such as incremental clean-up.
// Because this does not assume a tick is in real time
// this remains entirely unit testable,
// and no use of wall-clack time is made within this or sibling class methods.
void OnOffBoilerDriverLogic::tick2s()
  {
  bool doCleanup = false;

  // If individual and aggregate limits are passed by set of IDs (and minimumTicksUntilOn is zero)
  // then nominally turn boiler on else nominally turn it off.
  // Such change of state may be prevented/delayed by duty-cycle limits.
  //
  // Adjust all expiry timers too.
  //
  // Be careful not to lock out interrupts (ie hold the lock) too long.

  // Set true if at least one valve has met/passed the individual % threshold to be considered calling for heat.
  bool atLeastOneValceCallingForHeat = false;
  // Partial cumulative percent open (stops accumulating once threshold has been passed).
  uint8_t partialCumulativePC = 0;
  ATOMIC_BLOCK (ATOMIC_RESTORESTATE)
    {
    for(volatile PerIDStatus *p = status; (p < status+maxRadiators) && (badID != p->id); ++p)
      {
      // Decrement time-until-expiry until lower limit is reached, at which point call for a cleanup!
      volatile int8_t &t = p->ticksUntilOff;
      if(t > -128) { --t; } else { doCleanup = true; continue; }
      // Ignore stale entries for boiler-state calculation.
      if(t < 0) { continue; }
      // Check if at least one valve is really open.
      if(!atLeastOneValceCallingForHeat && (p->percentOpen >= minIndividualPC)) { atLeastOneValceCallingForHeat = true; }
      // Check if aggregate limits are being reached.
      if(partialCumulativePC < minAggregatePC) { partialCumulativePC += p->percentOpen; }
      }
    }
  // Compute desired boiler state unconstrained by duty-cycle limits.
  // Boiler should be on if both individual and aggregate limits are met.
  const bool desiredBoilerState = atLeastOneValceCallingForHeat && (partialCumulativePC >= minAggregatePC);

#if defined(OnOffBoilerDriverLogic_CLEANUP)
  if(doCleanup) { cleanup(); }
#endif

  // Note passage of a tick in current state.
  if(ticksInCurrentState < 0xff) { ++ticksInCurrentState; }

  // If already in the correct state then nothing to do.
  if(desiredBoilerState == callForHeat) { return; }

  // If not enough ticks have passed to change state then don't.
  if(ticksInCurrentState < minTicksInEitherState) { return; }

  // Change boiler state and reset counter.
  callForHeat = desiredBoilerState;
  ticksInCurrentState = 0;
  }

uint8_t BoilerDriver::read()
   {
   logic.tick2s();
   value = (logic.isCallingForHeat()) ? 0 : 100;
   return(value);
   }

// Singleton implementation/instance.
extern BoilerDriver BoilerControl;
#endif
<|MERGE_RESOLUTION|>--- conflicted
+++ resolved
@@ -34,10 +34,6 @@
 
 
 
-
-<<<<<<< HEAD
-=======
-//#ifdef DIRECT_MOTOR_DRIVE_V1
 
 // IF DEFINED: turn on lights to match motor drive for debug purposes.
 //#define MOTOR_DEBUG_LEDS
@@ -51,7 +47,7 @@
 //5) Don't recalibrate in the dark to avoid waking/disturbing occupants.
 //6) When driving to target 0% or 100% actually force feedback from end-stop to effectively recalibrate on the fly.
 
->>>>>>> b92b8b29
+
 // Approx minimum time to let H-bridge settle/stabilise (ms).
 static const uint8_t minMotorHBridgeSettleMS = 8;
 // Min sub-cycle ticks for H-bridge to settle.
@@ -76,7 +72,6 @@
 // Min sub-cycle ticks for dead reckoning.
 static const uint8_t minMotorDRTicks = max(1, (uint8_t)(minMotorDRMS / SUBCYCLE_TICK_MS_RD));
 
-<<<<<<< HEAD
 
 
 
@@ -84,21 +79,6 @@
 #ifdef HAS_DORM1_VALVE_DRIVE
 //#ifdef DIRECT_MOTOR_DRIVE_V1
 
-// IF DEFINED: turn on lights to match motor drive for debug purposes.
-//#define MOTOR_DEBUG_LEDS
-
-//DHD20151020:
-//Suggested features/impl:
-//1) Try calibration and movement in minimum-size steps.
-//2) Possibly try taking larger steps when very far from target.
-//3) Make targetPC vs currentPC tolerance >=1.5* actual minimum movement size.
-//4) Auto-continue set-up without explicit signal from user that the valve has been fitted to the tail after 10--15m esp if temperatures v out of range, eg to assist with auto recovery from unit restart.
-//5) Don't recalibrate in the dark to avoid waking/disturbing occupants.
-//6) When driving to target 0% or 100% actually force feedback from end-stop to effectively recalibrate on the fly.
-
-=======
-#ifdef HAS_DORM1_VALVE_DRIVE // FIXME check if in correct place
->>>>>>> b92b8b29
 // Spin for up to the specified number of SCT ticks, monitoring current and position encoding.
 //   * maxRunTicks  maximum sub-cycle ticks to attempt to run/spin for); strictly positive
 //   * minTicksBeforeAbort  minimum ticks before abort for end-stop / high-current,
@@ -796,4 +776,4 @@
 
 // Singleton implementation/instance.
 extern BoilerDriver BoilerControl;
-#endif
+#endif
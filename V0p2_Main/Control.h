--- conflicted
+++ resolved
@@ -635,7 +635,7 @@
 #define DEFAULT_MAX_RUN_ON_TIME_M 5
 
 // If defined then turn off valve very slowly after stopping call for heat (ie when shutting) which
-// may allow comfortable bolier pump overrun in older systems with no/poor bypass to avoid overheating.
+// may allow comfortable boiler pump overrun in older systems with no/poor bypass to avoid overheating.
 // In any case this should help reduce strain on circulation pumps, etc.
 // ALWAYS IMPLEMENT LINGER AS OF 20141228
 //#define VALVE_TURN_OFF_LINGER
@@ -667,12 +667,12 @@
   {
   private:
     // Time until room regarded as unoccupied, in minutes; initially zero (ie treated as unoccupied at power-up).
-    // Marked voilatile for thread-safe lock-free non-read-modify-write access to byte-wide value.
+    // Marked volatile for thread-safe lock-free non-read-modify-write access to byte-wide value.
     // Compound operations must block interrupts.
     volatile uint8_t occupationCountdownM;
 
     // Non-zero if occupancy system recently notified of activity.
-    // Marked voilatile for thread-safe lock-free non-read-modify-write access to byte-wide value.
+    // Marked volatile for thread-safe lock-free non-read-modify-write access to byte-wide value.
     // Compound operations must block interrupts.
     volatile uint8_t activityCountdownM;
 
@@ -828,37 +828,6 @@
 // (EEPROM wear should not be an issue at this update rate in normal use.)
 void sampleStats(bool fullSample);
 
-<<<<<<< HEAD
-=======
-//// Clear all collected statistics, eg when moving device to a new room or at a major time change.
-//// Requires 1.8ms per byte for each byte that actually needs erasing.
-////   * maxBytesToErase limit the number of bytes erased to this; strictly positive, else 0 to allow 65536
-//// Returns true if finished with all bytes erased.
-//bool zapStats(uint16_t maxBytesToErase = 0);
-//
-//// Get raw stats value for hour HH [0,23] from stats set N from non-volatile (EEPROM) store.
-//// A value of 0xff (255) means unset (or out of range); other values depend on which stats set is being used.
-//uint8_t getByHourStat(uint8_t hh, uint8_t statsSet);
-
-//// Get previous hour in current local time, wrapping round from 0 to 23.
-//uint8_t getPrevHourLT();
-//// Get next hour in current local time, wrapping round from 23 back to 0.
-//uint8_t getNextHourLT();
-
-// Returns true if specified hour is (conservatively) in the specified outlier quartile for specified stats set.
-// Returns false if a full set of stats not available, eg including the specified hour.
-// Always returns false if all samples are the same.
-//   * inTop  test for membership of the top quartile if true, bottom quartile if false
-//   * statsSet  stats set number to use.
-//   * hour  hour of day to use or inOutlierQuartile_CURRENT_HOUR for current hour or inOutlierQuartile_NEXT_HOUR for next hour
-static const uint8_t inOutlierQuartile_CURRENT_HOUR = ~0 - 1;
-static const uint8_t inOutlierQuartile_NEXT_HOUR = ~0;
-bool inOutlierQuartile(uint8_t inTop, uint8_t statsSet, uint8_t hour = inOutlierQuartile_CURRENT_HOUR);
-
-//// 'Unset'/invalid values for byte (eg raw EEPROM byte) and int (eg after decompression).
-//#define STATS_UNSET_BYTE 0xff
-//#define STATS_UNSET_INT 0x7fff
->>>>>>> 8e7c6834
 
 #ifdef ENABLE_ANTICIPATION
 // Returns true iff room likely to be occupied and need warming at the specified hour's sample point based on collected stats.

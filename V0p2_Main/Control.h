/*
The OpenTRV project licenses this file to you
under the Apache Licence, Version 2.0 (the "Licence");
you may not use this file except in compliance
with the Licence. You may obtain a copy of the Licence at

http://www.apache.org/licenses/LICENSE-2.0

Unless required by applicable law or agreed to in writing,
software distributed under the Licence is distributed on an
"AS IS" BASIS, WITHOUT WARRANTIES OR CONDITIONS OF ANY
KIND, either express or implied. See the Licence for the
specific language governing permissions and limitations
under the Licence.

Author(s) / Copyright (s): Damon Hart-Davis 2013--2016
*/

/*
 Control/model for TRV and boiler.
 */

#ifndef CONTROL_H
#define CONTROL_H

#include <stdint.h>

#include "V0p2_Main.h"
#include "Messaging.h"
#include <OTV0p2Base.h>

// Special setup for OpenTRV beyond generic hardware setup.
void setupOpenTRV();

// Main loop for OpenTRV radiator control.
void loopOpenTRV();


// Minimum and maximum bounds target temperatures; degrees C/Celsius/centigrade, strictly positive.
// Minimum is some way above 0C to avoid freezing pipework even with small measurement errors and non-uniform temperatures.
// Maximum is set a little below boiling/100C for DHW applications for safety.
// Setbacks and uplifts cannot move temperature targets outside this range for safety.
#define MIN_TARGET_C 5 // Minimum temperature setting allowed (to avoid freezing, allowing for offsets at temperature sensor, etc). 
#define MAX_TARGET_C 95 // Maximum temperature setting allowed (eg for DHW).


// Default frost (minimum) temperature in degrees C, strictly positive, in range [MIN_TARGET_C,MAX_TARGET_C].
// Setting frost temperatures at a level likely to protect (eg) fridge/freezers as well as water pipes.
// Note that 5C or below carries a risk of hypothermia: http://ipc.brookes.ac.uk/publications/pdf/Identifying_the_health_gain_from_retirement_housing.pdf
// Other parts of the room may be somewhat colder than where the sensor is, so aim a little over 5C.
// 14C avoids risk of raised blood pressure and is a generally safe and comfortable sleeping temperature.
// Note: BS EN 215:2004 S5.3.5 says maximum setting must be <= 32C, minimum in range [5C,12C].
// 15C+ may help mould/mold risk from condensation, see: http://www.nea.org.uk/Resources/NEA/Publications/2013/Resource%20-%20Dealing%20with%20damp%20and%20condensation%20%28lo%20res%29.pdf
#define BIASECO_FROST (max(6,MIN_TARGET_C)) // Target FROST temperature for ECO bias; must be in range [MIN_TARGET_C,BIASCOM_FROST[.
#define BIASCOM_FROST (max(14,MIN_TARGET_C)) // Target FROST temperature for Comfort bias; must be in range ]BIASECO_FROST,MAX_TARGET_C].
#define FROST BIASECO_FROST
// 18C is a safe room temperature even for the slightly infirm according to NHS England 2014:
//    http://www.nhs.uk/Livewell/winterhealth/Pages/KeepWarmKeepWell.aspx
// so could possibly be marked explicitly on the control.
// 21C is recommended living temperature in retirement housing:
//     http://ipc.brookes.ac.uk/publications/pdf/Identifying_the_health_gain_from_retirement_housing.pdf
#define SAFE_ROOM_TEMPERATURE 18 // Safe for most purposes.
// Default warm/comfort room (air) temperature in degrees C; strictly greater than FROST, in range [MIN_TARGET_C,MAX_TARGET_C].
// Control loop effectively targets upper end of this 1C window as of 20130518, middle as of 20141209.

#ifndef DHW_TEMPERATURES // Settings for room TRV.
// Set so that mid-point is at ~19C (BRE and others regard this as minimum comfort temperature)
// and half the scale will be below 19C and thus save ('eco') compared to typical UK room temperatures.
// (17/18 good for energy saving at ~1C below typical UK room temperatures of ~19C in 2012).
// Note: BS EN 215:2004 S5.3.5 says maximum setting must be <= 32C, minimum in range [5C,12C].
#define BIASECO_WARM 17 // Target WARM temperature for ECO bias; must be in range ]BIASCOM_FROST+1,BIASCOM_WARM[.
#define BIASCOM_WARM 21 // Target WARM temperature for Comfort bias; must be in range ]BIASECO_WARM,MAX_TARGET_C-BAKE_UPLIFT-1].
#else // Default settings for DHW control.
// 55C+ with boost to 60C+ for DHW Legionella control where needed.
#define BIASECO_WARM 55 // Target WARM temperature for ECO bias; must be in range [MODECOM_WARM,MAX_TARGET_C].
#define BIASCOM_WARM 65 // Target WARM temperature for Comfort bias; must be in range ]MIN_TARGET_C,MODEECO_WARM].
#endif
// Default to a 'safe' temperature.
#define WARM max(BIASECO_WARM,SAFE_ROOM_TEMPERATURE) 

// Scale can run from eco warm -1 to comfort warm + 1, eg: * 16 17 18 >19< 20 21 22 BOOST
#define TEMP_SCALE_MIN (BIASECO_WARM-1) // Bottom of range for adjustable-base-temperature systems.
#define TEMP_SCALE_MID ((BIASECO_WARM + BIASCOM_WARM + 1)/2) // Middle of range for adjustable-base-temperature systems; should be 'eco' baised.
#define TEMP_SCALE_MAX (BIASCOM_WARM+1) // Top of range for adjustable-base-temperature systems.

// Raise target by this many degrees in 'BAKE' mode (strictly positive).
#define BAKE_UPLIFT 5
// Maximum 'BAKE' minutes, ie time to crank heating up to BAKE setting (minutes, strictly positive, <255).
#define BAKE_MAX_M 30

// Initial minor setback degrees C (strictly positive).  Note that 1C heating setback may result in ~8% saving in the UK.
// This may be the maximum setback applied with a comfort bias for example.
#define SETBACK_DEFAULT 1
// Enhanced setback, eg in eco mode, for extra energy savings.  Not more than SETBACK_FULL.
#define SETBACK_ECO (1+SETBACK_DEFAULT)
// Full setback degrees C (strictly positive and significantly, ie several degrees, greater than SETBACK_DEFAULT, less than MIN_TARGET_C).
// Deeper setbacks increase energy savings at the cost of longer times to return to target temperatures.
// See also (recommending 13F/7C setback to 55F/12C): https://www.mge.com/images/pdf/brochures/residential/setbackthermostat.pdf
// See also (suggesting for an 8hr setback, 1F set-back = 1% energy savings): http://joneakes.com/jons-fixit-database/1270-How-far-back-should-a-set-back-thermostat-be-set
// This must set back to no more than than MIN_TARGET_C to avoid problems with unsigned arithmetic.
#define SETBACK_FULL 4
// Prolonged inactivity time deemed to indicate room(s) really unoccupied to trigger full setback (minutes, strictly positive).
#define SETBACK_FULL_M 50

//#ifdef LEARN_BUTTON_AVAILABLE
// Period in minutes for simple learned on-time; strictly positive (and less than 256).
#ifndef LEARNED_ON_PERIOD_M
#define LEARNED_ON_PERIOD_M 60
#endif
// Period in minutes for simple learned on-time with comfort bias; strictly positive (and less than 256).
// Defaults to twice LEARNED_ON_PERIOD_M.
// Should be no shorter/less than LEARNED_ON_PERIOD_M to avoid confusion.
#ifndef LEARNED_ON_PERIOD_COMFORT_M
#define LEARNED_ON_PERIOD_COMFORT_M (min(2*(LEARNED_ON_PERIOD_M),255))
#endif
//#endif // LEARN_BUTTON_AVAILABLE



// Forcing the warm mode to the specified state immediately.
// Iff forcing to FROST mode then any pending BAKE time is cancelled,
// else BAKE status is unchanged.
// Should be only be called once 'debounced' if coming from a button press for example.
// Is safe to call repeatedly from test routines, eg does not cause EEPROM wear.
void setWarmModeDebounced(const bool warm);

// If true then the unit is in 'warm' (heating) mode, else 'frost' protection mode.
// This is a 'debounced' value to reduce accidental triggering.
bool inWarmMode();

//#ifdef SUPPORT_BAKE // IF DEFINED: this unit supports BAKE mode.
// Force to BAKE mode;
// Should be only be called once 'debounced' if coming from a button press for example.
// Is safe to call repeatedly from test routines, eg does not cause EEPROM wear.
void startBakeDebounced();
//// If true then the unit is in 'bake' mode, a subset of 'warm' mode which boosts the temperature target temporarily.
//bool inBakeMode();
// If true then the unit is in 'bake' mode, a subset of 'warm' mode which boosts the temperature target temporarily.
// This is a 'debounced' value to reduce accidental triggering.
bool inBakeMode();
// Should be only be called once 'debounced' if coming from a button press for example.
// Cancel 'bake' mode if active; does not force to FROST mode.
void cancelBakeDebounced();
//#else
//#define startBakeDebounced() {}
//// NO-OP versions if BAKE mode not supported.
////#define inBakeMode() (false)
//#define inBakeModeDebounced() (false)
//#define cancelBakeDebounced() {}
//#endif




#if defined(UNIT_TESTS)
// Support for unit tests to force particular apparent WARM setting (without EEPROM writes).
enum _TEST_basetemp_override
  {
    _btoUT_normal = 0, // No override
    _btoUT_min, // Minimum settable/reasonable temperature.
    _btoUT_mid, // Medium settable/reasonable temperature.
    _btoUT_max, // Minimum settable/reasonable temperature.
  };
#define _TEST_basetemp_override_MAX _btoUT_max // Max legit _TEST_basetemp_override_MAX value.
// Set the override value (or remove the override).
void _TEST_set_basetemp_override(_TEST_basetemp_override override);
#endif

// If true (the default) then the system has an 'Eco' energy-saving bias, else it has a 'comfort' bias.
// Several system parameters are adjusted depending on the bias,
// with 'eco' slanted toward saving energy, eg with lower target temperatures and shorter on-times.
// This is determined from user-settable temperature values.
bool hasEcoBias();

// Get (possibly dynamically-set) thresholds/parameters.
//#if defined(SETTABLE_TARGET_TEMPERATURES) || defined(TEMP_POT_AVAILABLE)
// Get 'FROST' protection target in C; no higher than getWARMTargetC() returns, strictly positive, in range [MIN_TARGET_C,MAX_TARGET_C].
// Depends dynamically on current (last-read) temp-pot setting.
uint8_t getFROSTTargetC();
// Get 'WARM' target in C; no lower than getFROSTTargetC() returns, strictly positive, in range [MIN_TARGET_C,MAX_TARGET_C].
// Depends dynamically on current (last-read) temp-pot setting.
uint8_t getWARMTargetC();
//#endif

#if defined(TEMP_POT_AVAILABLE)
// Expose internal calculation of WARM target based on user physical control for unit testing.
// Derived from temperature pot position, 0 for coldest (most eco), 255 for hotest (comfort).
// Temp ranges from eco-1C to comfort+1C levels across full (reduced jitter) [0,255] pot range.
uint8_t computeWARMTargetC(const uint8_t pot);
#endif


#if defined(SETTABLE_TARGET_TEMPERATURES)
// Set (non-volatile) 'FROST' protection target in C; no higher than getWARMTargetC() returns, strictly positive, in range [MIN_TARGET_C,MAX_TARGET_C].
// Can also be used, even when a temperature pot is present, to set a floor setback temperature.
// Returns false if not set, eg because outside range [MIN_TARGET_C,MAX_TARGET_C], else returns true.
bool setFROSTTargetC(uint8_t tempC);
#endif
#if defined(SETTABLE_TARGET_TEMPERATURES) && !defined(TEMP_POT_AVAILABLE)
// Set 'WARM' target in C; no lower than getFROSTTargetC() returns, strictly positive, in range [MIN_TARGET_C,MAX_TARGET_C].
// Returns false if not set, eg because below FROST setting or outside range [MIN_TARGET_C,MAX_TARGET_C], else returns true.
bool setWARMTargetC(uint8_t tempC);
#endif

// True if specified temperature is at or below 'eco' WARM target temperature, ie is eco-friendly.
#define isEcoTemperature(tempC) ((tempC) <= BIASECO_WARM)
// True if specified temperature is at or above 'comfort' WARM target temperature.
#define isComfortTemperature(tempC) ((tempC) >= BIASCOM_WARM)


#if defined(ENABLE_BOILER_HUB) || defined(ALLOW_STATS_RX) || defined(ENABLE_DEFAULT_ALWAYS_RX)
// Get minimum on (and off) time for pointer (minutes); zero if not in hub mode.
uint8_t getMinBoilerOnMinutes();
// Set minimum on (and off) time for pointer (minutes); zero to disable hub mode.
// Suggested minimum of 4 minutes for gas combi; much longer for heat pumps for example.
void setMinBoilerOnMinutes(uint8_t mins);
#else
#define getMinBoilerOnMinutes() (0) // Always disabled.
#define setMinBoilerOnMinutes(mins) {} // Do nothing.
#endif

#ifdef ENABLE_DEFAULT_ALWAYS_RX
// True: always in central hub/listen mode.
#define inHubMode() (true)
// True: always in stats hub/listen mode.
#define inStatsHubMode() (true)
#else
// True if in central hub/listen mode (possibly with local radiator also).
#define inHubMode() (0 != getMinBoilerOnMinutes())
// True if in stats hub/listen mode (minimum timeout).
#define inStatsHubMode() (1 == getMinBoilerOnMinutes())
#endif


#if defined(LOCAL_TRV)
#define ENABLE_MODELLED_RAD_VALVE
// Internal model of radiator valve position, embodying control logic.
class ModelledRadValve : public OTRadValve::AbstractRadValve
  {
  private:
    // All input state for deciding where to set the radiator valve in normal operation.
    struct OTRadValve::ModelledRadValveInputState inputState;
    // All retained state for deciding where to set the radiator valve in normal operation.
    struct OTRadValve::ModelledRadValveState retainedState;

    // True if this node is calling for heat.
    // Marked volatile for thread-safe lock-free access.
    volatile bool callingForHeat;

    // True if the room/ambient temperature is below target, enough to likely call for heat.
    // Marked volatile for thread-safe lock-free access.
    volatile bool underTarget;

    // True if in glacial mode.
    // TODO: not fully implemented.
    bool glacial;

    // Cache of minValvePcReallyOpen value [0,99] to save some EEPROM access.
    // A value of 0 means not yet loaded from EEPROM.
    static uint8_t mVPRO_cache;

    // Compute target temperature and set heat demand for TRV and boiler; update state.
    // CALL REGULARLY APPROXIMATELY ONCE PER MINUTE TO ALLOW SIMPLE TIME-BASED CONTROLS.
    // Inputs are inWarmMode(), isRoomLit().
    // The inputs must be valid (and recent).
    // Values set are targetTempC, value (TRVPercentOpen).
    // This may also prepare data such as TX command sequences for the TRV, boiler, etc.
    // This routine may take significant CPU time; no I/O is done, only internal state is updated.
    // Returns true if valve target changed and thus messages may need to be recomputed/sent/etc.
    void computeCallForHeat();

  public:
    ModelledRadValve()
      : inputState(0),
        callingForHeat(false), underTarget(false),
#if defined(TRV_SLEW_GLACIAL)
        glacial(true)
#else
        glacial(false)
#endif
      { }

    // Force a read/poll/recomputation of the target position and call for heat.
    // Sets/clears changed flag if computed valve position changed.
    // Call at a fixed rate (1/60s).
    // Potentially expensive/slow.
    virtual uint8_t read() { computeCallForHeat(); return(value); }

    // Returns preferred poll interval (in seconds); non-zero.
    // Must be polled at near constant rate, about once per minute.
    virtual uint8_t preferredPollInterval_s() const { return(60); }

    // Returns a suggested (JSON) tag/field/key name including units of get(); NULL means no recommended tag.
    // The lifetime of the pointed-to text must be at least that of the Sensor instance.
    virtual const char *tag() const { return("v|%"); }


    // Returns true if (re)calibrating/(re)initialising/(re)syncing.
    // The target valve position is not lost while this is true.
    // By default there is no recalibration step.
    virtual bool isRecalibrating() const;

    // If possible exercise the valve to avoid pin sticking and recalibrate valve travel.
    // Default does nothing.
    virtual void recalibrate();

    // True if the controlled physical valve is thought to be at least partially open right now.
    // If multiple valves are controlled then is this true only if all are at least partially open.
    // Used to help avoid running boiler pump against closed valves.
    // The default is to use the check the current computed position
    // against the minimum open percentage.
    // True iff the valve(s) (if any) controlled by this unit are really open.
    //
    // When driving a remote wireless valve such as the FHT8V,
    // this waits until at least the command has been sent.
    // This also implies open to OTRadValve::DEFAULT_VALVE_PC_MIN_REALLY_OPEN or equivalent.
    // Must be exactly one definition/implementation supplied at link time.
    // If more than one valve is being controlled by this unit,
    // then this should return true if any of the valves are (significantly) open.
    virtual bool isControlledValveReallyOpen() const;

    // Get estimated minimum percentage open for significant flow [1,99] for this device.
    // Return global node value.
    virtual uint8_t getMinPercentOpen() const { return(getMinValvePcReallyOpen()); }

    // Get maximum allowed percent open [1,100] to limit maximum flow rate.
    // This may be important for systems such as district heat systems that charge by flow,
    // and other systems that prefer return temperatures to be as low as possible,
    // such as condensing boilers.
#if defined(TRV_MAX_PC_OPEN)
    uint8_t getMaxPercentageOpenAllowed() const { return(TRV_MAX_PC_OPEN); }
#else
    uint8_t getMaxPercentageOpenAllowed() const { return(100); } // TODO: make settable/persistent.
#endif

    // Enable/disable 'glacial' mode (default false/off).
    // For heat-pump, district-heating and similar slow-reponse and pay-by-volume environments.
    // Also may help with over-powerful or unbalanced radiators
    // with a significant risk of overshoot.
    void setGlacialMode(bool glacialOn) { glacial = glacialOn; }

    // Returns true if this valve control is in glacial mode.
    bool inGlacialMode() const { return(glacial); }

    // True if the computed valve position was changed by read().
    // Can be used to trigger rebuild of messages, force updates to actuators, etc.
    bool isValveMoved() const { return(retainedState.valveMoved); }

    // True if this unit is actively calling for heat.
    // This implies that the temperature is (significantly) under target,
    // the valve is really open,
    // and this needs more heat than can be passively drawn from an already-running boiler.
    // Thread-safe and ISR safe.
    bool isCallingForHeat() const { return(callingForHeat); }

    // True if the room/ambient temperature is below target, enough to likely call for heat.
    // This implies that the temperature is (significantly) under target,
    // the valve is really open,
    // and this needs more heat than can be passively drawn from an already-running boiler.
    // Thread-safe and ISR safe.
    bool isUnderTarget() const { return(underTarget); }

    // Get target temperature in C as computed by computeTargetTemperature().
    uint8_t getTargetTempC() const { return(inputState.targetTempC); }

    // Returns a suggested (JSON) tag/field/key name including units of getTargetTempC(); not NULL.
    // The lifetime of the pointed-to text must be at least that of this instance.
    const char *tagTTC() const { return("tT|C"); }

    // Stateless directly-testable version behind computeTargetTemperature().
    static uint8_t computeTargetTemp();

    // Compute/update target temperature and set up state for computeRequiredTRVPercentOpen().
    // Can be called as often as required though may be slowish/expensive.
    // Can be called after any UI/CLI/etc operation
    // that may cause the target temperature to change.
    // (Will also be called by computeCallForHeat().)
    // One aim is to allow reasonable energy savings (10--30%)
    // even if the device is left in WARM mode all the time,
    // using occupancy/light/etc to determine when temperature can be set back
    // without annoying users.
    //
    // Will clear any BAKE mode if the newly-computed target temperature is already exceeded.
    void computeTargetTemperature();

    // Computes optimal valve position given supplied input state including current position; [0,100].
    // Uses no state other than that passed as the arguments (thus unit testable).
    // This supplied 'retained' state may be updated.
    // Uses hysteresis and a proportional control and some other cleverness.
    // Is always willing to turn off quickly, but on slowly (AKA "slow start" algorithm),
    // and tries to eliminate unnecessary 'hunting' which makes noise and uses actuator energy.
    // Nominally called at a regular rate, once per minute.
    // All inputState values should be set to sensible values before starting.
    // Usually called by tick() which does required state updates afterwards.
    static uint8_t computeRequiredTRVPercentOpen(uint8_t valvePCOpen, const struct ModelledRadValveInputState &inputState, struct ModelledRadValveState &retainedState);

    // Get cumulative valve movement %; rolls at 8192 in range [0,8191], ie non-negative.
    uint16_t getCumulativeMovementPC() { return(retainedState.cumulativeMovementPC); }

    // Returns a suggested (JSON) tag/field/key name including units of getCumulativeMovementPC(); not NULL.
    // The lifetime of the pointed-to text must be at least that of this instance.
    const char *tagCMPC() const { return("vC|%"); }

    // Return minimum valve percentage open to be considered actually/significantly open; [1,100].
    // This is a value that has to mean all controlled valves are at least partially open if more than one valve.
    // At the boiler hub this is also the threshold percentage-open on eavesdropped requests that will call for heat.
    // If no override is set then OTRadValve::DEFAULT_VALVE_PC_MIN_REALLY_OPEN is used.
    static uint8_t getMinValvePcReallyOpen();

    // Set and cache minimum valve percentage open to be considered really open.
    // Applies to local valve and, at hub, to calls for remote calls for heat.
    // Any out-of-range value (eg >100) clears the override and OTRadValve::DEFAULT_VALVE_PC_MIN_REALLY_OPEN will be used.
    static void setMinValvePcReallyOpen(uint8_t percent);
  };
#define ENABLE_NOMINAL_RAD_VALVE
// Singleton implementation for entire node.
extern ModelledRadValve NominalRadValve;
#elif defined(SLAVE_TRV)
// Valve which is put where it is told; no smarts of its own.
class SimpleSlaveRadValve : public OTRadValve::AbstractRadValve
  {
  private:
    // Ticks left before comms timing out and valve should revert to 'safe' position.
    // Counts down to zero one tick per minute in the absence of valid calls to set().
    uint8_t ticksLeft;

  public:
    // Initial time to wait with valve (almost) closed for initial command from controller.
    // Helps avoid thrashing around during start-up when no heat may actually be required.
    // Controller is required to send at least every 15 mins, ie just less than this.
    static const uint8_t INITIAL_TIMEOUT_MINS = 16;

    // Valid calls to set() must happen at less than this interval (minutes, positive).
    // If this timeout triggers, a default valve position is used.
    // Controller is required to send at least every 15 mins, ie at most half this.
    static const uint8_t TIMEOUT_MINS = 30;

    // Default (safe) valve position in percent.
    // Similar to, but distinguishable from, eg FHT8V 'lost connection' 30% position.
    static const uint8_t SAFE_POSITION_PC = 33;

    // Create an instance with valve initially (almost) closed
    // and a few minutes for controller to be heard before reverting to 'safe' position.
    // This initial not-fully-closed position should help signal correct setup.
    SimpleSlaveRadValve() : ticksLeft(INITIAL_TIMEOUT_MINS) { value = 1; }

    // Get estimated minimum percentage open for significant flow for this device; strictly positive in range [1,99].
    // Set to just above the initial value given. 
    virtual uint8_t getMinPercentOpen() const { return(2); }

    // Returns true if this sensor/actuator value is potentially valid, eg in-range.
    virtual bool isValid(const uint8_t value) const { return(value <= 100); }

    // Set new target valve percent open.
    // Ignores invalid values.
    virtual bool set(const uint8_t newValue);

    // Do any regular work that needs doing.
    // Deals with timeout and reversion to 'safe' valve position if the controller goes quiet.
    // Call at a fixed rate (1/60s).
    // Potentially expensive/slow.
    virtual uint8_t read();

    // Returns preferred poll interval (in seconds); non-zero.
    // Must be polled at near constant rate, about once per minute.
    virtual uint8_t preferredPollInterval_s() const { return(60); }

    // Returns a suggested (JSON) tag/field/key name including units of get(); NULL means no recommended tag.
    // The lifetime of the pointed-to text must be at least that of the Sensor instance.
    virtual const char *tag() const { return("v|%"); }

    // Returns true if (re)calibrating/(re)initialising/(re)syncing.
    // The target valve position is not lost while this is true.
    // By default there is no recalibration step.
    virtual bool isRecalibrating() const;
  };
#define ENABLE_NOMINAL_RAD_VALVE
// Singleton implementation for entire node.
extern SimpleSlaveRadValve NominalRadValve;
#endif



//// Default maximum time to allow the boiler to run on to allow for lost call-for-heat transmissions etc.
//// Should be (much) greater than the gap between transmissions (eg ~2m for FHT8V/FS20).
//// Should be greater than the run-on time at the OpenTRV boiler unit and any further pump run-on time.
//// Valves may have to linger open at minimum of this plus maybe an extra minute or so for timing skew
//// for systems with poor/absent bypass to avoid overheating.
//// Having too high a linger time value may cause excessive temperature overshoot.
//#define DEFAULT_MAX_RUN_ON_TIME_M 5




// IF DEFINED: support for general timed and multi-input occupancy detection / use.
#ifdef ENABLE_OCCUPANCY_SUPPORT
<<<<<<< HEAD
=======

//// Occupancy measure as a % confidence that the room/area controlled by this unit has active human occupants.
//// Occupancy also availble as more simple 3 (likely), 2 (possibly), 1 (not), 0 (unknown) scale.
//// Model is relatively simple based on time since last likely/possibly indication from sensors.
//class OccupancyTracker : public OTV0P2BASE::SimpleTSUint8Sensor
//  {
//  public:
//    // Number of minutes that room is regarded as occupied after markAsOccupied(); strictly positive.
//    // DHD20130528: no activity for ~30 minutes usually enough to declare room empty; an hour is conservative.
//    // Should probably be at least as long as, or a little longer than, the BAKE timeout.
//    // Should probably be significantly shorter than normal 'learn' on time to allow savings from that in empty rooms.
//    static const uint8_t OCCUPATION_TIMEOUT_M = (min(max(SETBACK_FULL_M, 30), 255));
//    // Threshold from 'likely' to 'probably'.
//    static const uint8_t OCCUPATION_TIMEOUT_1_M = ((OCCUPATION_TIMEOUT_M*2)/3);
//
//  private:
//    // Time until room regarded as unoccupied, in minutes; initially zero (ie treated as unoccupied at power-up).
//    // Marked volatile for thread-safe lock-free non-read-modify-write access to byte-wide value.
//    // Compound operations must block interrupts.
//    volatile uint8_t occupationCountdownM;
//
//    // Non-zero if occupancy system recently notified of activity.
//    // Marked volatile for thread-safe lock-free non-read-modify-write access to byte-wide value.
//    // Compound operations must block interrupts.
//    volatile uint8_t activityCountdownM;
//
//    // Hours and minutes since room became vacant (doesn't roll back to zero from max hours); zero when room occupied.
//    uint8_t vacancyH;
//    uint8_t vacancyM;
//
//  public:
//    OccupancyTracker() : occupationCountdownM(0), activityCountdownM(0), vacancyH(0), vacancyM(0) { }
//
//    // Force a read/poll of the occupancy and return the % likely occupied [0,100].
//    // Potentially expensive/slow.
//    // Not thread-safe nor usable within ISRs (Interrupt Service Routines).
//    // Poll at a fixed rate.
//    virtual uint8_t read();
//
//    // Returns true if this sensor reading value passed is potentially valid, eg in-range.
//    // True if in range [0,100].
//    virtual bool isValid(uint8_t value) const { return(value <= 100); }
//
//    // This routine should be called once per minute.
//    virtual uint8_t preferredPollInterval_s() const { return(60); }
//
//    // Recommended JSON tag for full value; not NULL.
//    virtual const char *tag() const { return("occ|%"); }
//
//    // True if activity/occupancy recently reported (within last couple of minutes).
//    // Includes weak and strong reports.
//    // Thread-safe.
//    bool reportedRecently() { return(0 != activityCountdownM); }
//
//    // Returns true if the room appears to be likely occupied (with active users) now.
//    // Operates on a timeout; calling markAsOccupied() restarts the timer.
//    // Defaults to false (and API still exists) when ENABLE_OCCUPANCY_SUPPORT not defined.
//    // Thread-safe.
//    bool isLikelyOccupied() { return(0 != occupationCountdownM); }
//
//    // Returns true if the room appears to be likely occupied (with active users) recently.
//    // This uses the same timer as isOccupied() (restarted by markAsOccupied())
//    // but returns to false somewhat sooner for example to allow ramping up more costly occupancy detection methods
//    // and to allow some simple graduated occupancy responses.
//    // Thread-safe.
//    bool isLikelyRecentlyOccupied() { return(occupationCountdownM > OCCUPATION_TIMEOUT_1_M); }
//
//    // False if room likely currently unoccupied (no active occupants).
//    // Defaults to false (and API still exists) when ENABLE_OCCUPANCY_SUPPORT not defined.
//    // This may require a substantial time after activity stops to become true.
//    // This and isLikelyOccupied() cannot be true together; it is possible for neither to be true.
//    // Thread-safe.
//    bool isLikelyUnoccupied() { return(!isLikelyOccupied()); }
//
//    // Call when very strong evidence of room occupation has occurred.
//    // Do not call based on internal/synthetic events.
//    // Such evidence may include operation of buttons (etc) on the unit or PIR.
//    // Do not call from (for example) 'on' schedule change.
//    // Makes occupation immediately visible.
//    // Thread-safe and ISR-safe.
//    void markAsOccupied() { value = 100; occupationCountdownM = OCCUPATION_TIMEOUT_M; activityCountdownM = 2; }
//
//    // Call when some/weak evidence of room occupation, such as a light being turned on, or voice heard.
//    // Do not call based on internal/synthetic events.
//    // Doesn't force the room to appear recently occupied.
//    // If the hardware allows this may immediately turn on the main GUI LED until normal GUI reverts it,
//    // at least periodically.
//    // Preferably do not call for manual control operation to avoid interfering with UI operation.
//    // Thread-safe.
//    void markAsPossiblyOccupied();
//
//    // Two-bit occupancy: (00 not disclosed,) 1 not occupied, 2 possibly occupied, 3 probably occupied.
//    // 0 is not returned by this implementation.
//    // Thread-safe.
//    uint8_t twoBitOccupancyValue() { return(isLikelyRecentlyOccupied() ? 3 : (isLikelyOccupied() ? 2 : 1)); }
//
//    // Recommended JSON tag for two-bit occupancy value; not NULL.
//    const char *twoBitTag() { return("O"); }
//
//    // Returns true if it is worth expending extra effort to check for occupancy.
//    // This will happen when confidence in occupancy is not yet zero but is approaching,
//    // so checking more thoroughly now can help maintain non-zero value if someone is present and active.
//    // At other times more relaxed checking (eg lower power) can be used.
//    bool increaseCheckForOccupancy() { return(!isLikelyRecentlyOccupied() && isLikelyOccupied() && !reportedRecently()); }
//
//    // Get number of hours room vacant, zero when room occupied; does not wrap.
//    // If forced to zero as soon as occupancy is detected.
//    uint16_t getVacancyH() { return((value != 0) ? 0 : vacancyH); }
//
//    // Recommended JSON tag for vacancy hours; not NULL.
//    const char *vacHTag() { return("vac|h"); }
//
//    // Threshold hours above which room is considered long vacant.
//    // At least 24h in order to allow once-daily room programmes (including pre-warm) to operate reliably.
//    static const uint8_t longVacantHThrH = 24;
//    // Threshold hours above which room is considered long long vacant.
//    // Longer than longVacantHThrH but much less than 3 days to try to capture some weekend-absence savings.
//    // 8h less than 2d may capture full office savings for the whole day of Sunday
//    // counting from from last occupancy at end of (working) day Friday for example.
//    static const uint8_t longLongVacantHThrH = 39;
//
//    // Returns true if room appears to have been vacant for over a day.
//    // For a home or an office no sign of activity for this long suggests a weekend or a holiday for example.
//    // At least 24h in order to allow once-daily room programmes (including pre-warm) to operate reliably.
//    bool longVacant() { return(getVacancyH() > longVacantHThrH); }
//
//    // Returns true if room appears to have been vacant for much longer than longVacant().
//    // For a home or an office no sign of activity for this long suggests a long weekend or a holiday for example.
//    // Longer than longVacant() but much less than 3 days to try to capture some weekend-absence savings.
//    bool longLongVacant() { return(getVacancyH() > longLongVacantHThrH); }
//
//    // Put directly into energy-conserving 'holiday mode' by making room appear to be 'long vacant'.
//    // Be careful of retriggering presence immediately if this is set locally.
//    // Set apparent vacancy to maximum to make setting obvious and to hide further vacancy from snooping.
//    // Code elsewhere may wish to put the system in FROST mode also.
//    void setHolidayMode() { activityCountdownM = 0; value = 0; occupationCountdownM = 0; vacancyH = 255U; }
//
//#ifdef UNIT_TESTS
//    // If true then mark as occupied else mark as (just) unoccupied.
//    // Hides basic _TEST_set_() which would not behave as expected.
//    virtual void _TEST_set_(const bool occupied)
//      { if(occupied) { markAsOccupied(); } else { activityCountdownM = 0; value = 0; occupationCountdownM = 0; } }
////    // Set new value(s) for hours of vacancy, or marks as occupied is if zero vacancy.
////    // If a non-zero value is set it clears the %-occupancy-confidence value for some consistency.
////    // Makes this more usable as a mock for testing other components.
////    virtual void _TEST_set_vacH_(const uint8_t newVacH)
////      { vacancyM = 0; vacancyH = newVacH; if(0 != newVacH) { value = 0; occupationCountdownM = 0; } else { markAsOccupied(); } }
//#endif
//  };
>>>>>>> 66d11f6c
typedef OTV0P2BASE::PseudoSensorOccupancyTracker OccupancyTracker;
#else
// Placeholder class with dummy static status methods to reduce code complexity.
typedef OTV0P2BASE::DummySensorOccupancyTracker OccupancyTracker;
<<<<<<< HEAD
=======
//class OccupancyTracker
//  {
//  public:
//    static void markAsOccupied() {} // Defined as NO-OP for convenience when no general occupancy support.
//    static void markAsPossiblyOccupied() {} // Defined as NO-OP for convenience when no general occupancy support.
//    static bool isLikelyRecentlyOccupied() { return(false); } // Always false without ENABLE_OCCUPANCY_SUPPORT
//    static bool isLikelyOccupied() { return(false); } // Always false without ENABLE_OCCUPANCY_SUPPORT
//    static bool isLikelyUnoccupied() { return(false); } // Always false without ENABLE_OCCUPANCY_SUPPORT
//    static uint8_t twoBitOccValue() { return(0); } // Always 0 without ENABLE_OCCUPANCY_SUPPORT.
//    static uint16_t getVacancyH() { return(0); } // Always 0 without ENABLE_OCCUPANCY_SUPPORT.
//    static bool longVacant() { return(false); } // Always false without ENABLE_OCCUPANCY_SUPPORT.
//    static bool longLongVacant() { return(false); } // Always false without ENABLE_OCCUPANCY_SUPPORT.
//  };
>>>>>>> 66d11f6c
#endif
// Singleton implementation for entire node.
extern OccupancyTracker Occupancy;
// Single generic occupancy callback for 'possibly occupied' for this instance.
void genericMarkAsPossiblyOccupied();



// Sample statistics once per hour as background to simple monitoring and adaptive behaviour.
// Call this once per hour with fullSample==true, as near the end of the hour as possible;
// this will update the non-volatile stats record for the current hour.
// Optionally call this at a small (2--10) even number of evenly-spaced number of other times throughout the hour
// with fullSample=false to sub-sample (and these may receive lower weighting or be ignored).
// (EEPROM wear should not be an issue at this update rate in normal use.)
void sampleStats(bool fullSample);


#ifdef UNIT_TESTS
// Compute new linearly-smoothed value given old smoothed value and new value.
// Guaranteed not to produce a value higher than the max of the old smoothed value and the new value.
// Uses stochastic rounding to nearest to allow nominally sub-lsb values to have an effect over time.
// Usually only made public for unit testing.
uint8_t smoothStatsValue(uint8_t oldSmoothed, uint8_t newValue);
#endif

// Range-compress an signed int 16ths-Celsius temperature to a unsigned single-byte value < 0xff.
// This preserves at least the first bit after the binary point for all values,
// and three bits after binary point for values in the most interesting mid range around normal room temperatures,
// with transitions at whole degrees Celsius.
// Input values below 0C are treated as 0C, and above 100C as 100C, thus allowing air and DHW temperature values.
#define COMPRESSION_C16_FLOOR_VAL 0 // Floor input value to compression.
#define COMPRESSION_C16_LOW_THRESHOLD (16<<4) // Values in range [COMPRESSION_LOW_THRESHOLD_C16,COMPRESSION_HIGH_THRESHOLD_C16[ have maximum precision.
#define COMPRESSION_C16_LOW_THR_AFTER (COMPRESSION_C16_LOW_THRESHOLD>>3) // Low threshold after compression.
#define COMPRESSION_C16_HIGH_THRESHOLD (24<<4)
#define COMPRESSION_C16_HIGH_THR_AFTER (COMPRESSION_C16_LOW_THR_AFTER + ((COMPRESSION_C16_HIGH_THRESHOLD-COMPRESSION_C16_LOW_THRESHOLD)>>1)) // High threshold after compression.
#define COMPRESSION_C16_CEIL_VAL (100<<4) // Ceiling input value to compression.
#define COMPRESSION_C16_CEIL_VAL_AFTER (COMPRESSION_C16_HIGH_THR_AFTER + ((COMPRESSION_C16_CEIL_VAL-COMPRESSION_C16_HIGH_THRESHOLD) >> 3)) // Ceiling input value after compression.
uint8_t compressTempC16(int tempC16);
// Reverses range compression done by compressTempC16(); results in range [0,100], with varying precision based on original value.
// 0xff (or other invalid) input results in STATS_UNSET_INT. 
int expandTempC16(uint8_t cTemp);

// Maximum valid encoded/compressed stats values.
#define MAX_STATS_TEMP COMPRESSION_C16_CEIL_VAL_AFTER // Maximum valid compressed temperature value in stats.
#define MAX_STATS_AMBLIGHT 254 // Maximum valid ambient light value in stats (very top of range is compressed).


#ifdef ENABLE_FS20_ENCODING_SUPPORT
// Clear and populate core stats structure with information from this node.
// Exactly what gets filled in will depend on sensors on the node,
// and may depend on stats TX security level (if collecting some sensitive items is also expensive).
void populateCoreStats(FullStatsMessageCore_t *content);
#endif // ENABLE_FS20_ENCODING_SUPPORT

// Do bare stats transmission.
// Output should be filtered for items appropriate
// to current channel security and sensitivity level.
// This may be binary or JSON format.
//   * allowDoubleTX  allow double TX to increase chance of successful reception
//   * doBinary  send binary form, else JSON form if supported
//   * RFM23BFramed   Add preamble and CRC to frame. Defaults to true for compatibility
void bareStatsTX(const bool allowDoubleTX, const bool doBinary, const bool RFM23BFramed = true);

#ifdef ENABLE_BOILER_HUB
// Raw notification of received call for heat from remote (eg FHT8V) unit.
// This form has a 16-bit ID (eg FHT8V housecode) and percent-open value [0,100].
// Note that this may include 0 percent values for a remote unit explicitly confirming
// that is is not, or has stopped, calling for heat (eg instead of replying on a timeout).
// This is not filtered, and can be delivered at any time from RX data, from a non-ISR thread.
// Does not have to be thread-/ISR- safe.
void remoteCallForHeatRX(uint16_t id, uint8_t percentOpen);
#endif



#endif
<|MERGE_RESOLUTION|>--- conflicted
+++ resolved
@@ -100,7 +100,7 @@
 // This must set back to no more than than MIN_TARGET_C to avoid problems with unsigned arithmetic.
 #define SETBACK_FULL 4
 // Prolonged inactivity time deemed to indicate room(s) really unoccupied to trigger full setback (minutes, strictly positive).
-#define SETBACK_FULL_M 50
+#define SETBACK_FULL_M min(60, max(30, OTV0P2BASE::PseudoSensorOccupancyTracker::OCCUPATION_TIMEOUT_M))
 
 //#ifdef LEARN_BUTTON_AVAILABLE
 // Period in minutes for simple learned on-time; strictly positive (and less than 256).
@@ -480,198 +480,17 @@
 #endif
 
 
-
-//// Default maximum time to allow the boiler to run on to allow for lost call-for-heat transmissions etc.
-//// Should be (much) greater than the gap between transmissions (eg ~2m for FHT8V/FS20).
-//// Should be greater than the run-on time at the OpenTRV boiler unit and any further pump run-on time.
-//// Valves may have to linger open at minimum of this plus maybe an extra minute or so for timing skew
-//// for systems with poor/absent bypass to avoid overheating.
-//// Having too high a linger time value may cause excessive temperature overshoot.
-//#define DEFAULT_MAX_RUN_ON_TIME_M 5
-
-
-
-
 // IF DEFINED: support for general timed and multi-input occupancy detection / use.
 #ifdef ENABLE_OCCUPANCY_SUPPORT
-<<<<<<< HEAD
-=======
-
-//// Occupancy measure as a % confidence that the room/area controlled by this unit has active human occupants.
-//// Occupancy also availble as more simple 3 (likely), 2 (possibly), 1 (not), 0 (unknown) scale.
-//// Model is relatively simple based on time since last likely/possibly indication from sensors.
-//class OccupancyTracker : public OTV0P2BASE::SimpleTSUint8Sensor
-//  {
-//  public:
-//    // Number of minutes that room is regarded as occupied after markAsOccupied(); strictly positive.
-//    // DHD20130528: no activity for ~30 minutes usually enough to declare room empty; an hour is conservative.
-//    // Should probably be at least as long as, or a little longer than, the BAKE timeout.
-//    // Should probably be significantly shorter than normal 'learn' on time to allow savings from that in empty rooms.
-//    static const uint8_t OCCUPATION_TIMEOUT_M = (min(max(SETBACK_FULL_M, 30), 255));
-//    // Threshold from 'likely' to 'probably'.
-//    static const uint8_t OCCUPATION_TIMEOUT_1_M = ((OCCUPATION_TIMEOUT_M*2)/3);
-//
-//  private:
-//    // Time until room regarded as unoccupied, in minutes; initially zero (ie treated as unoccupied at power-up).
-//    // Marked volatile for thread-safe lock-free non-read-modify-write access to byte-wide value.
-//    // Compound operations must block interrupts.
-//    volatile uint8_t occupationCountdownM;
-//
-//    // Non-zero if occupancy system recently notified of activity.
-//    // Marked volatile for thread-safe lock-free non-read-modify-write access to byte-wide value.
-//    // Compound operations must block interrupts.
-//    volatile uint8_t activityCountdownM;
-//
-//    // Hours and minutes since room became vacant (doesn't roll back to zero from max hours); zero when room occupied.
-//    uint8_t vacancyH;
-//    uint8_t vacancyM;
-//
-//  public:
-//    OccupancyTracker() : occupationCountdownM(0), activityCountdownM(0), vacancyH(0), vacancyM(0) { }
-//
-//    // Force a read/poll of the occupancy and return the % likely occupied [0,100].
-//    // Potentially expensive/slow.
-//    // Not thread-safe nor usable within ISRs (Interrupt Service Routines).
-//    // Poll at a fixed rate.
-//    virtual uint8_t read();
-//
-//    // Returns true if this sensor reading value passed is potentially valid, eg in-range.
-//    // True if in range [0,100].
-//    virtual bool isValid(uint8_t value) const { return(value <= 100); }
-//
-//    // This routine should be called once per minute.
-//    virtual uint8_t preferredPollInterval_s() const { return(60); }
-//
-//    // Recommended JSON tag for full value; not NULL.
-//    virtual const char *tag() const { return("occ|%"); }
-//
-//    // True if activity/occupancy recently reported (within last couple of minutes).
-//    // Includes weak and strong reports.
-//    // Thread-safe.
-//    bool reportedRecently() { return(0 != activityCountdownM); }
-//
-//    // Returns true if the room appears to be likely occupied (with active users) now.
-//    // Operates on a timeout; calling markAsOccupied() restarts the timer.
-//    // Defaults to false (and API still exists) when ENABLE_OCCUPANCY_SUPPORT not defined.
-//    // Thread-safe.
-//    bool isLikelyOccupied() { return(0 != occupationCountdownM); }
-//
-//    // Returns true if the room appears to be likely occupied (with active users) recently.
-//    // This uses the same timer as isOccupied() (restarted by markAsOccupied())
-//    // but returns to false somewhat sooner for example to allow ramping up more costly occupancy detection methods
-//    // and to allow some simple graduated occupancy responses.
-//    // Thread-safe.
-//    bool isLikelyRecentlyOccupied() { return(occupationCountdownM > OCCUPATION_TIMEOUT_1_M); }
-//
-//    // False if room likely currently unoccupied (no active occupants).
-//    // Defaults to false (and API still exists) when ENABLE_OCCUPANCY_SUPPORT not defined.
-//    // This may require a substantial time after activity stops to become true.
-//    // This and isLikelyOccupied() cannot be true together; it is possible for neither to be true.
-//    // Thread-safe.
-//    bool isLikelyUnoccupied() { return(!isLikelyOccupied()); }
-//
-//    // Call when very strong evidence of room occupation has occurred.
-//    // Do not call based on internal/synthetic events.
-//    // Such evidence may include operation of buttons (etc) on the unit or PIR.
-//    // Do not call from (for example) 'on' schedule change.
-//    // Makes occupation immediately visible.
-//    // Thread-safe and ISR-safe.
-//    void markAsOccupied() { value = 100; occupationCountdownM = OCCUPATION_TIMEOUT_M; activityCountdownM = 2; }
-//
-//    // Call when some/weak evidence of room occupation, such as a light being turned on, or voice heard.
-//    // Do not call based on internal/synthetic events.
-//    // Doesn't force the room to appear recently occupied.
-//    // If the hardware allows this may immediately turn on the main GUI LED until normal GUI reverts it,
-//    // at least periodically.
-//    // Preferably do not call for manual control operation to avoid interfering with UI operation.
-//    // Thread-safe.
-//    void markAsPossiblyOccupied();
-//
-//    // Two-bit occupancy: (00 not disclosed,) 1 not occupied, 2 possibly occupied, 3 probably occupied.
-//    // 0 is not returned by this implementation.
-//    // Thread-safe.
-//    uint8_t twoBitOccupancyValue() { return(isLikelyRecentlyOccupied() ? 3 : (isLikelyOccupied() ? 2 : 1)); }
-//
-//    // Recommended JSON tag for two-bit occupancy value; not NULL.
-//    const char *twoBitTag() { return("O"); }
-//
-//    // Returns true if it is worth expending extra effort to check for occupancy.
-//    // This will happen when confidence in occupancy is not yet zero but is approaching,
-//    // so checking more thoroughly now can help maintain non-zero value if someone is present and active.
-//    // At other times more relaxed checking (eg lower power) can be used.
-//    bool increaseCheckForOccupancy() { return(!isLikelyRecentlyOccupied() && isLikelyOccupied() && !reportedRecently()); }
-//
-//    // Get number of hours room vacant, zero when room occupied; does not wrap.
-//    // If forced to zero as soon as occupancy is detected.
-//    uint16_t getVacancyH() { return((value != 0) ? 0 : vacancyH); }
-//
-//    // Recommended JSON tag for vacancy hours; not NULL.
-//    const char *vacHTag() { return("vac|h"); }
-//
-//    // Threshold hours above which room is considered long vacant.
-//    // At least 24h in order to allow once-daily room programmes (including pre-warm) to operate reliably.
-//    static const uint8_t longVacantHThrH = 24;
-//    // Threshold hours above which room is considered long long vacant.
-//    // Longer than longVacantHThrH but much less than 3 days to try to capture some weekend-absence savings.
-//    // 8h less than 2d may capture full office savings for the whole day of Sunday
-//    // counting from from last occupancy at end of (working) day Friday for example.
-//    static const uint8_t longLongVacantHThrH = 39;
-//
-//    // Returns true if room appears to have been vacant for over a day.
-//    // For a home or an office no sign of activity for this long suggests a weekend or a holiday for example.
-//    // At least 24h in order to allow once-daily room programmes (including pre-warm) to operate reliably.
-//    bool longVacant() { return(getVacancyH() > longVacantHThrH); }
-//
-//    // Returns true if room appears to have been vacant for much longer than longVacant().
-//    // For a home or an office no sign of activity for this long suggests a long weekend or a holiday for example.
-//    // Longer than longVacant() but much less than 3 days to try to capture some weekend-absence savings.
-//    bool longLongVacant() { return(getVacancyH() > longLongVacantHThrH); }
-//
-//    // Put directly into energy-conserving 'holiday mode' by making room appear to be 'long vacant'.
-//    // Be careful of retriggering presence immediately if this is set locally.
-//    // Set apparent vacancy to maximum to make setting obvious and to hide further vacancy from snooping.
-//    // Code elsewhere may wish to put the system in FROST mode also.
-//    void setHolidayMode() { activityCountdownM = 0; value = 0; occupationCountdownM = 0; vacancyH = 255U; }
-//
-//#ifdef UNIT_TESTS
-//    // If true then mark as occupied else mark as (just) unoccupied.
-//    // Hides basic _TEST_set_() which would not behave as expected.
-//    virtual void _TEST_set_(const bool occupied)
-//      { if(occupied) { markAsOccupied(); } else { activityCountdownM = 0; value = 0; occupationCountdownM = 0; } }
-////    // Set new value(s) for hours of vacancy, or marks as occupied is if zero vacancy.
-////    // If a non-zero value is set it clears the %-occupancy-confidence value for some consistency.
-////    // Makes this more usable as a mock for testing other components.
-////    virtual void _TEST_set_vacH_(const uint8_t newVacH)
-////      { vacancyM = 0; vacancyH = newVacH; if(0 != newVacH) { value = 0; occupationCountdownM = 0; } else { markAsOccupied(); } }
-//#endif
-//  };
->>>>>>> 66d11f6c
 typedef OTV0P2BASE::PseudoSensorOccupancyTracker OccupancyTracker;
 #else
 // Placeholder class with dummy static status methods to reduce code complexity.
 typedef OTV0P2BASE::DummySensorOccupancyTracker OccupancyTracker;
-<<<<<<< HEAD
-=======
-//class OccupancyTracker
-//  {
-//  public:
-//    static void markAsOccupied() {} // Defined as NO-OP for convenience when no general occupancy support.
-//    static void markAsPossiblyOccupied() {} // Defined as NO-OP for convenience when no general occupancy support.
-//    static bool isLikelyRecentlyOccupied() { return(false); } // Always false without ENABLE_OCCUPANCY_SUPPORT
-//    static bool isLikelyOccupied() { return(false); } // Always false without ENABLE_OCCUPANCY_SUPPORT
-//    static bool isLikelyUnoccupied() { return(false); } // Always false without ENABLE_OCCUPANCY_SUPPORT
-//    static uint8_t twoBitOccValue() { return(0); } // Always 0 without ENABLE_OCCUPANCY_SUPPORT.
-//    static uint16_t getVacancyH() { return(0); } // Always 0 without ENABLE_OCCUPANCY_SUPPORT.
-//    static bool longVacant() { return(false); } // Always false without ENABLE_OCCUPANCY_SUPPORT.
-//    static bool longLongVacant() { return(false); } // Always false without ENABLE_OCCUPANCY_SUPPORT.
-//  };
->>>>>>> 66d11f6c
 #endif
 // Singleton implementation for entire node.
 extern OccupancyTracker Occupancy;
 // Single generic occupancy callback for 'possibly occupied' for this instance.
 void genericMarkAsPossiblyOccupied();
-
 
 
 // Sample statistics once per hour as background to simple monitoring and adaptive behaviour.

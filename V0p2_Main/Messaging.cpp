--- conflicted
+++ resolved
@@ -356,19 +356,15 @@
                                             senderNodeID,
                                             true));
 #if 1 // && defined(DEBUG)
-<<<<<<< HEAD
     if(!isOK)
       {
-      // Useful network diagnostics: a couple of bytes of the claimed ID of rejected frames.
+      // Useful brief network diagnostics: a couple of bytes of the claimed ID of rejected frames.
       // Warnings rather than errors because there may legitimately be multiple disjoint networks.
-      OTV0P2BASE::serialPrintAndFlush(F("?RX assoc/auth")); // Missing association or failed auth.
+      OTV0P2BASE::serialPrintAndFlush(F("?RX auth")); // Missing association or failed auth.
       if(sfh.getIl() > 0) { OTV0P2BASE::serialPrintAndFlush(' '); OTV0P2BASE::serialPrintAndFlush(sfh.id[0], HEX); }
       if(sfh.getIl() > 1) { OTV0P2BASE::serialPrintAndFlush(' '); OTV0P2BASE::serialPrintAndFlush(sfh.id[1], HEX); }
       OTV0P2BASE::serialPrintlnAndFlush();
       }
-=======
-    if(!isOK) { OTV0P2BASE::serialPrintlnAndFlush(F("!RX assoc/auth")); } // Missing association or failed auth.
->>>>>>> a2a8dbb4
 #endif
     }
 

--- conflicted
+++ resolved
@@ -1067,15 +1067,14 @@
 #ifdef ENABLE_OTSECUREFRAME_INSECURE_RX_PERMITTED // Allow parsing of insecure frame version...
       case 'O': // Non-secure basic OpenTRV secureable frame...
           {
-<<<<<<< HEAD
           // Do some simple validation of structure and number ranges.
           const uint8_t fl = firstByte + 1; // (Full) frame length, including the length byte itself.
           if(fl < 8) { break; } // Too short to be valid.
           const uint8_t il = msg[2] & 0xf;
           if(0 == il) { break; } // Anonymous sender (zero-length ID) not (yet) permitted.
+          //
           // TODO
-=======
->>>>>>> 4da6f665
+          //
           break;
           }
 #endif // ENABLE_OTSECUREFRAME_INSECURE_RX_PERMITTED

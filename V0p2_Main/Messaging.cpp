/*
The OpenTRV project licenses this file to you
under the Apache Licence, Version 2.0 (the "Licence");
you may not use this file except in compliance
with the Licence. You may obtain a copy of the Licence at

http://www.apache.org/licenses/LICENSE-2.0

Unless required by applicable law or agreed to in writing,
software distributed under the Licence is distributed on an
"AS IS" BASIS, WITHOUT WARRANTIES OR CONDITIONS OF ANY
KIND, either express or implied. See the Licence for the
specific language governing permissions and limitations
under the Licence.

Author(s) / Copyright (s): Damon Hart-Davis 2014--2015
*/

/*
 Generic messaging support for OpenTRV.
 */

#include "Messaging.h"

#include <OTRadioLink.h>
#ifdef ALLOW_CC1_SUPPORT
#include <OTProtocolCC.h>
#endif

#include <util/atomic.h>

#include "Control.h"
#include "Power_Management.h"
#include "RFM22_Radio.h"
#include "Serial_IO.h"
#include "UI_Minimal.h"

#include "V0p2_Sensors.h"
#include "V0p2_Actuators.h"


//// Update 'C2' 8-bit CRC with next byte.
//// Usually initialised with 0xff.
//// Should work well from 10--119 bits (2--~14 bytes); best 27-50, 52, 56-119 bits.
//// See: http://users.ece.cmu.edu/~koopman/roses/dsn04/koopman04_crc_poly_embedded.pdf
//// Also: http://en.wikipedia.org/wiki/Cyclic_redundancy_check
//#define C2_POLYNOMIAL 0x97
//uint8_t crc8_C2_update(uint8_t crc, const uint8_t datum)
//  {
//  crc ^= datum;
//  for(uint8_t i = 0; ++i <= 8; )
//    {
//    if(crc & 0x80)
//      { crc = (crc << 1) ^ C2_POLYNOMIAL; }
//    else
//      { crc <<= 1; }
//    }
//  return(crc);
//  }





// Return true if header/structure and CRC looks valid for (3-byte) buffered stats payload.
bool verifyHeaderAndCRCForTrailingMinimalStatsPayload(uint8_t const *const buf)
  {
  return((MESSAGING_TRAILING_MINIMAL_STATS_HEADER_MSBS == ((buf[0]) & MESSAGING_TRAILING_MINIMAL_STATS_HEADER_MASK)) && // Plausible header.
         (0 == (buf[1] & 0x80)) && // Top bit is clear on this byte also.
         (buf[2] == OTRadioLink::crc7_5B_update(buf[0], buf[1]))); // CRC validates, top bit implicitly zero.
  }

// Store minimal stats payload into (2-byte) buffer from payload struct (without CRC); values are coerced to fit as necessary..
//   * payload  must be non-null
// Used for minimal and full packet forms,
void writeTrailingMinimalStatsPayloadBody(uint8_t *buf, const trailingMinimalStatsPayload_t *payload)
  {
#ifdef DEBUG
  if(NULL == payload) { panic(); }
#endif
  // Temperatures coerced to fit between MESSAGING_TRAILING_MINIMAL_STATS_TEMP_BIAS (-20C) and 0x7ff_MESSAGING_TRAILING_MINIMAL_STATS_TEMP_BIAS (107Cf).
#if MESSAGING_TRAILING_MINIMAL_STATS_TEMP_BIAS > 0
#error MESSAGING_TRAILING_MINIMAL_STATS_TEMP_BIAS must be negative
#endif
  const int16_t bitmask = 0x7ff;
  const int16_t minTempRepresentable = MESSAGING_TRAILING_MINIMAL_STATS_TEMP_BIAS;
  const int16_t maxTempRepresentable = bitmask + MESSAGING_TRAILING_MINIMAL_STATS_TEMP_BIAS;
#if 0 && defined(DEBUG)
  DEBUG_SERIAL_PRINT_FLASHSTRING("payload->tempC16: ");
  DEBUG_SERIAL_PRINTFMT(payload->tempC16, DEC);
  DEBUG_SERIAL_PRINT_FLASHSTRING(" min=");
  DEBUG_SERIAL_PRINTFMT(minTempRepresentable, DEC);
  DEBUG_SERIAL_PRINT_FLASHSTRING(" max=");
  DEBUG_SERIAL_PRINTFMT(maxTempRepresentable, DEC);
  DEBUG_SERIAL_PRINTLN();
#endif
  int16_t temp16Cbiased = payload->tempC16;
  if(temp16Cbiased < minTempRepresentable) { temp16Cbiased = minTempRepresentable; }
  else if(temp16Cbiased > maxTempRepresentable) { temp16Cbiased = maxTempRepresentable; }
  temp16Cbiased -= MESSAGING_TRAILING_MINIMAL_STATS_TEMP_BIAS; // Should now be strictly positive.
#if 0 && defined(DEBUG)
  DEBUG_SERIAL_PRINT_FLASHSTRING("temp16Cbiased: ");
  DEBUG_SERIAL_PRINTFMT(temp16Cbiased, DEC);
  DEBUG_SERIAL_PRINTLN();
#endif
  const uint8_t byte0 = MESSAGING_TRAILING_MINIMAL_STATS_HEADER_MSBS | (payload->powerLow ? 0x10 : 0) | (temp16Cbiased & 0xf);
  const uint8_t byte1 = (uint8_t) (temp16Cbiased >> 4);
  buf[0] = byte0;
  buf[1] = byte1;
#if 0 && defined(DEBUG)
  for(uint8_t i = 0; i < 2; ++i) { if(0 != (buf[i] & 0x80)) { panic(); } } // MSBits should be clear.
#endif
  }

// Store minimal stats payload into (3-byte) buffer from payload struct and append CRC; values are coerced to fit as necessary..
//   * payload  must be non-null
void writeTrailingMinimalStatsPayload(uint8_t *buf, const trailingMinimalStatsPayload_t *payload)
  {
  writeTrailingMinimalStatsPayloadBody(buf, payload);
  buf[2] = OTRadioLink::crc7_5B_update(buf[0], buf[1]);
#if 0 && defined(DEBUG)
  for(uint8_t i = 0; i < 3; ++i) { if(0 != (buf[i] & 0x80)) { panic(); } } // MSBits should be clear.
#endif
  }

// Extract payload from valid (3-byte) header+payload+CRC into payload struct; only 2 bytes are actually read.
// Input bytes (eg header and check value) must already have been validated.
void extractTrailingMinimalStatsPayload(const uint8_t *const buf, trailingMinimalStatsPayload_t *const payload)
  {
#ifdef DEBUG
  if(NULL == payload) { panic(); }
#endif
  payload->powerLow = (0 != (buf[0] & 0x10));
  payload->tempC16 = ((((int16_t) buf[1]) << 4) | (buf[0] & 0xf)) + MESSAGING_TRAILING_MINIMAL_STATS_TEMP_BIAS;
  }


#if defined(ALLOW_STATS_RX)
#ifndef getInboundStatsQueueOverrun
// Count of dropped inbound stats message due to insufficient queue space.
// Must only be accessed under a lock (ATOMIC_BLOCK).
static uint16_t inboundStatsQueueOverrun = 0;

// Get count of dropped inbound stats messages due to insufficient queue space.
uint16_t getInboundStatsQueueOverrun()
  {
  ATOMIC_BLOCK (ATOMIC_RESTORESTATE)
    { return(inboundStatsQueueOverrun); }
  }
#endif
#endif


// Send (valid) core binary stats to specified print channel, followed by "\r\n".
// This does NOT attempt to flush output nor wait after writing.
// Will only write stats with a source ID.
void outputCoreStats(Print *p, bool secure, const FullStatsMessageCore_t *stats)
  {
  if(stats->containsID)
    {
    // Dump (remote) stats field '@<hexnodeID>;TnnCh[P;]'
    // where the T field shows temperature in C with a hex digit after the binary point indicated by C
    // and the optional P field indicates low power.
    p->print(LINE_START_CHAR_RSTATS);
    p->print((((uint16_t)stats->id0) << 8) | stats->id1, HEX);
    if(stats->containsTempAndPower)
      {
      p->print(F(";T"));
      p->print(stats->tempAndPower.tempC16 >> 4, DEC);
      p->print('C');
      p->print(stats->tempAndPower.tempC16 & 0xf, HEX);
      if(stats->tempAndPower.powerLow) { p->print(F(";P")); } // Insert power-low field if needed.
      }
    if(stats->containsAmbL)
      {
      p->print(F(";L"));
      p->print(stats->ambL);
      }
    if(0 != stats->occ)
      {
      p->print(F(";O"));
      p->print(stats->occ);
      }
    p->println();
    }
  }

// Send (valid) minimal binary stats to specified print channel, followed by "\r\n".
// This does NOT attempt to flush output nor wait after writing.
void outputMinimalStats(Print *p, bool secure, uint8_t id0, uint8_t id1, const trailingMinimalStatsPayload_t *stats)
    {
    // Convert to full stats for output.
    FullStatsMessageCore_t fullstats;
    clearFullStatsMessageCore(&fullstats);
    fullstats.id0 = id0;
    fullstats.id1 = id1;
    fullstats.containsID = true;
    memcpy((void *)&fullstats.tempAndPower, stats, sizeof(fullstats.tempAndPower));
    fullstats.containsTempAndPower = true;
    outputCoreStats(p, secure, &fullstats);
    }

#if defined(ALLOW_STATS_TX)
#if !defined(enableTrailingStatsPayload)
// Returns true if an unencrypted minimal trailing static payload and similar (eg bare stats transmission) is permitted.
// True if the TX_ENABLE value is no higher than stTXmostUnsec.
// Some filtering may be required even if this is true.
// TODO: allow cacheing in RAM for speed.
bool enableTrailingStatsPayload() { return(eeprom_read_byte((uint8_t *)V0P2BASE_EE_START_STATS_TX_ENABLE) <= OTV0P2BASE::stTXmostUnsec); }
#endif
#endif



// Coerce any ID bytes to valid values if unset (0xff) or if forced,
// by filling with valid values (0x80--0xfe) from decent entropy gathered on the fly.
// Will moan about invalid values and return false but not attempt to reset,
// eg in case underlying EEPROM cell is worn/failing.
// Returns true iff all values good.
bool ensureIDCreated(const bool force)
  {
  bool allGood = true;
  for(uint8_t i = 0; i < V0P2BASE_EE_LEN_ID; ++i)
    {
    uint8_t * const loc = i + (uint8_t *)V0P2BASE_EE_START_ID;
    if(force || (0xff == eeprom_read_byte(loc))) // Byte is unset or change is being forced.
        {
        OTV0P2BASE::serialPrintAndFlush(F("Setting ID byte "));
        OTV0P2BASE::serialPrintAndFlush(i);
        OTV0P2BASE::serialPrintAndFlush(' ');
        const uint8_t envNoise = ((i & 1) ? TemperatureC16.get() : ((uint8_t)AmbLight.getRaw()));
        for( ; ; )
          {
          // Try to make decently-randomised 'unique-ish' ID with mixture of sources.
          // Is not confidential, and will be transmitted in the clear.
          // System will typically not have been running long when this is invoked.
          const uint8_t newValue = 0x80 | (OTV0P2BASE::getSecureRandomByte() ^ envNoise);
          if(0xff == newValue) { continue; } // Reject unusable value.
          OTV0P2BASE::eeprom_smart_update_byte(loc, newValue);
          OTV0P2BASE::serialPrintAndFlush(newValue, HEX);
          break;
          }
        OTV0P2BASE::serialPrintlnAndFlush();
        }
    // Validate.
    const uint8_t v2 = eeprom_read_byte(loc);
    if(!validIDByte(v2))
        {
        allGood = false;
        OTV0P2BASE::serialPrintAndFlush(F("Invalid byte "));
        OTV0P2BASE::serialPrintAndFlush(i);
        OTV0P2BASE::serialPrintAndFlush(F(" ... "));
        OTV0P2BASE::serialPrintAndFlush(v2, HEX);
        OTV0P2BASE::serialPrintlnAndFlush();
        }
     }
  return(allGood);
  }


// Send core/common 'full' stats message.
//   * content contains data to be sent in the message; must be non-null
// Note that up to 7 bytes of payload is optimal for the CRC used.
// If successful, returns pointer to terminating 0xff at end of message.
// Returns null if failed (eg because of bad inputs or insufficient buffer space);
// part of the message may have have been written in this case and in particular the previous terminating 0xff may have been overwritten.
uint8_t *encodeFullStatsMessageCore(uint8_t * const buf, const uint8_t buflen, const OTV0P2BASE::stats_TX_level secLevel, const bool secureChannel,
    const FullStatsMessageCore_t * const content)
  {
  if(NULL == buf) { return(NULL); } // Could be an assert/panic instead at a pinch.
  if(NULL == content) { return(NULL); } // Could be an assert/panic instead at a pinch.
  if(secureChannel) { return(NULL); } // TODO: cannot create secure message yet.
//  if(buflen < FullStatsMessageCore_MIN_BYTES_ON_WIRE+1) { return(NULL); } // Need space for at least the shortest possible message + terminating 0xff.
//  if(buflen < FullStatsMessageCore_MAX_BYTES_ON_WIRE+1) { return(NULL); } // Need space for longest possible message + terminating 0xff.

  // Compute message payload length (excluding CRC and terminator).
  // Fail immediately (return NULL) if not enough space for message content.
  const uint8_t payloadLength =
      1 + // Initial header.
      (content->containsID ? 2 : 0) +
      (content->containsTempAndPower ? 2 : 0) +
      1 + // Flags header.
      (content->containsAmbL ? 1 : 0);
  if(buflen < payloadLength + 2)  { return(NULL); }

  // Validate some more detail.
  // ID
  if(content->containsID)
    {
    if((content->id0 == (uint8_t)0xff) || (content->id1 == (uint8_t)0xff)) { return(NULL); } // ID bytes cannot be 0xff.
    if((content->id0 & 0x80) != (content->id1 & 0x80)) { return(NULL); } // ID top bits don't match.
    }
  // Ambient light.
  if(content->containsAmbL)
    {
    if((content->ambL == 0) || (content->ambL == (uint8_t)0xff)) { return(NULL); } // Forbidden values.
    }

  // WRITE THE MESSAGE!
  // Pointer to next byte to write in message.
  register uint8_t *b = buf;

  // Construct the header.
  // * byte 0 :  |  0  |  1  |  1  |  1  |  R0 | IDP | IDH | SEC |   header, 1x reserved 0 bit, ID Present, ID High, SECure
//#define MESSAGING_FULL_STATS_HEADER_MSBS 0x70
//#define MESSAGING_FULL_STATS_HEADER_MASK 0xf0
//#define MESSAGING_FULL_STATS_HEADER_BITS_ID_PRESENT 4
//#define MESSAGING_FULL_STATS_HEADER_BITS_ID_HIGH 2
//#define MESSAGING_FULL_STATS_HEADER_BITS_ID_SECURE 1
  const uint8_t header = MESSAGING_FULL_STATS_HEADER_MSBS |
      (content->containsID ? MESSAGING_FULL_STATS_HEADER_BITS_ID_PRESENT : 0) |
      ((content->containsID && (0 != (content->id0 & 0x80))) ? MESSAGING_FULL_STATS_HEADER_BITS_ID_HIGH : 0) |
      0; // TODO: cannot do secure messages yet.
  *b++ = header;
 
  // Insert ID if requested.
  if(content->containsID)
    {
    *b++ = content->id0 & 0x7f;
    *b++ = content->id1 & 0x7f;
    }

  // Insert basic temperature and power status if requested.
  if(content->containsTempAndPower)
    {
    writeTrailingMinimalStatsPayloadBody(b, &(content->tempAndPower));
    b += 2;
    }
 
  // Always insert flags header , and downstream optional values.
// Flags indicating which optional elements are present:
// AMBient Light, Relative Humidity %.
// OC1/OC2 = Occupancy: 00 not disclosed, 01 probably, 10 possibly, 11 not occupied recently.
// IF EXT is 1 a futher flags byte follows.
// * byte b+2: |  0  |  1  |  1  | EXT | ABML| RH% | OC1 | OC2 |   EXTension-follows flag, plus optional section flags.
//#define MESSAGING_FULL_STATS_FLAGS_HEADER_MSBS 0x60
//#define MESSAGING_FULL_STATS_FLAGS_HEADER_MASK 0xe0
//#define MESSAGING_FULL_STATS_FLAGS_HEADER_AMBL 8
//#define MESSAGING_FULL_STATS_FLAGS_HEADER_RHP 4
  // Omit occupancy data unless encoding for a secure channel or at a very permissive stats TX security level.
  const uint8_t flagsHeader = MESSAGING_FULL_STATS_FLAGS_HEADER_MSBS |
    (content->containsAmbL ? MESSAGING_FULL_STATS_FLAGS_HEADER_AMBL : 0) |
    ((secureChannel || (secLevel <= OTV0P2BASE::stTXalwaysAll)) ? (content->occ & 3) : 0);
  *b++ = flagsHeader;
  // Now insert extra fields as flagged.
  if(content->containsAmbL)
    { *b++ = content->ambL; }
  // TODO: RH% etc

  // Finish off message by computing and appending the CRC and then terminating 0xff (and return pointer to 0xff).
  // Assumes that b now points just beyond the end of the payload.
  uint8_t crc = MESSAGING_FULL_STATS_CRC_INIT; // Initialisation.
  for(const uint8_t *p = buf; p < b; ) { crc = OTRadioLink::crc7_5B_update(crc, *p++); }
  *b++ = crc;
  *b = 0xff;
#if 0 && defined(DEBUG)
  if(b - buf != payloadLength + 1) { panic(F("msg gen err")); }
#endif
  return(b);
  }

// Decode core/common 'full' stats message.
// If successful returns pointer to next byte of message, ie just after full stats message decoded.
// Returns null if failed (eg because of corrupt/insufficient message data) and state of 'content' result is undefined.
// This will avoid copying into the result data (possibly tainted) that has arrived at an inappropriate security level.
//   * content will contain data decoded from the message; must be non-null
<<<<<<< HEAD
const uint8_t *decodeFullStatsMessageCore(const uint8_t * const buf, const uint8_t buflen, const stats_TX_level secLevel, const bool secureChannel,
=======
const uint8_t *decodeFullStatsMessageCore(const uint8_t * const buf, const uint8_t buflen, const OTV0P2BASE::stats_TX_level secLevel, const bool secureChannel,
>>>>>>> 0c5b9282
    FullStatsMessageCore_t * const content)
  {
//DEBUG_SERIAL_PRINTLN_FLASHSTRING("dFSMC");
  if(NULL == buf) { return(NULL); } // Could be an assert/panic instead at a pinch.
//DEBUG_SERIAL_PRINTLN_FLASHSTRING(" chk c");
  if(NULL == content) { return(NULL); } // Could be an assert/panic instead at a pinch.
  if(buflen < FullStatsMessageCore_MIN_BYTES_ON_WIRE)
    {
#if 0
    DEBUG_SERIAL_PRINT_FLASHSTRING("buf too small: ");
    DEBUG_SERIAL_PRINT(buflen);
    DEBUG_SERIAL_PRINTLN();
#endif
    return(NULL); // Not long enough for even a minimal message to be present...
    }

//DEBUG_SERIAL_PRINTLN_FLASHSTRING(" clr");
  // Conservatively clear the result completely.
  clearFullStatsMessageCore(content);

  // READ THE MESSAGE!
  // Pointer to next byte to read in message.
  register const uint8_t *b = buf;

  // Validate the message header and start to fill in structure.
  const uint8_t header = *b++;
  // Deonstruct the header.
  // * byte 0 :  |  0  |  1  |  1  |  1  |  R0 | IDP | IDH | SEC |   header, 1x reserved 0 bit, ID Present, ID High, SECure
//#define MESSAGING_FULL_STATS_HEADER_MSBS 0x70
//#define MESSAGING_FULL_STATS_HEADER_MASK 0x70
//#define MESSAGING_FULL_STATS_HEADER_BITS_ID_PRESENT 4
//#define MESSAGING_FULL_STATS_HEADER_BITS_ID_HIGH 2
//#define MESSAGING_FULL_STATS_HEADER_BITS_ID_SECURE 0x80
//DEBUG_SERIAL_PRINTLN_FLASHSTRING(" chk msb");
  if(MESSAGING_FULL_STATS_HEADER_MSBS != (header & MESSAGING_FULL_STATS_HEADER_MASK)) { return(NULL); } // Bad header.
//DEBUG_SERIAL_PRINTLN_FLASHSTRING(" chk sec");
  if(0 != (header & MESSAGING_FULL_STATS_HEADER_BITS_ID_SECURE)) { return(NULL); } // TODO: cannot do secure messages yet.
  // Extract ID if present.
//DEBUG_SERIAL_PRINTLN_FLASHSTRING(" chk ID");
  const bool containsID = (0 != (header & MESSAGING_FULL_STATS_HEADER_BITS_ID_PRESENT));
  if(containsID)
    {
    content->containsID = true;
//DEBUG_SERIAL_PRINTLN_FLASHSTRING(" containsID");
    const uint8_t idHigh = ((0 != (header & MESSAGING_FULL_STATS_HEADER_BITS_ID_HIGH)) ? 0x80 : 0);
    content->id0 = *b++ | idHigh;
    content->id1 = *b++ | idHigh;
    }

  // If next header is temp/power then extract it, else must be the flags header.
  if(b - buf >= buflen) { return(NULL); } // Fail if next byte not available.
  if(MESSAGING_TRAILING_MINIMAL_STATS_HEADER_MSBS == (*b & MESSAGING_TRAILING_MINIMAL_STATS_HEADER_MASK))
    {
//DEBUG_SERIAL_PRINTLN_FLASHSTRING(" chk msh");
    if(b - buf >= buflen-1) { return(NULL); } // Fail if 2 bytes not available for this section.
    if(0 != (0x80 & b[1])) { return(NULL); } // Following byte does not have msb correctly cleared.
    extractTrailingMinimalStatsPayload(b, &(content->tempAndPower));
    b += 2;
    content->containsTempAndPower = true;
    }

  // If next header is flags then extract it.
  // FIXME: risk of misinterpretting CRC.
//DEBUG_SERIAL_PRINTLN_FLASHSTRING(" chk flg");
  if(b - buf >= buflen) { return(NULL); } // Fail if next byte not available.
  if(MESSAGING_FULL_STATS_FLAGS_HEADER_MSBS != (*b & MESSAGING_FULL_STATS_FLAGS_HEADER_MASK)) { return(NULL); } // Corrupt message.
  const uint8_t flagsHeader = *b++;
  content->occ = flagsHeader & 3;
  const bool containsAmbL = (0 != (flagsHeader & MESSAGING_FULL_STATS_FLAGS_HEADER_AMBL));
  if(containsAmbL)
    {
    if(b - buf >= buflen) { return(NULL); } // Fail if next byte not available.
    const uint8_t ambL = *b++;
//DEBUG_SERIAL_PRINTLN_FLASHSTRING(" chk aml");
    if((0 == ambL) || (ambL == (uint8_t)0xff)) { return(NULL); } // Illegal value.
    content->ambL = ambL;
    content->containsAmbL = true;
    }

  // Finish off by computing and checking the CRC (and return pointer to just after CRC).
  // Assumes that b now points just beyond the end of the payload.
  if(b - buf >= buflen) { return(NULL); } // Fail if next byte not available.
  uint8_t crc = MESSAGING_FULL_STATS_CRC_INIT; // Initialisation.
  for(const uint8_t *p = buf; p < b; ) { crc = OTRadioLink::crc7_5B_update(crc, *p++); }
//DEBUG_SERIAL_PRINTLN_FLASHSTRING(" chk CRC");
  if(crc != *b++) { return(NULL); } // Bad CRC.

  return(b); // Point to just after CRC.
  }


// Returns true unless the buffer clearly does not contain a possible valid raw JSON message.
// This message is expected to be one object wrapped in '{' and '}'
// and containing only ASCII printable/non-control characters in the range [32,126].
// The message must be no longer than MSG_JSON_MAX_LENGTH excluding trailing null.
// This only does a quick validation for egregious errors.
bool quickValidateRawSimpleJSONMessage(const char * const buf)
  {
  if('{' != buf[0]) { return(false); }
  // Scan up to maximum length for terminating '}'.
  const char *p = buf + 1;
  for(int i = 1; i < MSG_JSON_MAX_LENGTH; ++i)
    {
    const char c = *p++;
    // With a terminating '}' (followed by '\0') the message is superficially valid.
    if(('}' == c) && ('\0' == *p)) { return(true); }
    // Non-printable/control character makes the message invalid.
    if((c < 32) || (c > 126)) { return(false); }
    // Premature end of message renders it invalid.
    if('\0' == c) { return(false); }
    }
  return(false); // Bad (unterminated) message.
  }

// Adjusts null-terminated text JSON message up to MSG_JSON_MAX_LENGTH bytes (not counting trailing '\0') for TX.
// Sets high-bit on final '}' to make it unique, checking that all others are clear.
// Computes and returns 0x5B 7-bit CRC in range [0,127]
// or 0xff if the JSON message obviously invalid and should not be TXed.
// The CRC is initialised with the initial '{' character.
// NOTE: adjusts content in place.
#define adjustJSONMsgForTXAndComputeCRC_ERR 0xff // Error return value.
uint8_t adjustJSONMsgForTXAndComputeCRC(char * const bptr)
  {
  // Do initial quick validation before computing CRC, etc,
  if(!quickValidateRawSimpleJSONMessage(bptr)) { return(adjustJSONMsgForTXAndComputeCRC_ERR); }
//  if('{' != *bptr) { return(adjustJSONMsgForTXAndComputeCRC_ERR); }
  bool seenTrailingClosingBrace = false;
  uint8_t crc = '{';
  for(char *p = bptr; *++p; ) // Skip first char ('{'); loop until '\0'.
    {
    const char c = *p;
//    if(c & 0x80) { return(adjustJSONMsgForTXAndComputeCRC_ERR); } // No high-bits should be set!
    if(('}' == c) && ('\0' == *(p+1)))
      {
      seenTrailingClosingBrace = true;
      const char newC = c | 0x80;
      *p = newC; // Set high bit.
      crc = OTRadioLink::crc7_5B_update(crc, (uint8_t)newC); // Update CRC.
      return(crc);
      }
    crc = OTRadioLink::crc7_5B_update(crc, (uint8_t)c); // Update CRC.
    }
  if(!seenTrailingClosingBrace) { return(adjustJSONMsgForTXAndComputeCRC_ERR); } // Missing ending '}'.
  return(crc);
  }


// Send (valid) JSON to specified print channel, terminated with "}\0" or '}'|0x80, followed by "\r\n".
// This does NOT attempt to flush output nor wait after writing.
void outputJSONStats(Print *p, bool secure, const uint8_t * const json, const uint8_t bufsize)
  {
#if 0 && defined(DEBUG)
  if(NULL == json) { panic(); }
#endif
  const uint8_t * const je = json + bufsize;
  for(const uint8_t *jp = json; ; ++jp)
    {
    if(jp >= je) { p->println(F(" ... bad")); return; } // Deliberately don't terminate with '}'...
    if(('}' | 0x80) == *jp) { break; }
    if(('}' == *jp) && ('\0' == jp[1])) { break; }
    p->print((char) *jp);
    }
  // Terminate the output.
  p->println('}');
  }

// Checks received raw JSON message followed by CRC, up to MSG_JSON_ABS_MAX_LENGTH chars.
// Returns length including bounding '{' and '}'|0x80 iff message superficially valid
// (essentially as checked by quickValidateRawSimpleJSONMessage() for an in-memory message)
// and that the CRC matches as computed by adjustJSONMsgForTXAndComputeCRC(),
// else returns -1 (accepts 0 or 0x80 where raw CRC is zero).
// Does not adjust buffer content.
#define checkJSONMsgRXCRC_ERR -1
int8_t checkJSONMsgRXCRC(const uint8_t * const bptr, const uint8_t bufLen)
  {
  if('{' != *bptr) { return(checkJSONMsgRXCRC_ERR); }
#if 0 && defined(DEBUG)
  DEBUG_SERIAL_PRINT_FLASHSTRING("checkJSONMsgRXCRC_ERR()... {");
#endif
  uint8_t crc = '{';
  // Scan up to maximum length for terminating '}'-with-high-bit.
  const uint8_t ml = min(MSG_JSON_ABS_MAX_LENGTH, bufLen);
  const uint8_t *p = bptr + 1;
  for(int i = 1; i < ml; ++i)
    {
    const char c = *p++;
    crc = OTRadioLink::crc7_5B_update(crc, (uint8_t)c); // Update CRC.
#ifdef ALLOW_RAW_JSON_RX
    if(('}' == c) && ('\0' == *p))
      {
      // Return raw message as-is!
#if 0 && defined(DEBUG)
      DEBUG_SERIAL_PRINTLN_FLASHSTRING("} OK raw");
#endif
      return(i+1);
      }
#endif
    // With a terminating '}' (followed by '\0') the message is superficially valid.
    if((((char)('}' | 0x80)) == c) && ((crc == *p) || ((0 == crc) && (0x80 == *p))))
      {
#if 0 && defined(DEBUG)
      DEBUG_SERIAL_PRINTLN_FLASHSTRING("} OK with CRC");
#endif
      return(i+1);
      }
    // Non-printable/control character makes the message invalid.
    if((c < 32) || (c > 126))
      {
#if 0 && defined(DEBUG)
      DEBUG_SERIAL_PRINT_FLASHSTRING(" bad: char 0x");
      DEBUG_SERIAL_PRINTFMT(c, HEX);
      DEBUG_SERIAL_PRINTLN();
#endif
      return(checkJSONMsgRXCRC_ERR);
      }
#if 0 && defined(DEBUG)
    DEBUG_SERIAL_PRINT(c);
#endif
    }
#if 0 && defined(DEBUG)
  DEBUG_SERIAL_PRINTLN_FLASHSTRING(" bad: unterminated");
#endif
  return(checkJSONMsgRXCRC_ERR); // Bad (unterminated) message.
  }


// Print a single char to a bounded buffer; returns 1 if successful, else 0 if full.
size_t BufPrint::write(const uint8_t c)
  {
  if(size < capacity) { b[size++] = c; b[size] = '\0'; return(1); }
  return(0);
  }

// Returns true iff if a valid key for our subset of JSON.
// Rejects keys containing " or \ or any chars outside the range [32,126]
// to avoid having to escape anything.
bool isValidKey(const SimpleStatsKey key)
  {
  if(NULL == key) { return(false); } 
  for(const char *s = key; '\0' != *s; ++s)
    {
    const char c = *s;
    if((c < 32) || (c > 126) || ('"' == c) || ('\\' == c)) { return(false); }
    }
  return(true);
  }

// Returns pointer to stats tuple with given (non-NULL) key if present, else NULL.
// Does a simple linear search.
SimpleStatsRotationBase::DescValueTuple * SimpleStatsRotationBase::findByKey(const SimpleStatsKey key) const
  {
  for(int i = 0; i < nStats; ++i)
    {
    DescValueTuple * const p = stats + i;
    if(0 == strcmp(p->descriptor.key, key)) { return(p); }
    }
  return(NULL); // Not found.
  }

// Remove given stat and properties.
// True iff the item existed and was removed.
bool SimpleStatsRotationBase::remove(const SimpleStatsKey key)
  {
  DescValueTuple *p = findByKey(key);
  if(NULL == p) { return(false); }
  // If it needs to be removed and is not the last item
  // then move the last item down into its slot.
  const bool lastItem = ((p - stats) == (nStats - 1));
  if(!lastItem) { *p = stats[nStats-1]; }
  // We got rid of one!
  // TODO: possibly explicitly destroy/overwrite the removed one at the end.
  --nStats;
  return(true);
  }

// Create/update stat/key with specified descriptor/properties.
// The name is taken from the descriptor.
bool SimpleStatsRotationBase::putDescriptor(const GenericStatsDescriptor &descriptor)
  {
  if(!isValidKey(descriptor.key)) { return(false); }
  DescValueTuple *p = findByKey(descriptor.key);
  // If item already exists, update its properties.
  if(NULL != p) { p->descriptor = descriptor; }
  // Else if not yet at capacity then add this new item at the end.
  // Don't mark it as changed since its value may not yet be meaningful
  else if(nStats < capacity)
    {
    p = stats + (nStats++);
    *p = DescValueTuple();
    p->descriptor = descriptor;
    }
  // Else failed: no space to add a new item.
  else { return(false); }
  return(true); // OK
  }
    
// Create/update value for given stat/key.
// If properties not already set and not supplied then stat will get defaults.
// If descriptor is supplied then its key must match (and the descriptor will be copied).
// True if successful, false otherwise (eg capacity already reached).
bool SimpleStatsRotationBase::put(const SimpleStatsKey key, const int newValue)
  {
  if(!isValidKey(key))
    {
#if 0 && defined(DEBUG)
DEBUG_SERIAL_PRINT_FLASHSTRING("Bad JSON key ");
DEBUG_SERIAL_PRINT(key);
DEBUG_SERIAL_PRINTLN();
#endif
    return(false);
    }

  DescValueTuple *p = findByKey(key);
  // If item already exists, update it.
  if(NULL != p)
    {
    // Update the value and mark as changed if changed.
    if(p->value != newValue)
      {
      p->value = newValue;
      p->flags.changed = true;
      }
    // Update done!
    return(true);
    }

  // If not yet at capacity then add this new item at the end.
  // Mark it as changed to prioritise seeing it in the JSON output.
  if(nStats < capacity)
    {
    p = stats + (nStats++);
    *p = DescValueTuple();
    p->value = newValue;
    p->flags.changed = true;
    // Copy descriptor .
    p->descriptor = GenericStatsDescriptor(key);
    // Addition of new field done!
    return(true);
    }

#if 1 && defined(DEBUG)
DEBUG_SERIAL_PRINT_FLASHSTRING("Too many keys: ");
DEBUG_SERIAL_PRINT(key);
DEBUG_SERIAL_PRINTLN();
#endif
  return(false); // FAILED: full.
  }

#if defined(ALLOW_JSON_OUTPUT)
// Print an object field "name":value to the given buffer.
size_t SimpleStatsRotationBase::print(BufPrint &bp, const SimpleStatsRotationBase::DescValueTuple &s, bool &commaPending) const
  {
  size_t w = 0;
  if(commaPending) { w += bp.print(','); }
  w += bp.print('"');
  w += bp.print(s.descriptor.key); // Assumed not to need escaping in any way.
  w += bp.print('"');
  w += bp.print(':');
  w += bp.print(s.value);
  commaPending = true;
  return(w);
  }
#endif


// True if any changed values are pending (not yet written out).
bool SimpleStatsRotationBase::changedValue()
  {
  DescValueTuple const *p = stats + nStats;
  for(int8_t i = nStats; --i > 0; )
    { if((--p)->flags.changed) { return(true); } }
  return(false);
  }

#if defined(ALLOW_JSON_OUTPUT)
// Write stats in JSON format to provided buffer; returns a non-zero value if successful.
// Output starts with an "@" (ID) string field,
// then and optional count (if enabled),
// then the tracked stats as space permits,
// attempting to give priority to high-priority and changed values,
// allowing a potentially large set of values to my multiplexed over time
// into a constrained size/bandwidth message.
//
//   * buf  is the byte/char buffer to write the JSON to; never NULL
//   * bufSize is the capacity of the buffer starting at buf in bytes;
//       should be two (2) greater than the largest JSON output to be generates
//       to allow for a trailing null and one extra byte/char to ensure that the message is not over-large
//   * sensitivity  threshold below which (sensitive) stats will not be included; 0 means include everything
//   * maximise  if true attempt to maximise the number of stats squeezed into each frame,
//       potentially at the cost of signficant CPU time
//   * suppressClearChanged  if true then 'changed' flag for included fields is not cleared by this
//       allowing them to continue to be treated as higher priority
uint8_t SimpleStatsRotationBase::writeJSON(uint8_t *const buf, const uint8_t bufSize, const uint8_t sensitivity,
                                           const bool maximise, const bool suppressClearChanged)
  {
#ifdef DEBUG
  if(NULL == buf) { panic(0); } // Should never happen.
#endif
  // Minimum size is for {"@":""} plus null plus extra padding char/byte to check for overrun.
  if(bufSize < 10) { return(0); } // Failed.

  // Write/print to buffer passed in.
  BufPrint bp((char *)buf, bufSize);
  // True if field has been written and will need a ',' if another field is written.
  bool commaPending = false;

  // Start object.
  bp.print('{');

  // Write ID first.
  // If an explicit ID is supplied then use it
  // else compute it taking the housecode by preference if it is set.
  bp.print(F("\"@\":\""));

#ifdef USE_MODULE_FHT8VSIMPLE
  if(NULL != id) { bp.print(id); } // Value has to be 'safe' (eg no " nor \ in it).
  else
    {
    if(localFHT8VTRVEnabled())
      {
      const uint8_t hc1 = FHT8VGetHC1();
      const uint8_t hc2 = FHT8VGetHC2();
      bp.print(hexDigit(hc1 >> 4));
      bp.print(hexDigit(hc1));
      bp.print(hexDigit(hc2 >> 4));
      bp.print(hexDigit(hc2));
      }
    else
#endif
      {
      const uint8_t id1 = eeprom_read_byte(0 + (uint8_t *)V0P2BASE_EE_START_ID);
      const uint8_t id2 = eeprom_read_byte(1 + (uint8_t *)V0P2BASE_EE_START_ID);
      bp.print(hexDigit(id1 >> 4));
      bp.print(hexDigit(id1));
      bp.print(hexDigit(id2 >> 4));
      bp.print(hexDigit(id2));
      }
    }

  bp.print('"');
  commaPending = true;

  // Write count next iff enabled.
  if(c.enabled)
    {
    if(commaPending) { bp.print(','); commaPending = false; }
    bp.print(F("\"+\":"));
    bp.print(c.count);
    commaPending = true;
    }

  // Be prepared to rewind back to logical start of buffer.
  bp.setMark();

  bool gotHiPri = false;
  uint8_t hiPriIndex = 0;
  bool gotLoPri = false;
  uint8_t loPriIndex = 0;
  if(nStats != 0)
    {
    // High-pri/changed stats.
    // Only do this on a portion of runs to let 'normal' stats get a look-in.
    // This happens on even-numbered runs (eg including the first, typically).
    // Write at most one high-priority item.
    if(0 == (c.count & 1))
      {
      uint8_t next = lastTXedHiPri;
      for(int i = nStats; --i >= 0; )
        {
        // Wrap around the end of the stats.
        if(++next >= nStats) { next = 0; }
        // Skip stat if too sensitive to include in this output.
        DescValueTuple &s = stats[next];
        if(sensitivity > s.descriptor.sensitivity) { continue; }
        // Skip stat if neither changed nor high-priority.
        if(!s.descriptor.highPriority && !s.flags.changed) { continue; }
        // Found suitable stat to include in output.
        hiPriIndex = next;
        gotHiPri = true;
        // Add to JSON output.
        print(bp, s, commaPending);
        // If successful, ie still space for the closing "}\0" without running over-length
        // then mark this as a fall-back, else rewind and discard this item.
        if(bp.getSize() > bufSize - 3) { bp.rewind(); break; }
        else
          {
          bp.setMark();
          lastTXed = lastTXedHiPri = hiPriIndex;
          if(!suppressClearChanged) { stats[hiPriIndex].flags.changed = false; }
          break;
          }
        /* if(!maximise) */ { break; }
        }
      }

    // Insert normal-priority stats if space left.
    // Rotate through all eligible stats round-robin,
    // adding one to the end of the current message if possible,
    // checking first the item indexed after the previous one sent.
//    if(!gotHiPri)
      {
      uint8_t next = lastTXedLoPri;
      for(int i = nStats; --i >= 0; )
        {
        // Wrap around the end of the stats.
        if(++next >= nStats) { next = 0; }
        // Avoid re-transmitting the very last thing TXed unless there in only one item!
        if((lastTXed == next) && (nStats > 1)) { continue; }
        // Avoid transmitting the hi-pri item just sent if any.
        if(gotHiPri && (hiPriIndex == next)) { continue; }
        // Skip stat if too sensitive to include in this output.
        DescValueTuple &s = stats[next];
        if(sensitivity > s.descriptor.sensitivity) { continue; }
        // Found suitable stat to include in output.
        loPriIndex = next;
        gotLoPri = true;
        // Add to JSON output.
        print(bp, s, commaPending);
        // If successful then mark this as a fall-back, else rewind and discard this item.
        // If successful, ie still space for the closing "}\0" without running over-length
        // then mark this as a fall-back, else rewind and discard this item.
        if(bp.getSize() > bufSize - 3) { bp.rewind(); break; }
        else
          {
          bp.setMark();
          lastTXed = lastTXedLoPri = loPriIndex;
          if(!suppressClearChanged) { stats[loPriIndex].flags.changed = false; }
          }
        if(!maximise) { break; }
        }
      }
    }

  // TODO: maximise.

  // Terminate object.
  bp.print('}');
#if 0
  DEBUG_SERIAL_PRINT_FLASHSTRING("JSON: ");
  DEBUG_SERIAL_PRINT((char *)buf);
  DEBUG_SERIAL_PRINTLN();
#endif
//  if(w >= (size_t)(bufSize-1))
  if(bp.isFull())
    {
    // Overrun, so failed/aborted.
    // Shouldn't really be possible unless buffer far far too small.
    *buf = '\0';
    return(0);
    }

  // On successfully creating output, update some internal state including success count.
  ++c.count;

  return(bp.getSize()); // Success!
  }
#endif


#if defined(ENABLE_RADIO_RX) && (defined(ENABLE_BOILER_HUB) || defined(ALLOW_STATS_RX)) && defined(USE_MODULE_FHT8VSIMPLE) // Listen for calls for heat from remote valves...
#define LISTEN_FOR_FTp2_FS20_native
static void decodeAndHandleFTp2_FS20_native(Print *p, const bool secure, const uint8_t * const msg, const uint8_t msglen)
{
#if 0 && defined(DEBUG)
  OTRadioLink::printRXMsg(p, msg, msglen);
#endif

  // Decode the FS20/FHT8V command into the buffer/struct.
  OTRadValve::FHT8VRadValveBase::fht8v_msg_t command;
  uint8_t const *lastByte = msg+msglen-1;
  uint8_t const *trailer = OTRadValve::FHT8VRadValveBase::FHT8VDecodeBitStream(msg, lastByte, &command);

#if defined(ENABLE_BOILER_HUB)
  // Potentially accept as call for heat only if command is 0x26 (38).
  // Later filter on the valve being open enough for some water flow to be likely
  // (for individual valves, and in aggregate)
  // and the housecode being accepted.
  if(0x26 == command.command)
    {
    const uint16_t compoundHC = (((uint16_t)command.hc1) << 8) | command.hc2;
#if 0 && defined(DEBUG)
    p->print("FS20 RX 0x26 "); // Just notes that a 'valve %' FS20 command has been overheard.
    p->print(command.hc1); p->print(' ');
    p->println(command.hc2);
#endif
    // Process the common 'valve closed' and valve open cases efficiently.
    // Nominally conversion to % should be (uint8_t) ((command.extension * 100) / 255)
    // but approximation with /256, ie >>8, probably fine.
    const uint8_t percentOpen =
        (0 == command.extension) ? 0 :
        ((255 == command.extension) ? 100 :
        ((uint8_t) ((command.extension * (int)100) >> 8)));
    remoteCallForHeatRX(compoundHC, percentOpen);
    }
#endif

  if(NULL != trailer)
    {
#if 0 && defined(DEBUG)
p->print("FS20 msg HC "); p->print(command.hc1); p->print(' '); p->println(command.hc2);
#endif
#if defined(ALLOW_STATS_RX) // Only look for the trailer if supported.
    // If whole FHT8V frame was OK then check if there is a valid stats trailer.

    // Check for 'core' stats trailer.
    if(MESSAGING_FULL_STATS_FLAGS_HEADER_MSBS == (trailer[0] & MESSAGING_FULL_STATS_FLAGS_HEADER_MASK))
      {
      FullStatsMessageCore_t content;
      const uint8_t *tail = decodeFullStatsMessageCore(trailer, lastByte-trailer+1, OTV0P2BASE::stTXalwaysAll, false, &content);
      if(NULL != tail)
        {
        // Received trailing stats frame!

        // If ID is present then make sure it matches that implied by the FHT8V frame (else reject this trailer)
        // else file it in from the FHT8C frame.
        bool allGood = true;
        if(content.containsID)
          {
          if((content.id0 != command.hc1) || (content.id1 != command.hc2))
            { allGood = false; }
          }
        else
          {
          content.id0 = command.hc1;
          content.id1 = command.hc2;
          content.containsID = true;
          }

#if 0 && defined(DEBUG)
/*if(allGood)*/ { p->println("FS20 ts"); }
#endif
        // If frame looks good then capture it.
//        if(allGood) { recordCoreStats(false, &content); }
        if(allGood) { outputCoreStats(p, false, &content); }
//            else { setLastRXErr(FHT8VRXErr_BAD_RX_SUBFRAME); }
        // TODO: record error with mismatched ID.
        }
      }
#if defined(ALLOW_MINIMAL_STATS_TXRX)
    // Check for minimal stats trailer.
    else if((trailer + MESSAGING_TRAILING_MINIMAL_STATS_PAYLOAD_BYTES <= lastByte) && // Enough space for minimum-stats trailer.
       (MESSAGING_TRAILING_MINIMAL_STATS_HEADER_MSBS == (trailer[0] & MESSAGING_TRAILING_MINIMAL_STATS_HEADER_MASK)))
      {
      if(verifyHeaderAndCRCForTrailingMinimalStatsPayload(trailer)) // Valid header and CRC.
        {
#if 0 && defined(DEBUG)
        p->println("FS20 tsm"); // Just notes that a 'valve %' FS20 command has been overheard.
#endif
        trailingMinimalStatsPayload_t payload;
        extractTrailingMinimalStatsPayload(trailer, &payload);
        // FIMXE // recordMinimalStats(true, command.hc1, command.hc2, &payload); // Record stats; local loopback is secure.
        }
      }
#endif
#endif
    }
  return;
  }
#endif


#ifdef ENABLE_RADIO_RX
// Decode and handle inbound raw message.
// A message may contain trailing garbage at the end; the decoder/router should cope.
// The buffer may be reused when this returns,
// so a copy should be taken of anything that needs to be retained.
// If secure is true then this message arrived over a secure channel.
// This will write any output to the supplied Print object,
// typically the Serial output (which must be running if so).
// This routine is NOT allowed to alter the contents of the buffer passed.
static void decodeAndHandleRawRXedMessage(Print *p, const bool secure, const uint8_t * const msg, const uint8_t msglen)
  {
  // TODO: consider extracting hash of all message data (good/bad) and injecting into entropy pool.
#if 0 && defined(DEBUG)
  OTRadioLink::printRXMsg(p, msg, msglen);
#endif
  if(msglen < 2) { return; } // Too short to be useful, so ignore.
  switch(msg[0])
    {
    default:
    case OTRadioLink::FTp2_NONE:
      {
#if 0 && defined(DEBUG)
      p->print(F("!RX bad msg ")); OTRadioLink::printRXMsg(p, msg, min(msglen, 8));
#endif
      return;
      }

#ifdef ALLOW_CC1_SUPPORT_HUB
    // Handle alert message (at hub).
    // Dump onto serial to be seen by the attached host.
    case OTRadioLink::FTp2_CC1Alert:
      {
      OTProtocolCC::CC1Alert a;
      a.OTProtocolCC::CC1Alert::decodeSimple(msg, msglen);
      // After decode instance should be valid and with correct (source) house code.
      if(a.isValid())
        {
        // Pass message to host to deal with as "! hc1 hc2" after prefix indicating relayed (CC1 alert) message.
        p->print(F("+CC1 ! ")); p->print(a.getHC1()); p->print(' '); p->println(a.getHC2());
        }
      return;
      }
#endif

#ifdef ALLOW_CC1_SUPPORT_HUB
    // Handle poll-response message (at hub).
    // Dump onto serial to be seen by the attached host.
    case OTRadioLink::FTp2_CC1PollResponse:
      {
      OTProtocolCC::CC1PollResponse a;
      a.OTProtocolCC::CC1PollResponse::decodeSimple(msg, msglen);
      // After decode instance should be valid and with correct (source) house code.
      if(a.isValid())
        {
        // Pass message to host to deal with as:
        //     * hc1 hc2 rh tp tr al s w sy
        // after prefix indicating relayed (CC1) message.
        // (Parameters in same order as make() factory method, see below.)
//   * House code (hc1, hc2) of valve controller that the poll/command is being sent to.
//   * relative-humidity    [0,50] 0-100 in 2% steps (rh)
//   * temperature-ds18b20  [0,199] 0.000-99.999C in 1/2 C steps, pipe temp (tp)
//   * temperature-opentrv  [0,199] 0.000-49.999C in 1/4 C steps, room temp (tr)
//   * ambient-light        [1,62] no units, dark to light (al)
//   * switch               [false,true] activation toggle, helps async poll detect intermittent use (s)
//   * window               [false,true] false=closed,true=open (w)
//   * syncing              [false,true] if true, (re)syncing to FHT8V (sy)
// Returns instance; check isValid().
//            static CC1PollResponse make(uint8_t hc1, uint8_t hc2,
//                                        uint8_t rh,
//                                        uint8_t tp, uint8_t tr,
//                                        uint8_t al,
//                                        bool s, bool w, bool sy);
        p->print(F("+CC1 * "));
            p->print(a.getHC1()); p->print(' '); p->print(a.getHC2()); p->print(' ');
            p->print(a.getRH()); p->print(' ');
            p->print(a.getTP()); p->print(' '); p->print(a.getTR()); p->print(' ');
            p->print(a.getAL()); p->print(' ');
            p->print(a.getS()); p->print(' '); p->print(a.getW()); p->print(' ');
               p->println(a.getSY());
        }
      return;
      }
#endif

#ifdef ALLOW_CC1_SUPPORT_RELAY
    // Handle poll/cmd message (at relay).
    // IFF this message is addressed to this (target) unit's house code
    // then action the commands and respond (quickly) with a poll response.
    case OTRadioLink::FTp2_CC1PollAndCmd:
      {
      OTProtocolCC::CC1PollAndCommand c;
      c.OTProtocolCC::CC1PollAndCommand::decodeSimple(msg, msglen);
      // After decode instance should be valid and with correct house code.
      if(c.isValid())
        {
//        p->print(F("+CC1 * ")); p->print(a.getHC1()); p->print(' '); p->println(a.getHC2());
        // Process the message only if it is targetted at this node.
        const uint8_t hc1 = FHT8VGetHC1();
        const uint8_t hc2 = FHT8VGetHC2();
        if((c.getHC1() == hc1) && (c.getHC2() == hc2))
          {
          // Act on the incoming command.
          // Set LEDs.
          setLEDsCO(c.getLC(), c.getLT(), c.getLF(), true);
          // Set radiator valve position.
          NominalRadValve.set(c.getRP());

          // Respond to the hub with sensor data.
          // Can use read() for very freshest values at risk of some delay/cost.
#ifdef HUMIDITY_SENSOR_SUPPORT
          const uint8_t rh = RelHumidity.read() >> 1; // Scale from [0,100] to [0,50] for TX.
#else
          const uint8_t rh = 0; // RH% not available.
#endif
          const uint8_t tp = (uint8_t) constrain(extDS18B20_0.read() >> 3, 0, 199); // Scale to to 1/2C [0,100[ for TX.
          const uint8_t tr = (uint8_t) constrain(TemperatureC16.read() >> 2, 0, 199); // Scale from 1/16C to 1/4C [0,50[ for TX.
          const uint8_t al = AmbLight.read() >> 2; // Scale from [0,255] to [1,62] for TX (allow value coercion at extremes).
          const bool s = getSwitchToggleStateCO();
          const bool w = (fastDigitalRead(BUTTON_LEARN2_L) != LOW); // BUTTON_LEARN2_L high means open circuit means door/window open.
          const bool sy = NominalRadValve.isRecalibrating();
          OTProtocolCC::CC1PollResponse r =
              OTProtocolCC::CC1PollResponse::make(hc1, hc2, rh, tp, tr, al, s, w, sy);
          // Send message back to hub.
          // Hub can poll again if it does not see the response.
          // TODO: may need to insert a delay to allow hub to be ready if use of read() above is not enough.
          uint8_t txbuf[STATS_MSG_START_OFFSET + OTProtocolCC::CC1PollResponse::primary_frame_bytes+1]; // More than large enough for preamble + sync + alert message.
          uint8_t *const bptr = RFM22RXPreambleAdd(txbuf);
          const uint8_t bodylen = r.encodeSimple(bptr, sizeof(txbuf) - STATS_MSG_START_OFFSET, true);
          const uint8_t buflen = STATS_MSG_START_OFFSET + bodylen;
#if 0 && defined(DEBUG)
OTRadioLink::printRXMsg(p, txbuf, buflen);
#endif
          if(RFM23B.sendRaw(txbuf, buflen)) // Send at default volume...  One going missing won't hurt that much.
            {
#if 1 && defined(DEBUG)
            p->println(F("polled")); // Done it!
#endif
            }
          }
        }
      return;
      }
#endif

#ifdef ALLOW_STATS_RX
    // Stand-alone stats message.
    case OTRadioLink::FTp2_FullStatsIDL: case OTRadioLink::FTp2_FullStatsIDH:
      {
#if 0 && defined(DEBUG)
DEBUG_SERIAL_PRINTLN_FLASHSTRING("Stats IDx");
#endif
      // May be binary stats frame, so attempt to decode...
      FullStatsMessageCore_t content;
      // (TODO: should reject non-secure messages when expecting secure ones...)
      const uint8_t *tail = decodeFullStatsMessageCore(msg, msglen, OTV0P2BASE::stTXalwaysAll, false, &content);
      if(NULL != tail)
         {
         if(content.containsID)
           {
#if 0 && defined(DEBUG)
           DEBUG_SERIAL_PRINT_FLASHSTRING("Stats HC ");
           DEBUG_SERIAL_PRINTFMT(content.id0, HEX);
           DEBUG_SERIAL_PRINT(' ');
           DEBUG_SERIAL_PRINTFMT(content.id1, HEX);
           DEBUG_SERIAL_PRINTLN();
#endif
//           recordCoreStats(false, &content);
           outputCoreStats(&Serial, secure, &content);
           }
         }
      return;
      }
#endif

#if defined(LISTEN_FOR_FTp2_FS20_native) // Listen for calls for heat from remote valves...
    case OTRadioLink::FTp2_FS20_native:
      {
      decodeAndHandleFTp2_FS20_native(p, secure, msg, msglen);
      return;
      }
#endif

#ifdef ALLOW_STATS_RX
    case OTRadioLink::FTp2_JSONRaw:
      {
      if(-1 != checkJSONMsgRXCRC(msg, msglen))
        {
        // Write out the JSON message.
        outputJSONStats(&Serial, secure, msg, msglen);
        // Attempt to ensure that trailing characters are pushed out fully.
        OTV0P2BASE::flushSerialProductive();
        }
      return;
      }
#endif
    }
  }
#endif // ENABLE_RADIO_RX

#ifdef ENABLE_RADIO_RX
// Incrementally process I/O and queued messages, including from the radio link.
// This may mean printing them to Serial (which the passed Print object usually is),
// or adjusting system parameters,
// or relaying them elsewhere, for example.
// This will write any output to the supplied Print object,
// typically the Serial output (which must be running if so).
// This will attempt to process messages in such a way
// as to avoid internal overflows or other resource exhaustion.
bool handleQueuedMessages(Print *p, bool wakeSerialIfNeeded, OTRadioLink::OTRadioLink *rl)
  {
  bool workDone = false;
  bool neededWaking = false; // Set true once this routine wakes Serial.

  // Deal with any I/O that is queued.
  pollIO(true);

  // Check for activity on the radio link.
  rl->poll();
  uint8_t msglen;
  const volatile uint8_t *pb;
  if(NULL != (pb = rl->peekRXMsg(msglen)))
    {
    if(!neededWaking && wakeSerialIfNeeded && OTV0P2BASE::powerUpSerialIfDisabled<V0P2_UART_BAUD>()) { neededWaking = true; } // FIXME
    // Don't currently regard anything arriving over the air as 'secure'.
    // FIXME: cast away volatile to process the message content.
    decodeAndHandleRawRXedMessage(p, false, (const uint8_t *)pb, msglen);
    rl->removeRXMsg();
    // Note that some work has been done.
    workDone = true;
    }

  // Turn off serial at end, if this routine woke it.
  if(neededWaking) { OTV0P2BASE::flushSerialProductive(); OTV0P2BASE::powerDownSerial(); }
  return(workDone);
  }
#endif // ENABLE_RADIO_RX
<|MERGE_RESOLUTION|>--- conflicted
+++ resolved
@@ -364,11 +364,7 @@
 // Returns null if failed (eg because of corrupt/insufficient message data) and state of 'content' result is undefined.
 // This will avoid copying into the result data (possibly tainted) that has arrived at an inappropriate security level.
 //   * content will contain data decoded from the message; must be non-null
-<<<<<<< HEAD
-const uint8_t *decodeFullStatsMessageCore(const uint8_t * const buf, const uint8_t buflen, const stats_TX_level secLevel, const bool secureChannel,
-=======
 const uint8_t *decodeFullStatsMessageCore(const uint8_t * const buf, const uint8_t buflen, const OTV0P2BASE::stats_TX_level secLevel, const bool secureChannel,
->>>>>>> 0c5b9282
     FullStatsMessageCore_t * const content)
   {
 //DEBUG_SERIAL_PRINTLN_FLASHSTRING("dFSMC");

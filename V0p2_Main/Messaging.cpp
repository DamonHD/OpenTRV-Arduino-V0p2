--- conflicted
+++ resolved
@@ -187,15 +187,10 @@
 #endif
 
 
-<<<<<<< HEAD
 #if defined(ENABLE_RADIO_RX) && defined(LISTEN_FOR_FTp2_FS20_native) // (defined(ENABLE_BOILER_HUB) || defined(ENABLE_STATS_RX)) && defined(ENABLE_FS20_NATIVE_AND_BINARY_STATS_RX) // Listen for calls for heat from remote valves...
-static void decodeAndHandleFTp2_FS20_native(Print *p, const bool secure, const uint8_t * const msg, const uint8_t msglen)
-=======
-#if defined(LISTEN_FOR_FTp2_FS20_native) // defined(ENABLE_RADIO_RX) && (defined(ENABLE_BOILER_HUB) || defined(ENABLE_STATS_RX)) && defined(ENABLE_FS20_NATIVE_AND_BINARY_STATS_RX) // Listen for calls for heat from remote valves...
 // Handle FS20/FHT8V traffic including binary stats.
 // Returns true on success, false otherwise.
 static bool decodeAndHandleFTp2_FS20_native(Print *p, const bool secure, const uint8_t * const msg, const uint8_t msglen)
->>>>>>> 51ac50e3
 {
 #if 0 && defined(DEBUG)
   OTRadioLink::printRXMsg(p, msg, msglen);
@@ -287,7 +282,7 @@
 #endif
 
 
-#if defined(ENABLE_OTSECUREFRAME_ENCODING_SUPPORT) // && defined(ENABLE_FAST_FRAMED_CARRIER_SUPPORT)
+#if defined(ENABLE_RADIO_RX) && defined(ENABLE_OTSECUREFRAME_ENCODING_SUPPORT) // && defined(ENABLE_FAST_FRAMED_CARRIER_SUPPORT)
 // Handle FS20/FHT8V traffic including binary stats.
 // Returns true on successful frame type match, false if no suitable frame was found/decoded and another parser should be tried.
 static bool decodeAndHandleOTSecureableFrame(Print *p, const bool secure, const uint8_t * const msg)

/*
The OpenTRV project licenses this file to you
under the Apache Licence, Version 2.0 (the "Licence");
you may not use this file except in compliance
with the Licence. You may obtain a copy of the Licence at

http://www.apache.org/licenses/LICENSE-2.0

Unless required by applicable law or agreed to in writing,
software distributed under the Licence is distributed on an
"AS IS" BASIS, WITHOUT WARRANTIES OR CONDITIONS OF ANY
KIND, either express or implied. See the Licence for the
specific language governing permissions and limitations
under the Licence.

Author(s) / Copyright (s): Damon Hart-Davis 2014--2016
                           Gary Gladman 2015
                           Mike Stirling 2013
*/

/*
 Generic messaging and radio/comms support for OpenTRV.
 */

#include "Messaging.h"

#include "V0p2_Board_IO_Config.h" // I/O pin allocation: include ahead of I/O module headers.

#include <OTRadioLink.h>
#ifdef ALLOW_CC1_SUPPORT
#include <OTProtocolCC.h>
#endif

#include <util/atomic.h>

#include "Control.h"
#include "UI_Minimal.h"

#include "V0p2_Sensors.h"


#ifdef ENABLE_RADIO_SIM900
//For EEPROM: TODO make a spec for how config should be stored in EEPROM to make changing them easy
//- Set the first field of SIM900LinkConfig to true.
//- The configs are stored as \0 terminated strings starting at 0x300.
//- You can program the eeprom using ./OTRadioLink/dev/utils/sim900eepromWrite.ino
//  static const void *SIM900_PIN      = (void *)0x0300;
//  static const void *SIM900_APN      = (void *)0x0305;
//  static const void *SIM900_UDP_ADDR = (void *)0x031B;
//  static const void *SIM900_UDP_PORT = (void *)0x0329;
//  const OTSIM900Link::OTSIM900LinkConfig_t SIM900Config(
//                                                  true,
//                                                  SIM900_PIN,
//                                                  SIM900_APN,
//                                                  SIM900_UDP_ADDR,
//                                                  SIM900_UDP_PORT);
//For Flash:
//- Set the first field of SIM900LinkConfig to false.
//- The configs are stored as \0 terminated strings.
//- Where multiple options are available, uncomment whichever you want
  static const char SIM900_PIN[5] PROGMEM       = "1111";

// APN Configs - Uncomment based on what SIM you are using
//  static const char SIM900_APN[] PROGMEM      = "\"everywhere\",\"eesecure\",\"secure\""; // EE
  static const char SIM900_APN[] PROGMEM      = "\"arkessa.net\",\"arkessa\",\"arkessa\""; // Arkessa

// UDP Configs - Uncomment based on which server you want to send to
//  static const char SIM900_UDP_ADDR[14] PROGMEM = "46.101.52.242"; // ORS server
  static const char SIM900_UDP_ADDR[14] PROGMEM = "46.101.64.191";   // Brent server
  static const char SIM900_UDP_PORT[5] PROGMEM = "9999";             // Standard port for OpenTRV servers
  const OTSIM900Link::OTSIM900LinkConfig_t SIM900Config(
                                                  false,
                                                  SIM900_PIN,
                                                  SIM900_APN,
                                                  SIM900_UDP_ADDR,
                                                  SIM900_UDP_PORT);
#endif // ENABLE_RADIO_SIM900


#if defined(ENABLE_RADIO_NULL)
OTRadioLink::OTNullRadioLink NullRadio;
#endif

// Brings in necessary radio libs
#ifdef ENABLE_RADIO_RFM23B
#ifdef PIN_RFM_NIRQ
OTRFM23BLink::OTRFM23BLink<PIN_SPI_nSS, PIN_RFM_NIRQ> RFM23B;
#else
OTRFM23BLink::OTRFM23BLink<PIN_SPI_nSS, -1> RFM23B;
#endif
#endif // ENABLE_RADIO_RFM23B
#ifdef ENABLE_RADIO_SIM900
OTSIM900Link::OTSIM900Link SIM900(REGULATOR_POWERUP, RADIO_POWER_PIN, SOFTSERIAL_RX_PIN, SOFTSERIAL_TX_PIN);
#endif
#ifdef ENABLE_RADIO_RN2483
OTRN2483Link::OTRN2483Link RN2483( RADIO_POWER_PIN, SOFTSERIAL_RX_PIN, SOFTSERIAL_TX_PIN);
#endif // ENABLE_RADIO_RN2483

// Assigns radio to PrimaryRadio alias
#if defined(ENABLE_RADIO_PRIMARY_RFM23B)
OTRadioLink::OTRadioLink &PrimaryRadio = RFM23B;
#elif defined(RADIO_PRIMARY_SIM900)
OTRadioLink::OTRadioLink &PrimaryRadio = SIM900;
#else
OTRadioLink::OTRadioLink &PrimaryRadio = NullRadio;
#endif // ENABLE_RADIO_PRIMARY_RFM23B

// Assign radio to SecondaryRadio alias.
#ifdef ENABLE_RADIO_SECONDARY_MODULE
#if defined(RADIO_SECONDARY_RFM23B)
OTRadioLink::OTRadioLink &SecondaryRadio = RFM23B;
#elif defined(RADIO_SECONDARY_SIM900)
OTRadioLink::OTRadioLink &SecondaryRadio = SIM900;
#elif defined(RADIO_SECONDARY_RN2483)
OTRadioLink::OTRadioLink &SecondaryRadio = RN2483;
#else
OTRadioLink::OTRadioLink &SecondaryRadio = NullRadio;
#endif // RADIO_SECONDARY_RFM23B
#endif // ENABLE_RADIO_SECONDARY_MODULE

// RFM22 is apparently SPI mode 0 for Arduino library pov.

// Send the underlying stats binary/text 'whitened' message.
// This must be terminated with an 0xff (which is not sent),
// and no longer than STATS_MSG_MAX_LEN bytes long in total (excluding the terminating 0xff).
// This must not contain any 0xff and should not contain long runs of 0x00 bytes.
// The message to be sent must be written at an offset of STATS_MSG_START_OFFSET from the start of the buffer.
// This routine will alter the content of the buffer for transmission,
// and the buffer should not be re-used as is.
//   * doubleTX  double TX to increase chance of successful reception
//   * RFM23BfriendlyPremable  if true then add an extra preamble
//     to allow RFM23B-based receiver to RX this
// This will use whichever transmission medium/carrier/etc is available.
//#define STATS_MSG_START_OFFSET (RFM22_PREAMBLE_BYTES + RFM22_SYNC_MIN_BYTES)
//#define STATS_MSG_MAX_LEN (64 - STATS_MSG_START_OFFSET)
void RFM22RawStatsTXFFTerminated(uint8_t * const buf, const bool doubleTX, bool RFM23BFramed)
  {
  if(RFM23BFramed) RFM22RXPreambleAdd(buf);     // Only needed for RFM23B. This should be made more clear when refactoring
  const uint8_t buflen = OTRadioLink::frameLenFFTerminated(buf);
#if 0 && defined(DEBUG)
    DEBUG_SERIAL_PRINT_FLASHSTRING("buflen=");
    DEBUG_SERIAL_PRINT(buflen);
    DEBUG_SERIAL_PRINTLN();
#endif // DEBUG
  if(!PrimaryRadio.queueToSend(buf, buflen, 0, (doubleTX ? OTRadioLink::OTRadioLink::TXmax : OTRadioLink::OTRadioLink::TXnormal)))
    {
#if 0 && defined(DEBUG)
    DEBUG_SERIAL_PRINTLN_FLASHSTRING("!TX failed");
#endif
    } // DEBUG
  //DEBUG_SERIAL_PRINTLN_FLASHSTRING("RS");
  }


#ifdef ALLOW_CC1_SUPPORT_RELAY
#include <OTProtocolCC.h>
#include <OTRadValve.h>
#include "V0p2_Sensors.h"
// Send a CC1 Alert message with this unit's house code via the RFM23B.
bool sendCC1AlertByRFM23B()
  {
  OTProtocolCC::CC1Alert a = OTProtocolCC::CC1Alert::make(FHT8VGetHC1(), FHT8VGetHC2());
  if(a.isValid()) // Might be invalid if house codes are, eg if house codes not set.
    {
    uint8_t txbuf[OTProtocolCC::CC1Alert::primary_frame_bytes+1]; // More than large enough for preamble + sync + alert message.
    const uint8_t bodylen = a.encodeSimple(txbuf, sizeof(txbuf), true);
#if 0 && defined(DEBUG)
OTRadioLink::printRXMsg(p, txbuf, bodylen);
#endif
    // Send loud since the hub may be relatively far away,
    // there is no 'ACK', and these messages should not be sent very often.
    // Should be consistent with automatically-generated alerts to help with diagnosis.
    return(PrimaryRadio.sendRaw(txbuf, bodylen, 0, OTRadioLink::OTRadioLink::TXmax));
    }
  return(false); // Failed.
  }
#endif


#if defined(LISTEN_FOR_FTp2_FS20_native) // defined(ENABLE_RADIO_RX) && (defined(ENABLE_BOILER_HUB) || defined(ENABLE_STATS_RX)) && defined(ENABLE_FS20_NATIVE_AND_BINARY_STATS_RX) // Listen for calls for heat from remote valves...
static void decodeAndHandleFTp2_FS20_native(Print *p, const bool secure, const uint8_t * const msg, const uint8_t msglen)
{
#if 0 && defined(DEBUG)
  OTRadioLink::printRXMsg(p, msg, msglen);
#endif

  // Decode the FS20/FHT8V command into the buffer/struct.
  OTRadValve::FHT8VRadValveBase::fht8v_msg_t command;
  uint8_t const *lastByte = msg+msglen-1;
  uint8_t const *trailer = OTRadValve::FHT8VRadValveBase::FHT8VDecodeBitStream(msg, lastByte, &command);

#if defined(ENABLE_BOILER_HUB)
  // Potentially accept as call for heat only if command is 0x26 (38).
  // Later filter on the valve being open enough for some water flow to be likely
  // (for individual valves, and in aggregate)
  // and for the housecode being accepted.
  if(0x26 == command.command)
    {
    const uint16_t compoundHC = (((uint16_t)command.hc1) << 8) | command.hc2;
#if 0 && defined(DEBUG)
    p->print("FS20 RX 0x26 "); // Just notes that a 'valve %' FS20 command has been overheard.
    p->print(command.hc1); p->print(' ');
    p->println(command.hc2);
#endif
    const uint8_t percentOpen = OTRadValve::FHT8VRadValveBase::convert255ScaleToPercent(command.extension);
    remoteCallForHeatRX(compoundHC, percentOpen);
    }
#endif

  if(NULL != trailer)
    {
#if 0 && defined(DEBUG)
p->print("FS20 msg HC "); p->print(command.hc1); p->print(' '); p->println(command.hc2);
#endif
#if defined(ENABLE_STATS_RX) // Only look for the trailer if supported.
    // If whole FHT8V frame was OK then check if there is a valid stats trailer.

    // Check for 'core' stats trailer.
    if(OTV0P2BASE::MESSAGING_FULL_STATS_FLAGS_HEADER_MSBS == (trailer[0] & OTV0P2BASE::MESSAGING_FULL_STATS_FLAGS_HEADER_MASK))
      {
      OTV0P2BASE::FullStatsMessageCore_t content;
      const uint8_t *tail = decodeFullStatsMessageCore(trailer, lastByte-trailer+1, OTV0P2BASE::stTXalwaysAll, false, &content);
      if(NULL != tail)
        {
        // Received trailing stats frame!

        // If ID is present then make sure it matches that implied by the FHT8V frame (else reject this trailer)
        // else file it in from the FHT8C frame.
        bool allGood = true;
        if(content.containsID)
          {
          if((content.id0 != command.hc1) || (content.id1 != command.hc2))
            { allGood = false; }
          }
        else
          {
          content.id0 = command.hc1;
          content.id1 = command.hc2;
          content.containsID = true;
          }

#if 0 && defined(DEBUG)
/*if(allGood)*/ { p->println("FS20 ts"); }
#endif
        // If frame looks good then capture it.
        if(allGood) { outputCoreStats(p, false, &content); }
//            else { setLastRXErr(FHT8VRXErr_BAD_RX_SUBFRAME); }
        // TODO: record error with mismatched ID.
        }
      }
#if defined(ENABLE_MINIMAL_STATS_TXRX)
    // Check for minimal stats trailer.
    else if((trailer + MESSAGING_TRAILING_MINIMAL_STATS_PAYLOAD_BYTES <= lastByte) && // Enough space for minimum-stats trailer.
       (MESSAGING_TRAILING_MINIMAL_STATS_HEADER_MSBS == (trailer[0] & MESSAGING_TRAILING_MINIMAL_STATS_HEADER_MASK)))
      {
      if(verifyHeaderAndCRCForTrailingMinimalStatsPayload(trailer)) // Valid header and CRC.
        {
#if 0 && defined(DEBUG)
        p->println("FS20 tsm"); // Just notes that a 'valve %' FS20 command has been overheard.
#endif
        trailingMinimalStatsPayload_t payload;
        extractTrailingMinimalStatsPayload(trailer, &payload);
        }
      }
#endif
#endif // defined(ENABLE_STATS_RX)
    }
  return;
  }
#endif


#ifdef ENABLE_RADIO_RX
// Decode and handle inbound raw message.
// A message may contain trailing garbage at the end; the decoder/router should cope.
// The buffer may be reused when this returns,
// so a copy should be taken of anything that needs to be retained.
// If secure is true then this message arrived over a secure channel.
// This will write any output to the supplied Print object,
// typically the Serial output (which must be running if so).
// This routine is NOT allowed to alter the contents of the buffer passed.
static void decodeAndHandleRawRXedMessage(Print *p, const bool secure, const uint8_t * const msg)
  {
  const uint8_t msglen = msg[-1];

  // TODO: consider extracting hash of all message data (good/bad) and injecting into entropy pool.
#if 0 && defined(DEBUG)
  OTRadioLink::printRXMsg(p, msg, msglen);
#endif
  if(msglen < 2) { return; } // Too short to be useful, so ignore.

  const uint8_t firstByte = msg[0];

   // Length-first OpenTRV secureable-frame format...
#if defined(ENABLE_OTSECUREFRAME_ENCODING_SUPPORT) // && defined(ENABLE_FAST_FRAMED_CARRIER_SUPPORT)
  // Validate as a secureable (secure) frame first.
  // This will check structural parameters such as min and max length.

  OTRadioLink::SecurableFrameHeader sfh;
  const uint8_t l = sfh.checkAndDecodeSmallFrameHeader(msg-1, msglen+1);
<<<<<<< HEAD
  if(l > 0)
    {
    const bool secure = sfh.isSecure();
    // TODO: validate entire message, eg including auth, or CRC if insecure msg rcvd&allowed.
#if defined(ENABLE_OTSECUREFRAME_INSECURE_RX_PERMITTED) // Allow insecure.
#endif

=======
  // TODO: validate entire message, eg including auth, or CRC if insecure msg rcvd&allowed.
  if(l > 0)
    {
>>>>>>> 284f1e5e
    switch(firstByte) // Switch on type.
      {
      case OTRadioLink::FTS_ALIVE:
        {
#if 1 && defined(DEBUG)
DEBUG_SERIAL_PRINTLN_FLASHSTRING("Beacon RX (unverified)...");
#endif
        return;
        }

//      case 'O': // Basic OpenTRV secureable frame...
//          {
//          return;
//          }

      // Reject unrecognised type, though potentially fall through to recognise other encodings.
      default: break;
      }
    }
#endif // ENABLE_OTSECUREFRAME_ENCODING_SUPPORT

#ifdef ENABLE_FS20_ENCODING_SUPPORT
  switch(firstByte)
    {
    default: // Reject unrecognised leading type byte.
    case OTRadioLink::FTp2_NONE: // Reject zero-length with leading length byte.
      break;

#ifdef ALLOW_CC1_SUPPORT_HUB
    // Handle alert message (at hub).
    // Dump onto serial to be seen by the attached host.
    case OTRadioLink::FTp2_CC1Alert:
      {
      OTProtocolCC::CC1Alert a;
      a.OTProtocolCC::CC1Alert::decodeSimple(msg, msglen);
      // After decode instance should be valid and with correct (source) house code.
      if(a.isValid())
        {
        // Pass message to host to deal with as "! hc1 hc2" after prefix indicating relayed (CC1 alert) message.
        p->print(F("+CC1 ! ")); p->print(a.getHC1()); p->print(' '); p->println(a.getHC2());
        }
      return;
      }
#endif

#ifdef ALLOW_CC1_SUPPORT_HUB
    // Handle poll-response message (at hub).
    // Dump onto serial to be seen by the attached host.
    case OTRadioLink::FTp2_CC1PollResponse:
      {
      OTProtocolCC::CC1PollResponse a;
      a.OTProtocolCC::CC1PollResponse::decodeSimple(msg, msglen);
      // After decode instance should be valid and with correct (source) house code.
      if(a.isValid())
        {
        // Pass message to host to deal with as:
        //     * hc1 hc2 rh tp tr al s w sy
        // after prefix indicating relayed (CC1) message.
        // (Parameters in same order as make() factory method, see below.)
//   * House code (hc1, hc2) of valve controller that the poll/command is being sent to.
//   * relative-humidity    [0,50] 0-100 in 2% steps (rh)
//   * temperature-ds18b20  [0,199] 0.000-99.999C in 1/2 C steps, pipe temp (tp)
//   * temperature-opentrv  [0,199] 0.000-49.999C in 1/4 C steps, room temp (tr)
//   * ambient-light        [1,62] no units, dark to light (al)
//   * switch               [false,true] activation toggle, helps async poll detect intermittent use (s)
//   * window               [false,true] false=closed,true=open (w)
//   * syncing              [false,true] if true, (re)syncing to FHT8V (sy)
// Returns instance; check isValid().
//            static CC1PollResponse make(uint8_t hc1, uint8_t hc2,
//                                        uint8_t rh,
//                                        uint8_t tp, uint8_t tr,
//                                        uint8_t al,
//                                        bool s, bool w, bool sy);
        p->print(F("+CC1 * "));
            p->print(a.getHC1()); p->print(' '); p->print(a.getHC2()); p->print(' ');
            p->print(a.getRH()); p->print(' ');
            p->print(a.getTP()); p->print(' '); p->print(a.getTR()); p->print(' ');
            p->print(a.getAL()); p->print(' ');
            p->print(a.getS()); p->print(' '); p->print(a.getW()); p->print(' ');
               p->println(a.getSY());
        }
      return;
      }
#endif

#ifdef ALLOW_CC1_SUPPORT_RELAY
    // Handle poll/cmd message (at relay).
    // IFF this message is addressed to this (target) unit's house code
    // then action the commands and respond (quickly) with a poll response.
    case OTRadioLink::FTp2_CC1PollAndCmd:
      {
      OTProtocolCC::CC1PollAndCommand c;
      c.OTProtocolCC::CC1PollAndCommand::decodeSimple(msg, msglen);
      // After decode instance should be valid and with correct house code.
      if(c.isValid())
        {
//        p->print(F("+CC1 * ")); p->print(a.getHC1()); p->print(' '); p->println(a.getHC2());
        // Process the message only if it is targetted at this node.
        const uint8_t hc1 = FHT8VGetHC1();
        const uint8_t hc2 = FHT8VGetHC2();
        if((c.getHC1() == hc1) && (c.getHC2() == hc2))
          {
          // Act on the incoming command.
          // Set LEDs.
          setLEDsCO(c.getLC(), c.getLT(), c.getLF(), true);
          // Set radiator valve position.
          NominalRadValve.set(c.getRP());

          // Respond to the hub with sensor data.
          // Can use read() for very freshest values at risk of some delay/cost.
#ifdef HUMIDITY_SENSOR_SUPPORT
          const uint8_t rh = RelHumidity.read() >> 1; // Scale from [0,100] to [0,50] for TX.
#else
          const uint8_t rh = 0; // RH% not available.
#endif
          const uint8_t tp = (uint8_t) constrain(extDS18B20_0.read() >> 3, 0, 199); // Scale to to 1/2C [0,100[ for TX.
          const uint8_t tr = (uint8_t) constrain(TemperatureC16.read() >> 2, 0, 199); // Scale from 1/16C to 1/4C [0,50[ for TX.
          const uint8_t al = AmbLight.read() >> 2; // Scale from [0,255] to [1,62] for TX (allow value coercion at extremes).
          const bool s = getSwitchToggleStateCO();
          const bool w = (fastDigitalRead(BUTTON_LEARN2_L) != LOW); // BUTTON_LEARN2_L high means open circuit means door/window open.
          const bool sy = !NominalRadValve.isInNormalRunState(); // Assume only non-normal FHT8V state is 'syncing'.
          OTProtocolCC::CC1PollResponse r =
              OTProtocolCC::CC1PollResponse::make(hc1, hc2, rh, tp, tr, al, s, w, sy);
          // Send message back to hub.
          // Hub can poll again if it does not see the response.
          // TODO: may need to insert a delay to allow hub to be ready if use of read() above is not enough.
          uint8_t txbuf[OTProtocolCC::CC1PollResponse::primary_frame_bytes+1]; // More than large enough for preamble + sync + alert message.
          const uint8_t bodylen = r.encodeSimple(txbuf, sizeof(txbuf), true);
#if 0 && defined(DEBUG)
OTRadioLink::printRXMsg(p, txbuf, bodylen);
#endif
          if(PrimaryRadio.sendRaw(txbuf, bodylen)) // Send at default volume...  One going missing won't hurt that much.
            {
#if 1 && defined(DEBUG)
            p->println(F("polled")); // Done it!
#endif
            }
          }
        }
      return;
      }
#endif

#if defined(ENABLE_STATS_RX) && defined(ENABLE_FS20_ENCODING_SUPPORT) && defined(ENABLE_FS20_NATIVE_AND_BINARY_STATS_RX)
    // Stand-alone stats message.
    case OTRadioLink::FTp2_FullStatsIDL: case OTRadioLink::FTp2_FullStatsIDH:
      {
#if 0 && defined(DEBUG)
DEBUG_SERIAL_PRINTLN_FLASHSTRING("Stats IDx");
#endif
      // May be binary stats frame, so attempt to decode...
      OTV0P2BASE::FullStatsMessageCore_t content;
      // (TODO: should reject non-secure messages when expecting secure ones...)
      const uint8_t *tail = OTV0P2BASE::decodeFullStatsMessageCore(msg, msglen, OTV0P2BASE::stTXalwaysAll, false, &content);
      if(NULL != tail)
         {
         if(content.containsID)
           {
#if 0 && defined(DEBUG)
           DEBUG_SERIAL_PRINT_FLASHSTRING("Stats HC ");
           DEBUG_SERIAL_PRINTFMT(content.id0, HEX);
           DEBUG_SERIAL_PRINT(' ');
           DEBUG_SERIAL_PRINTFMT(content.id1, HEX);
           DEBUG_SERIAL_PRINTLN();
#endif
//           recordCoreStats(false, &content);
           OTV0P2BASE::outputCoreStats(&Serial, secure, &content);
           }
         }
      return;
      }
#endif

#if defined(LISTEN_FOR_FTp2_FS20_native) // defined(ENABLE_STATS_RX) && defined(ENABLE_FS20_NATIVE_AND_BINARY_STATS_RX) && defined(ENABLE_FS20_ENCODING_SUPPORT) // Listen for calls for heat from remote valves...
    case OTRadioLink::FTp2_FS20_native:
      {
      decodeAndHandleFTp2_FS20_native(p, secure, msg, msglen);
      return;
      }
#endif

#if defined(ENABLE_STATS_RX) && defined(ENABLE_FS20_ENCODING_SUPPORT)
    case OTRadioLink::FTp2_JSONRaw:
      {
      if(-1 != OTV0P2BASE::checkJSONMsgRXCRC(msg, msglen))
        {
#ifdef ENABLE_RADIO_SECONDARY_MODULE_AS_RELAY
        // Initial pass for Brent.
        // Strip trailing high bit and CRC.  Not very nice, but it'll have to do.
        uint8_t buf[OTV0P2BASE::MSG_JSON_ABS_MAX_LENGTH + 1];
        uint8_t buflen = 0;
        while(buflen < sizeof(buf))
          {
          const uint8_t b = msg[buflen];
          if(('}' | 0x80) == b) { buf[buflen++] = '}'; break; } // End of JSON found.
          buf[buflen++] = b;
          }
        // FIXME should only relay authenticated (and encrypted) traffic.
        // Relay stats frame over secondary radio.
        SecondaryRadio.queueToSend(buf, buflen); 
#else // Don't write to console/Serial also if relayed.
        // Write out the JSON message.
        OTV0P2BASE::outputJSONStats(&Serial, secure, msg, msglen);
        // Attempt to ensure that trailing characters are pushed out fully.
        OTV0P2BASE::flushSerialProductive();
#endif // ENABLE_RADIO_SECONDARY_MODULE_AS_RELAY
        }
      return;
      }
#endif
    }
#endif // ENABLE_FS20_ENCODING_SUPPORT

  // Unparseable frame: drop it; possibly log it as an error.
#if 1 && defined(DEBUG) && !defined(ENABLE_TRIMMED_MEMORY)
  p->print(F("!RX bad msg, prefix: ")); OTRadioLink::printRXMsg(p, msg, min(msglen, 8));
#endif
  return;
  }
#endif // ENABLE_RADIO_RX

#ifdef ENABLE_RADIO_RX
// Incrementally process I/O and queued messages, including from the radio link.
// This may mean printing them to Serial (which the passed Print object usually is),
// or adjusting system parameters,
// or relaying them elsewhere, for example.
// This will write any output to the supplied Print object,
// typically the Serial output (which must be running if so).
// This will attempt to process messages in such a way
// as to avoid internal overflows or other resource exhaustion.
bool handleQueuedMessages(Print *p, bool wakeSerialIfNeeded, OTRadioLink::OTRadioLink *rl)
  {
  bool workDone = false;
  bool neededWaking = false; // Set true once this routine wakes Serial.

  // Deal with any I/O that is queued.
  pollIO(true);

  // Check for activity on the radio link.
  rl->poll();
  const volatile uint8_t *pb;
  if(NULL != (pb = rl->peekRXMsg()))
    {
    if(!neededWaking && wakeSerialIfNeeded && OTV0P2BASE::powerUpSerialIfDisabled<V0P2_UART_BAUD>()) { neededWaking = true; } // FIXME
    // Don't currently regard anything arriving over the air as 'secure'.
    // FIXME: cast away volatile to process the message content.
    decodeAndHandleRawRXedMessage(p, false, (const uint8_t *)pb);
    rl->removeRXMsg();
    // Note that some work has been done.
    workDone = true;
    }

  // Turn off serial at end, if this routine woke it.
  if(neededWaking) { OTV0P2BASE::flushSerialProductive(); OTV0P2BASE::powerDownSerial(); }
  return(workDone);
  }
#endif // ENABLE_RADIO_RX
<|MERGE_RESOLUTION|>--- conflicted
+++ resolved
@@ -298,36 +298,34 @@
 
   OTRadioLink::SecurableFrameHeader sfh;
   const uint8_t l = sfh.checkAndDecodeSmallFrameHeader(msg-1, msglen+1);
-<<<<<<< HEAD
   if(l > 0)
     {
     const bool secure = sfh.isSecure();
     // TODO: validate entire message, eg including auth, or CRC if insecure msg rcvd&allowed.
 #if defined(ENABLE_OTSECUREFRAME_INSECURE_RX_PERMITTED) // Allow insecure.
-#endif
-
-=======
-  // TODO: validate entire message, eg including auth, or CRC if insecure msg rcvd&allowed.
-  if(l > 0)
-    {
->>>>>>> 284f1e5e
-    switch(firstByte) // Switch on type.
-      {
-      case OTRadioLink::FTS_ALIVE:
-        {
-#if 1 && defined(DEBUG)
-DEBUG_SERIAL_PRINTLN_FLASHSTRING("Beacon RX (unverified)...");
-#endif
-        return;
-        }
-
-//      case 'O': // Basic OpenTRV secureable frame...
-//          {
-//          return;
-//          }
-
-      // Reject unrecognised type, though potentially fall through to recognise other encodings.
-      default: break;
+#else
+    if(secure) // Only allow secure frames unless insecure is permitted.
+#endif
+
+      {
+      switch(firstByte) // Switch on type.
+        {
+        case OTRadioLink::FTS_ALIVE:
+          {
+    #if 1 && defined(DEBUG)
+    DEBUG_SERIAL_PRINTLN_FLASHSTRING("Beacon RX (unverified)...");
+    #endif
+          return;
+          }
+
+    //      case 'O': // Basic OpenTRV secureable frame...
+    //          {
+    //          return;
+    //          }
+
+        // Reject unrecognised type, though potentially fall through to recognise other encodings.
+        default: break;
+        }
       }
     }
 #endif // ENABLE_OTSECUREFRAME_ENCODING_SUPPORT

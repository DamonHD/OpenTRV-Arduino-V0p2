--- conflicted
+++ resolved
@@ -338,11 +338,7 @@
       {
       isOK = false;
 #if 1 && defined(DEBUG)
-<<<<<<< HEAD
       DEBUG_SERIAL_PRINTLN_FLASHSTRING("!RX no key");
-=======
-      DEBUG_SERIAL_PRINTLN_FLASHSTRING("!no key");
->>>>>>> d4c44a72
 #endif
       }
     }
@@ -417,7 +413,7 @@
       if(decryptedBodyOutSize < 2)
         {
 #if 1 && defined(DEBUG)
-DEBUG_SERIAL_PRINTLN_FLASHSTRING("!O frame short");
+DEBUG_SERIAL_PRINTLN_FLASHSTRING("!RX O short"); // "O' frame too short.
 #endif
         break;
         }

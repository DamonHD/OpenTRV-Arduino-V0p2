/*
The OpenTRV project licenses this file to you
under the Apache Licence, Version 2.0 (the "Licence");
you may not use this file except in compliance
with the Licence. You may obtain a copy of the Licence at

http://www.apache.org/licenses/LICENSE-2.0

Unless required by applicable law or agreed to in writing,
software distributed under the Licence is distributed on an
"AS IS" BASIS, WITHOUT WARRANTIES OR CONDITIONS OF ANY
KIND, either express or implied. See the Licence for the
specific language governing permissions and limitations
under the Licence.

Author(s) / Copyright (s): Damon Hart-Davis 2013--2015
                           Gary Gladman 2015
                           Mike Stirling 2013
*/

/*
 FTH8V wireless radiator valve support.

 For details of protocol including sync between this and FHT8V see https://sourceforge.net/p/opentrv/wiki/FHT%20Protocol/
 */

#include <util/atomic.h>
#include <util/parity.h>

#include "FHT8V_Wireless_Rad_Valve.h"

#ifdef USE_MODULE_FHT8VSIMPLE

#include "Control.h"
#include "Messaging.h"
#include "Power_Management.h"
#include "Serial_IO.h"
#include "UI_Minimal.h"



#ifdef USE_MODULE_FHT8VSIMPLE
// Function to append stats trailer (and 0xff) to FHT8V/FS20 TX buffer.
// Assume enough space in buffer for largest possible stats message.
#if defined(ALLOW_STATS_TX)
uint8_t *appendStatsToTXBufferWithFF(uint8_t *bptr, const uint8_t bufSize)
  {
  FullStatsMessageCore_t trailer;
  populateCoreStats(&trailer);
  // Ensure that no ID is encoded in the message sent on the air since it would be a repeat from the FHT8V frame.
  trailer.containsID = false;

#if defined(ALLOW_MINIMAL_STATS_TXRX)
  // As bandwidth optimisation just write minimal trailer if only temp&power available.
  if(trailer.containsTempAndPower &&
     !trailer.containsID && !trailer.containsAmbL)
    {
    writeTrailingMinimalStatsPayload(bptr, &(trailer.tempAndPower));
    bptr += 3;
    *bptr = (uint8_t)0xff; // Terminate TX bytes.
    }
  else
#endif
    {
    // Assume enough space in buffer for largest possible stats message.
    bptr = encodeFullStatsMessageCore(bptr, bufSize, OTV0P2BASE::getStatsTXLevel(), false, &trailer);
    }
  return(bptr);
  }
#else
#define appendStatsToTXBufferWithFF NULL // Do not append stats.
#endif
#endif

#ifdef USE_MODULE_FHT8VSIMPLE
<<<<<<< HEAD
FHT8VRadValve<_FHT8V_MAX_EXTRA_TRAILER_BYTES, FHT8VRadValveBase::RFM23_PREAMBLE_BYTES, FHT8VRadValveBase::RFM23_PREAMBLE_BYTE> FHT8V(appendStatsToTXBufferWithFF);
=======
FHT8VRadValve<_FHT8V_MAX_EXTRA_TRAILER_BYTES, FHT8VRadValveBase::RFM23_PREAMBLE_BYTES, FHT8VRadValveBase::RFM23_PREAMBLE_BYTE> FHT8V(NULL);
>>>>>>> c945d582
#endif



// Clear both housecode parts (and thus disable local valve).
// Does nothing if FHT8V not in use.
#ifdef USE_MODULE_FHT8VSIMPLE
void FHT8VClearHC()
  {
  FHT8V.clearHC();
  OTV0P2BASE::eeprom_smart_erase_byte((uint8_t*)V0P2BASE_EE_START_FHT8V_HC1);
  OTV0P2BASE::eeprom_smart_erase_byte((uint8_t*)V0P2BASE_EE_START_FHT8V_HC2);
  }
#endif

// Set (non-volatile) HC1 and HC2 for single/primary FHT8V wireless valve under control.
// Also set value in FHT8V rad valve model.
// Does nothing if FHT8V not in use.
#ifdef USE_MODULE_FHT8VSIMPLE
void FHT8VSetHC1(uint8_t hc)
  {
  FHT8V.setHC1(hc);
  OTV0P2BASE::eeprom_smart_update_byte((uint8_t*)V0P2BASE_EE_START_FHT8V_HC1, hc);
  }
void FHT8VSetHC2(uint8_t hc)
  {
  FHT8V.setHC2(hc);
  OTV0P2BASE::eeprom_smart_update_byte((uint8_t*)V0P2BASE_EE_START_FHT8V_HC2, hc);
  }
#endif

// Get (non-volatile) HC1 and HC2 for single/primary FHT8V wireless valve under control (will be 0xff until set).
// FHT8V instance values are used as a cache.
// Does nothing if FHT8V not in use.
#ifdef USE_MODULE_FHT8VSIMPLE
uint8_t FHT8VGetHC1()
  {
  const uint8_t vv = FHT8V.getHC1();
  // If cached value in FHT8V instance is valid, return it.
  if(FHT8VRadValveBase::isValidFHTV8HouseCode(vv))
    { return(vv); }
  // Else if EEPROM value is valid, then cache it in the FHT8V instance and return it.
  const uint8_t ev = eeprom_read_byte((uint8_t*)V0P2BASE_EE_START_FHT8V_HC1);
  if(FHT8VRadValveBase::isValidFHTV8HouseCode(ev))
      { FHT8V.setHC1(ev); }
  return(ev);
  }
uint8_t FHT8VGetHC2()
  {
  const uint8_t vv = FHT8V.getHC2();
  // If cached value in FHT8V instance is valid, return it.
  if(FHT8VRadValveBase::isValidFHTV8HouseCode(vv))
    { return(vv); }
  // Else if EEPROM value is valid, then cache it in the FHT8V instance and return it.
  const uint8_t ev = eeprom_read_byte((uint8_t*)V0P2BASE_EE_START_FHT8V_HC2);
  if(FHT8VRadValveBase::isValidFHTV8HouseCode(ev))
      { FHT8V.setHC2(ev); }
  return(ev);
  }
#endif // USE_MODULE_FHT8VSIMPLE

#ifdef USE_MODULE_FHT8VSIMPLE
// Load EEPROM house codes into primary FHT8V instance at start-up or once cleared in FHT8V instance.
void FHT8VLoadHCFromEEPROM()
  {
  // Uses side-effect to cache/save in FHT8V instance.
  FHT8VGetHC1();
  FHT8VGetHC2();
  }
#endif // USE_MODULE_FHT8VSIMPLE







// If true then allow double TX for normal valve setting, else only allow it for sync.
// May want to enforce this where bandwidth is known to be scarce.
static const bool ALLOW_NON_SYNC_DOUBLE_TX = false;


//#if defined(USE_MODULE_RFM22RADIOSIMPLE)
// Provide RFM22/RFM23 register settings for use with FHT8V in Flash memory.
// Consists of a sequence of (reg#,value) pairs terminated with a 0xff register number.  The reg#s are <128, ie top bit clear.
// Magic numbers c/o Mike Stirling!
const uint8_t FHT8VRadValveBase::FHT8V_RFM23_Reg_Values[][2] PROGMEM =
  {
  // Putting TX power setting first to help with dynamic adjustment.
// From AN440: The output power is configurable from +13 dBm to -8 dBm (Si4430/31), and from +20 dBM to -1 dBM (Si4432) in ~3 dB steps. txpow[2:0]=000 corresponds to min output power, while txpow[2:0]=111 corresponds to max output power.
// The maximum legal ERP (not TX output power) on 868.35 MHz is 25 mW with a 1% duty cycle (see IR2030/1/16).
//EEPROM ($6d,%00001111) ; RFM22REG_TX_POWER: Maximum TX power: 100mW for RFM22; not legal in UK/EU on RFM22 for this band.
//EEPROM ($6d,%00001000) ; RFM22REG_TX_POWER: Minimum TX power (-1dBm).
//#ifndef RFM22_IS_ACTUALLY_RFM23
//    #ifndef RFM22_GOOD_RF_ENV
//    {0x6d,0xd}, // RFM22REG_TX_POWER: RFM22 +14dBm ~25mW ERP with 1/4-wave antenna.
//    #else // Tone down for good RF backplane, etc.
//    {0x6d,0x9},
//    #endif
//#else
//    #ifndef RFM22_GOOD_RF_ENV
//    {0x6d,0xf}, // RFM22REG_TX_POWER: RFM23 max power (+13dBm) for ERP ~25mW with 1/4-wave antenna.
//    #else // Tone down for good RF backplane, etc.
    {0x6d,0xb}, // RF23B, good RF conditions.
//    #endif
//#endif

    {6,0}, // Disable default chiprdy and por interrupts.
    {8,0}, // RFM22REG_OP_CTRL2: ANTDIVxxx, RXMPK, AUTOTX, ENLDM

//#ifndef RFM22_IS_ACTUALLY_RFM23
//// For RFM22 with RXANT tied to GPIO0, and TXANT tied to GPIO1...
//    {0xb,0x15}, {0xc,0x12}, // Can be omitted FOR RFM23.
//#endif

// 0x30 = 0x00 - turn off packet handling
// 0x33 = 0x06 - set 4 byte sync
// 0x34 = 0x08 - set 4 byte preamble
// 0x35 = 0x10 - set preamble threshold (RX) 2 nybbles / 1 bytes of preamble.
// 0x36-0x39 = 0xaacccccc - set sync word, using end of RFM22-pre-preamble and start of FHT8V preamble.
    {0x30,0}, {0x33,6}, {0x34,8}, {0x35,0x10}, {0x36,0xaa}, {0x37,0xcc}, {0x38,0xcc}, {0x39,0xcc},

    {0x6e,40}, {0x6f,245}, // 5000bps, ie 200us/bit for FHT (6 for 1, 4 for 0).  10485 split across the registers, MSB first.
    {0x70,0x20}, // MOD CTRL 1: low bit rate (<30kbps), no Manchester encoding, no whitening.
    {0x71,0x21}, // MOD CTRL 2: OOK modulation.
    {0x72,0x20}, // Deviation GFSK. ; WAS EEPROM ($72,8) ; Deviation 5 kHz GFSK.
    {0x73,0}, {0x74,0}, // Frequency offset
// Channel 0 frequency = 868 MHz, 10 kHz channel steps, high band.
    {0x75,0x73}, {0x76,100}, {0x77,0}, // BAND_SELECT,FB(hz), CARRIER_FREQ0&CARRIER_FREQ1,FC(hz) where hz=868MHz
    {0x79,35}, // 868.35 MHz - FHT8V/FS20.
    {0x7a,1}, // One 10kHz channel step.

// RX-only
//#ifdef USE_MODULE_FHT8VSIMPLE_RX // RX-specific settings, again c/o Mike S.
    {0x1c,0xc1}, {0x1d,0x40}, {0x1e,0xa}, {0x1f,3}, {0x20,0x96}, {0x21,0}, {0x22,0xda}, {0x23,0x74}, {0x24,0}, {0x25,0xdc},
    {0x2a,0x24},
    {0x2c,0x28}, {0x2d,0xfa}, {0x2e,0x29},
    {0x69,0x60}, // AGC enable: SGIN | AGCEN
//#endif

    { 0xff, 0xff } // End of settings.
  };
//#endif // defined(USE_MODULE_RFM22RADIOSIMPLE)

#if 0 // DHD20130226 dump
     00 01 02 03 04 05 06 07 08 09 0A 0B 0C 0D 0E 0F
00 : 08 06 20 20 00 00 00 00 00 7F 06 15 12 00 00 00
01 : 00 00 20 00 03 00 01 00 00 01 14 00 C1 40 0A 03
02 : 96 00 DA 74 00 DC 00 1E 00 00 24 00 28 FA 29 08
03 : 00 00 0C 06 08 10 AA CC CC CC 00 00 00 00 00 00
04 : 00 00 00 FF FF FF FF 00 00 00 00 FF 08 08 08 10
05 : 00 00 DF 52 20 64 00 01 87 00 01 00 0E 00 00 00
06 : A0 00 24 00 00 81 02 1F 03 60 9D 00 01 0B 28 F5
07 : 20 21 20 00 00 73 64 00 19 23 01 03 37 04 37
#endif


// Appends encoded 200us-bit representation of logical bit (true for 1, false for 0).
// If the most significant bit is 0 this appends 1100 else this appends 111000
// msb-first to the byte stream being created by FHT8VCreate200usBitStreamBptr.
// bptr must be pointing at the current byte to update on entry which must start off as 0xff;
// this will write the byte and increment bptr (and write 0xff to the new location) if one is filled up.
// Partial byte can only have even number of bits present, ie be in one of 4 states.
// Two least significant bits used to indicate how many bit pairs are still to be filled,
// so initial 0xff value (which is never a valid complete filled byte) indicates 'empty'.
static uint8_t *_FHT8VCreate200usAppendEncBit(uint8_t *bptr, const bool is1)
  {
  const uint8_t bitPairsLeft = (*bptr) & 3; // Find out how many bit pairs are left to fill in the current byte.
  if(!is1) // Appending 1100.
    {
    switch(bitPairsLeft)
      {
      case 3: // Empty target byte (should be 0xff currently).
        *bptr = 0xcd; // %11001101 Write back partial byte (msbits now 1100 and two bit pairs remain free).
        break;
      case 2: // Top bit pair already filled.
        *bptr = (*bptr & 0xc0) | 0x30; // Preserve existing ms bit-pair, set middle four bits 1100, one bit pair remains free.
        break;
      case 1: // Top two bit pairs already filled.
        *bptr = (*bptr & 0xf0) | 0xc; // Preserve existing ms (2) bit-pairs, set bottom four bits 1100, write back full byte.
        *++bptr = (uint8_t) ~0U; // Initialise next byte for next incremental update.
        break;
      default: // Top three bit pairs already filled.
        *bptr |= 3; // Preserve existing ms (3) bit-pairs, OR in leading 11 bits, write back full byte.
        *++bptr = 0x3e; // Write trailing 00 bits to next byte and indicate 3 bit-pairs free for next incremental update.
        break;
      }
    }
  else // Appending 111000.
    {
    switch(bitPairsLeft)
      {
      case 3: // Empty target byte (should be 0xff currently).
        *bptr = 0xe0; // %11100000 Write back partial byte (msbits now 111000 and one bit pair remains free).
        break;
      case 2: // Top bit pair already filled.
        *bptr = (*bptr & 0xc0) | 0x38; // Preserve existing ms bit-pair, set lsbits to 111000, write back full byte.
        *++bptr = (uint8_t) ~0U; // Initialise next byte for next incremental update.
        break;
      case 1: // Top two bit pairs already filled.
        *bptr = (*bptr & 0xf0) | 0xe; // Preserve existing (2) ms bit-pairs, set bottom four bits to 1110, write back full byte.
        *++bptr = 0x3e; // %00111110 Write trailing 00 bits to next byte and indicate 3 bit-pairs free for next incremental update.
        break;
      default: // Top three bit pairs already filled.
        *bptr |= 3; // Preserve existing ms (3) bit-pairs, OR in leading 11 bits, write back full byte.
        *++bptr = 0x8d; // Write trailing 1000 bits to next byte and indicate 2 bit-pairs free for next incremental update.
        break;
      }
    }
  return(bptr);
  }

// Appends encoded byte in b msbit first plus trailing even parity bit (9 bits total)
// to the byte stream being created by FHT8VCreate200usBitStreamBptr.
static uint8_t *_FHT8VCreate200usAppendByteEP(uint8_t *bptr, const uint8_t b)
  {
  for(uint8_t mask = 0x80; mask != 0; mask >>= 1)
    { bptr = _FHT8VCreate200usAppendEncBit(bptr, 0 != (b & mask)); }
  return(_FHT8VCreate200usAppendEncBit(bptr, (bool) parity_even_bit(b))); // Append even parity bit.
  }

// Create stream of bytes to be transmitted to FHT80V at 200us per bit, msbit of each byte first.
// Byte stream is terminated by 0xff byte which is not a possible valid encoded byte.
// On entry the populated FHT8V command struct is passed by pointer.
// On exit, the memory block starting at buffer contains the low-byte, msbit-first bit, 0xff-terminated TX sequence.
// The maximum and minimum possible encoded message sizes are 35 (all zero bytes) and 45 (all 0xff bytes) bytes long.
// Note that a buffer space of at least 46 bytes is needed to accommodate the longest-possible encoded message and terminator.
// Returns pointer to the terminating 0xff on exit.
uint8_t *FHT8VRadValveBase::FHT8VCreate200usBitStreamBptr(uint8_t *bptr, const FHT8VRadValveBase::fht8v_msg_t *command)
  {
  // Generate FHT8V preamble.
  // First 12 x 0 bits of preamble, pre-encoded as 6 x 0xcc bytes.
  *bptr++ = 0xcc;
  *bptr++ = 0xcc;
  *bptr++ = 0xcc;
  *bptr++ = 0xcc;
  *bptr++ = 0xcc;
  *bptr++ = 0xcc;
  *bptr = (uint8_t) ~0U; // Initialise for _FHT8VCreate200usAppendEncBit routine.
  // Push remaining 1 of preamble.
  bptr = _FHT8VCreate200usAppendEncBit(bptr, true); // Encode 1.

  // Generate body.
  bptr = _FHT8VCreate200usAppendByteEP(bptr, command->hc1);
  bptr = _FHT8VCreate200usAppendByteEP(bptr, command->hc2);
#ifdef OTV0P2BASE_FHT8V_ADR_USED
  bptr = _FHT8VCreate200usAppendByteEP(bptr, command->address);
#else
  bptr = _FHT8VCreate200usAppendByteEP(bptr, 0); // Default/broadcast.  TODO: could possibly be further optimised to send 0 value more efficiently.
#endif
  bptr = _FHT8VCreate200usAppendByteEP(bptr, command->command);
  bptr = _FHT8VCreate200usAppendByteEP(bptr, command->extension);
  // Generate checksum.
#ifdef OTV0P2BASE_FHT8V_ADR_USED
  const uint8_t checksum = 0xc + command->hc1 + command->hc2 + command->address + command->command + command->extension;
#else
  const uint8_t checksum = 0xc + command->hc1 + command->hc2 + command->command + command->extension;
#endif
  bptr = _FHT8VCreate200usAppendByteEP(bptr, checksum);

  // Generate trailer.
  // Append 0 bit for trailer.
  bptr = _FHT8VCreate200usAppendEncBit(bptr, false);
  // Append extra 0 bits to ensure that final required bits are flushed out.
  bptr = _FHT8VCreate200usAppendEncBit(bptr, false);
  bptr = _FHT8VCreate200usAppendEncBit(bptr, false);
  *bptr = (uint8_t)0xff; // Terminate TX bytes.
  return(bptr);
  }




// Sends to FHT8V in FIFO mode command bitstream from buffer starting at bptr up until terminating 0xff,
// then reverts to low-power standby mode if not in hub mode, RX for OpenTRV FHT8V if in hub mode.
// The trailing 0xff is not sent.
//
// Returns immediately without transmitting if the command buffer starts with 0xff (ie is empty).
// (If doubleTX is true, sends the bitstream twice, with a short (~8ms) pause between transmissions, to help ensure reliable delivery.)
//
// Returns immediately without tryitn got transmit if the radio is NULL.
//
// Note: single transmission time is up to about 80ms (without extra trailers), double up to about 170ms.
void FHT8VRadValveBase::FHT8VTXFHTQueueAndSendCmd(uint8_t *bptr, const bool doubleTX)
  {
  if(((uint8_t)0xff) == *bptr) { return; }
  OTRadioLink::OTRadioLink * const r = radio;
  if(NULL == r) { return; }

  const uint8_t buflen = OTRadioLink::frameLenFFTerminated(bptr);
  r->sendRaw(bptr, buflen, 0, doubleTX ? OTRadioLink::OTRadioLink::TXmax : OTRadioLink::OTRadioLink::TXnormal);

  //DEBUG_SERIAL_PRINTLN_FLASHSTRING("SC");
  }

// Call just after TX of valve-setting command which is assumed to reflect current TRVPercentOpen state.
// This helps avoiding calling for heat from a central boiler until the valve is really open,
// eg to avoid excess load on (or energy wasting by) the circulation pump.
// FIXME: compare against own threshold and have NominalRadValve look at least open of all vs minPercentOpen.
void FHT8VRadValveBase::setFHT8V_isValveOpen()
  { FHT8V_isValveOpen = (value >= getMinPercentOpen()); }
//#ifdef LOCAL_TRV // More nuanced test...
//  { FHT8V_isValveOpen = (NominalRadValve.get() >= NominalRadValve.getMinValvePcReallyOpen()); }
//#elif defined(ENABLE_NOMINAL_RAD_VALVE)
//  { FHT8V_isValveOpen = (NominalRadValve.get() >= NominalRadValve.getMinPercentOpen()); }
//#else
//  { FHT8V_isValveOpen = false; }
//#endif

// Send current (assumed valve-setting) command and adjust FHT8V_isValveOpen as appropriate.
// Only appropriate when the command is going to be heard by the FHT8V valve itself, not just the hub.
void FHT8VRadValveBase::valveSettingTX(const bool allowDoubleTX)
  {
  // Transmit correct valve-setting command that should already be in the buffer...
  // May not allow double TX for non-sync transmissions to conserve bandwidth.
  FHT8VTXFHTQueueAndSendCmd(buf, ALLOW_NON_SYNC_DOUBLE_TX && allowDoubleTX);
  // Indicate state that valve should now actually be in (or physically moving to)...
  setFHT8V_isValveOpen();
  }


// Sleep in reasonably low-power mode until specified target subcycle time, optionally listening (RX) for calls-for-heat.
// Returns true if OK, false if specified time already passed or significantly missed (eg by more than one tick).
// May use a combination of techniques to hit the required time.
// Requesting a sleep until at or near the end of the cycle risks overrun and may be unwise.
// Using this to sleep less then 2 ticks may prove unreliable as the RTC rolls on underneath...
// This is NOT intended to be used to sleep over the end of a minor cycle.
// FIXME: be passed a function (such as pollIIO) to call while waiting.
void FHT8VRadValveBase::sleepUntilSubCycleTimeOptionalRX(const uint8_t sleepUntil)
    {
#if 0 && defined(DEBUG)
    DEBUG_SERIAL_PRINT_FLASHSTRING("TXwait");
#endif
    OTRadioLink::OTRadioLink * const r = radio;
    // Poll I/O regularly if listening out for radio comms.
    if((NULL != r) && (-1 != r->getListenChannel()))
    //if(inHubMode())
      {
      // Only do nap+poll if lots of time left.
      while(sleepUntil > fmax(OTV0P2BASE::getSubCycleTime() + (50/OTV0P2BASE::SUBCYCLE_TICK_MS_RD), OTV0P2BASE::GSCT_MAX))
//        { nap15AndPoll(); } // Assumed ~15ms sleep max.
        { OTV0P2BASE::nap(WDTO_15MS, true); r->poll(); } // FIXME: only polls this radio
      // Poll in remaining time without nap.
      while(sleepUntil > OTV0P2BASE::getSubCycleTime())
//        { pollIO(); }
        { r->poll(); } // FIXME: only polls this radio
      }
#if 0 && defined(DEBUG)
    DEBUG_SERIAL_PRINT_FLASHSTRING("*");
#endif

    // Sleep until exactly the right time.
    sleepUntilSubCycleTime(sleepUntil);
    }

// Run the algorithm to get in sync with the receiver.
// Uses halfSecondCount.
// Iff this returns true then a(nother) call FHT8VPollSyncAndTX_Next() at or before each 0.5s from the cycle start should be made.
bool FHT8VRadValveBase::doSync(const bool allowDoubleTX)
  {
  // Do not attempt sync at all (and thus do not attempt any other TX) if local FHT8V valve disabled.
  if(!localFHT8VTRVEnabled())
    { syncedWithFHT8V = false; return(false); }

  if(0 == syncStateFHT8V)
    {
    // Starting sync process.
    syncStateFHT8V = 241;
#if 0 && defined(DEBUG)
    DEBUG_SERIAL_TIMESTAMP();
    DEBUG_SERIAL_PRINT(' ');
    //DEBUG_SERIAL_PRINTLN_FLASHSTRING("FHT8V syncing...");
#endif
    OTV0P2BASE::serialPrintlnAndFlush(F("FHT8V SYNC..."));
    }

  if(syncStateFHT8V >= 2)
    {
    // Generate and send sync (command 12) message immediately for odd-numbered ticks, ie once per second.
    if(syncStateFHT8V & 1)
      {
      FHT8VRadValveBase::fht8v_msg_t command;
      command.hc1 = getHC1();
      command.hc2 = getHC2();
      command.command = 0x2c; // Command 12, extension byte present.
      command.extension = syncStateFHT8V;
      FHT8VRadValveBase::FHT8VCreate200usBitStreamBptr(buf, &command);
      if(halfSecondCount > 0)
        { sleepUntilSubCycleTimeOptionalRX((OTV0P2BASE::SUB_CYCLE_TICKS_PER_S/2) * halfSecondCount); }
      FHT8VTXFHTQueueAndSendCmd(buf, allowDoubleTX); // SEND SYNC
      // Note that FHT8VTXCommandArea now does not contain a valid valve-setting command...
#if 0 && defined(DEBUG)
      DEBUG_SERIAL_TIMESTAMP();
      DEBUG_SERIAL_PRINT_FLASHSTRING(" FHT8V SYNC ");
      DEBUG_SERIAL_PRINT(syncStateFHT8V);
      DEBUG_SERIAL_PRINTLN();
#endif
      }

//    handleQueuedMessages(&Serial, true, radio); // Deal with any pending I/O built up while waiting.

    // After penultimate sync TX set up time to sending of final sync command.
    if(1 == --syncStateFHT8V)
      {
      // Set up timer to sent sync final (0) command
      // with formula: t = 0.5 * (HC2 & 7) + 4 seconds.
      halfSecondsToNextFHT8VTX = (FHT8VGetHC2() & 7) + 8; // Note units of half-seconds for this counter.
      halfSecondsToNextFHT8VTX -= (MAX_HSC - halfSecondCount);
      return(false); // No more TX this minor cycle.
      }
    }

  else // syncStateFHT8V == 1 so waiting to send sync final (0) command...
    {
    if(--halfSecondsToNextFHT8VTX == 0)
      {
      // Send sync final command.
      FHT8VRadValveBase::fht8v_msg_t command;
      command.hc1 = getHC1();
      command.hc2 = getHC2();
      command.command = 0x20; // Command 0, extension byte present.
      command.extension = 0; // DHD20130324: could set to TRVPercentOpen, but anything other than zero seems to lock up FHT8V-3 units.
      FHT8V_isValveOpen = false; // Note that valve will be closed (0%) upon receipt.
      FHT8VRadValveBase::FHT8VCreate200usBitStreamBptr(buf, &command);
      if(halfSecondCount > 0) { sleepUntilSubCycleTimeOptionalRX((OTV0P2BASE::SUB_CYCLE_TICKS_PER_S/2) * halfSecondCount); }
      FHT8VTXFHTQueueAndSendCmd(buf, allowDoubleTX); // SEND SYNC FINAL
      // Note that FHT8VTXCommandArea now does not contain a valid valve-setting command...
#if 0 && defined(DEBUG)
      DEBUG_SERIAL_TIMESTAMP();
      DEBUG_SERIAL_PRINT(' ');
      //DEBUG_SERIAL_PRINTLN_FLASHSTRING(" FHT8V SYNC FINAL");
#endif
      OTV0P2BASE::serialPrintlnAndFlush(F("FHT8V SYNC FINAL"));

      // Assume now in sync...
      syncedWithFHT8V = true;

      // On PICAXE there was no time to recompute valve-setting command immediately after SYNC FINAL SEND...
      // Mark buffer as empty to get it filled with the real TRV valve-setting command ASAP.
      //*FHT8VTXCommandArea = 0xff;

      // On ATmega there is plenty of CPU heft to fill command buffer immediately with valve-setting command.
#ifdef ENABLE_NOMINAL_RAD_VALVE
      FHT8V.FHT8VCreateValveSetCmdFrame(NominalRadValve.get());
#else
      FHT8V.FHT8VCreateValveSetCmdFrame(0);
#endif

      // Set up correct delay to next TX; no more this minor cycle...
      halfSecondsToNextFHT8VTX = FHT8VTXGapHalfSeconds(command.hc2, halfSecondCount);
      return(false);
      }
    }

  // For simplicity, insist on being called every half-second during sync.
  // TODO: avoid forcing most of these calls to save some CPU/energy and improve responsiveness.
  return(true);
  }

// Call at start of minor cycle to manage initial sync and subsequent comms with FHT8V valve.
// Conveys this system's TRVPercentOpen value to the FHT8V value periodically,
// setting FHT8V_isValveOpen true when the valve will be open/opening provided it received the latest TX from this system.
//
//   * allowDoubleTX  if true then a double TX is allowed for better resilience, but at cost of extra time and energy
//
// Uses its static/internal transmission buffer, and always leaves it in valid date.
//
// Iff this returns true then call FHT8VPollSyncAndTX_Next() at or before each 0.5s from the cycle start
// to allow for possible transmissions.
//
// See https://sourceforge.net/p/opentrv/wiki/FHT%20Protocol/ for the underlying protocol.
bool FHT8VRadValveBase::FHT8VPollSyncAndTX_First(const bool allowDoubleTX)
  {
  halfSecondCount = 0;

#ifdef IGNORE_FHT_SYNC // Will TX on 0 and 2 half second offsets.
  // Transmit correct valve-setting command that should already be in the buffer...
  valveSettingTX(allowDoubleTX);
  return(true); // Will need anther TX in slot 2.
#else

  // Give priority to getting in sync over all other tasks, though pass control to them afterwards...
  // NOTE: startup state, or state to force resync is: syncedWithFHT8V = 0 AND syncStateFHT8V = 0
  // Always make maximum effort to be heard by valve when syncing (ie do double TX).
  if(!syncedWithFHT8V) { return(doSync(true)); }

#if 0 && defined(DEBUG)
   if(0 == halfSecondsToNextFHT8VTX) { panic(F("FHT8V hs count 0 too soon")); }
#endif

  // If no TX required in this minor cycle then can return false quickly (having decremented ticks-to-next-TX value suitably).
  if(halfSecondsToNextFHT8VTX > MAX_HSC+1)
    {
    halfSecondsToNextFHT8VTX -= (MAX_HSC+1);
    return(false); // No TX this minor cycle.
    }

  // TX is due this (first) slot so do it (and no more will be needed this minor cycle).
  if(0 == --halfSecondsToNextFHT8VTX)
    {
    valveSettingTX(allowDoubleTX); // Should be heard by valve.
#if 0 && defined(DEBUG)
    DEBUG_SERIAL_TIMESTAMP();
    DEBUG_SERIAL_PRINT(' ');
    // DEBUG_SERIAL_PRINTLN_FLASHSTRING(" FHT8V TX");
    OTV0P2BASE::serialPrintlnAndFlush(F("FHT8V TX"));
#endif
    // Set up correct delay to next TX.
    halfSecondsToNextFHT8VTX = FHT8VTXGapHalfSeconds(FHT8VGetHC2(), 0);
    return(false);
    }

  // Will need to TX in a following slot in this minor cycle...
  return(true);
#endif
  }

// If FHT8VPollSyncAndTX_First() returned true then call this each 0.5s from the start of the cycle, as nearly as possible.
// This allows for possible transmission slots on each half second.
//
//   * allowDoubleTX  if true then a double TX is allowed for better resilience, but at cost of extra time and energy
//
// This will sleep (at reasonably low power) as necessary to the start of its TX slot,
// else will return immediately if no TX needed in this slot.
//
// Iff this returns false then no further TX slots will be needed
// (and thus this routine need not be called again) on this minor cycle
bool FHT8VRadValveBase::FHT8VPollSyncAndTX_Next(const bool allowDoubleTX)
  {
  ++halfSecondCount; // Reflects count of calls since _First(), ie how many
#if 0 && defined(DEBUG)
    if(halfSecondCount > MAX_HSC) { panic(F("FHT8VPollSyncAndTX_Next() called too often")); }
#endif

#ifdef IGNORE_FHT_SYNC // Will TX on 0 and 2 half second offsets.
  if(2 == halfSecondCount)
      {
      // Sleep until 1s from start of cycle.
      sleepUntilSubCycleTimeOptionalRX(OTV0P2BASE::SUB_CYCLE_TICKS_PER_S);
      // Transmit correct valve-setting command that should already be in the buffer...
      valveSettingTX(allowDoubleTX);
      return(false); // Don't need any slots after this.
      }
  return(true); // Need to do further TXes this minor cycle.
#else

  // Give priority to getting in sync over all other tasks, though pass control to them afterwards...
  // NOTE: startup state, or state to force resync is: syncedWithFHT8V = 0 AND syncStateFHT8V = 0
  // Always make maximum effort to be heard by valve when syncing (ie do double TX).
  if(!syncedWithFHT8V) { return(doSync(true)); }

  // TX is due this slot so do it (and no more will be needed this minor cycle).
  if(0 == --halfSecondsToNextFHT8VTX)
    {
    sleepUntilSubCycleTimeOptionalRX((OTV0P2BASE::SUB_CYCLE_TICKS_PER_S/2) * halfSecondCount); // Sleep.
    valveSettingTX(allowDoubleTX); // Should be heard by valve.
#if 0 && defined(DEBUG)
    DEBUG_SERIAL_TIMESTAMP();
    DEBUG_SERIAL_PRINT(' ');
    // DEBUG_SERIAL_PRINTLN_FLASHSTRING(" FHT8V TX");
#endif
    OTV0P2BASE::serialPrintlnAndFlush(F("FHT8V TX"));
//    handleQueuedMessages(&Serial, true, radio); // Deal with any pending I/O built up while waiting.

    // Set up correct delay to next TX.
    halfSecondsToNextFHT8VTX = FHT8VRadValveBase::FHT8VTXGapHalfSeconds(FHT8VGetHC2(), halfSecondCount);
    return(false);
    }

  // Will need to TX in a following slot in this minor cycle...
  return(true);
#endif
  }


//#define FHT8V_JSON_FRAME_BUF_SIZE (FHT8V_MAX_EXTRA_PREAMBLE_BYTES + MSG_JSON_MAX_LENGTH + 1 + 1) // Allow for trailing CRC and terminator which can be overwritten with null.
//#define FHT8V_MAX_FRAME_SIZE (max(FHT8V_200US_BIT_STREAM_FRAME_BUF_SIZE, FHT8V_JSON_FRAME_BUF_SIZE))

//#if FHT8V_MAX_FRAME_SIZE > 65 // Max radio frame buffer plus terminating 0xff...
//#error frame too big for RFM22/RFM23
//#endif


// Current decode state.
typedef struct
  {
  uint8_t const *bitStream; // Initially point to first byte of encoded bit stream.
  uint8_t const *lastByte; // point to last byte of bit stream.
  uint8_t mask; // Current bit mask (the next pair of bits to read); initially 0 to become 0xc0;
  bool failed; // If true, the decode has failed and stays failed/true.
  } decode_state_t;

// Decode bit pattern 1100 as 0, 111000 as 1.
// Returns 1 or 0 for the bit decoded, else marks the state as failed.
// Reads two bits at a time, MSB to LSB, advancing the byte pointer if necessary.
static uint8_t readOneBit(decode_state_t *const state)
  {
  if(state->bitStream > state->lastByte) { state->failed = true; } // Stop if off the buffer end.
  if(state->failed) { return(0); } // Refuse to do anything further once decoding has failed.

  if(0 == state->mask) { state->mask = 0xc0; } // Special treatment of 0 as equivalent to 0xc0 on entry.
#if defined(DEBUG)
  if((state->mask != 0xc0) && (state->mask != 0x30) && (state->mask != 0xc) && (state->mask != 3)) { panic(); }
#endif

  // First two bits read must be 11.
  if(state->mask != (state->mask & *(state->bitStream)))
    {
#if 0 && defined(DEBUG)
    DEBUG_SERIAL_PRINTLN_FLASHSTRING("leading 11 corrupt");
#endif
    state->failed = true; return(0);
    }

  // Advance the mask; if the mask becomes 0 (then 0xc0 again) then advance the byte pointer.
  if(0 == ((state->mask) >>= 2))
    {
    state->mask = 0xc0;
    // If end of stream is encountered this is an error since more bits need to be read.
    if(++(state->bitStream) > state->lastByte) { state->failed = true; return(0); }
    }

  // Next two bits can be 00 to decode a zero,
  // or 10 (followed by 00) to decode a one.
  const uint8_t secondPair = (state->mask & *(state->bitStream));
  switch(secondPair)
    {
    case 0:
      {
#if 0 && defined(DEBUG)
      DEBUG_SERIAL_PRINTLN_FLASHSTRING("decoded 0");
#endif
      // Advance the mask; if the mask becomes 0 then advance the byte pointer.
      if(0 == ((state->mask) >>= 2)) { ++(state->bitStream); }
      return(0);
      }
    case 0x80: case 0x20: case 8: case 2: break; // OK: looks like second pair of an encoded 1.
    default:
      {
#if 0 && defined(DEBUG)
      DEBUG_SERIAL_PRINT_FLASHSTRING("Invalid second pair ");
      DEBUG_SERIAL_PRINTFMT(secondPair, HEX);
      DEBUG_SERIAL_PRINT_FLASHSTRING(" from ");
      DEBUG_SERIAL_PRINTFMT(*(state->bitStream), HEX);
      DEBUG_SERIAL_PRINTLN();
#endif
      state->failed = true; return(0);
      }
    }

  // Advance the mask; if the mask becomes 0 (then 0xc0 again) then advance the byte pointer.
  if(0 == ((state->mask) >>= 2))
    {
    state->mask = 0xc0;
    // If end of stream is encountered this is an error since more bits need to be read.
    if(++(state->bitStream) > state->lastByte) { state->failed = true; return(0); }
    }

  // Third pair of bits must be 00.
  if(0 != (state->mask & *(state->bitStream)))
     {
#if 0 && defined(DEBUG)
    DEBUG_SERIAL_PRINTLN_FLASHSTRING("trailing 00 corrupt");
#endif
    state->failed = true; return(0);
    }

  // Advance the mask; if the mask becomes 0 then advance the byte pointer.
  if(0 == ((state->mask) >>= 2)) { ++(state->bitStream); }
#if 0 && defined(DEBUG)
  DEBUG_SERIAL_PRINTLN_FLASHSTRING("decoded 1");
#endif
  return(1); // Decoded a 1.
  }

// Decodes a series of encoded bits plus parity (and checks the parity, failing if wrong).
// Returns the byte decoded, else marks the state as failed.
static uint8_t readOneByteWithParity(decode_state_t *const state)
  {
  if(state->failed) { return(0); } // Refuse to do anything further once decoding has failed.

  // Read first bit specially...
  const uint8_t b7 = readOneBit(state);
  uint8_t result = b7;
  uint8_t parity = b7;
  // Then remaining 7 bits...
  for(int i = 7; --i >= 0; )
    {
    const uint8_t bit = readOneBit(state);
    parity ^= bit;
    result = (result << 1) | bit;
    }
  // Then get parity bit and check.
  if(parity != readOneBit(state))
    {
#if 0 && defined(DEBUG)
    DEBUG_SERIAL_PRINTLN_FLASHSTRING("bad parity");
#endif
    state->failed = true;
    }
  return(result);
  }

// Decode raw bitstream into non-null command structure passed in; returns true if successful.
// Will return non-null if OK, else NULL if anything obviously invalid is detected such as failing parity or checksum.
// Finds and discards leading encoded 1 and trailing 0.
// Returns NULL on failure, else pointer to next full byte after last decoded.
uint8_t const * FHT8VRadValveBase::FHT8VDecodeBitStream(uint8_t const *bitStream, uint8_t const *lastByte, FHT8VRadValveBase::fht8v_msg_t *command)
  {
  decode_state_t state;
  state.bitStream = bitStream;
  state.lastByte = lastByte;
  state.mask = 0;
  state.failed = false;

#if 0 && defined(DEBUG)
  DEBUG_SERIAL_PRINT_FLASHSTRING("FHT8VDecodeBitStream:");
  for(uint8_t const *p = bitStream; p <= lastByte; ++p)
      {
      DEBUG_SERIAL_PRINT_FLASHSTRING(" &");
      DEBUG_SERIAL_PRINTFMT(*p, HEX);
      }
  DEBUG_SERIAL_PRINTLN();
#endif

  // Find and absorb the leading encoded '1', else quit if not found by end of stream.
  while(0 == readOneBit(&state)) { if(state.failed) { return(NULL); } }
#if 0 && defined(DEBUG)
  DEBUG_SERIAL_PRINTLN_FLASHSTRING("Read leading 1");
#endif

  command->hc1 = readOneByteWithParity(&state);
  command->hc2 = readOneByteWithParity(&state);
#ifdef OTV0P2BASE_FHT8V_ADR_USED
  command->address = readOneByteWithParity(&state);
#else
  const uint8_t address = readOneByteWithParity(&state);
#endif
  command->command = readOneByteWithParity(&state);
  command->extension = readOneByteWithParity(&state);
  const uint8_t checksumRead = readOneByteWithParity(&state);
  if(state.failed)
    {
#if 0 && defined(DEBUG)
    DEBUG_SERIAL_PRINTLN_FLASHSTRING("Failed to read message");
#endif
    return(NULL);
    }

   // Generate and check checksum.
#ifdef OTV0P2BASE_FHT8V_ADR_USED
  const uint8_t checksum = 0xc + command->hc1 + command->hc2 + command->address + command->command + command->extension;
#else
  const uint8_t checksum = 0xc + command->hc1 + command->hc2 + address + command->command + command->extension;
#endif
  if(checksum != checksumRead)
    {
#if 0 && defined(DEBUG)
    DEBUG_SERIAL_PRINTLN_FLASHSTRING("Checksum failed");
#endif
    state.failed = true; return(NULL);
    }
#if 0 && defined(DEBUG)
  else
    {
    DEBUG_SERIAL_PRINTLN_FLASHSTRING("Checksum OK");
    }
#endif

  // Check the trailing encoded '0'.
  if(0 != readOneBit(&state))
    {
#if 0 && defined(DEBUG)
    DEBUG_SERIAL_PRINTLN_FLASHSTRING("Read of trailing 0 failed");
#endif
    state.failed = true; return(NULL);
    }
  if(state.failed) { return(NULL); }

#if 0 && defined(DEBUG)
    DEBUG_SERIAL_PRINTLN_FLASHSTRING("Read entire message");
#endif
  // Return pointer to where any trailing data may be
  // in next byte beyond end of FHT8V frame.
  return(state.bitStream + 1);
  }









// Create FHT8V TRV outgoing valve-setting command frame (terminated with 0xff) at bptr.
// The TRVPercentOpen value is used to generate the frame.
// On entry hc1, hc2 (and address if used) must be set correctly; this routine sets command and extension.
// The generated command frame can be resent indefinitely.
// The output buffer used must be (at least) FHT8V_200US_BIT_STREAM_FRAME_BUF_SIZE bytes.
// Returns pointer to the terminating 0xff on exit.
//
// Implicitly decides whether to add optional header and trailer components.
//
// NOTE: with ALLOW_STATS_TX defined will also insert trailing stats payload where appropriate.
uint8_t *FHT8VCreateValveSetCmdFrame_r(uint8_t *const bptrInitial, const uint8_t bufSize, FHT8VRadValveBase::fht8v_msg_t *command, const uint8_t TRVPercentOpen, const bool doPreambleAndTrailer)
  {
  // Add RFM22-friendly pre-preamble only if calling for heat from the boiler (TRV actually open)
  // OR if adding a trailer that the hub should see.
  // Only do this for smart local valves; assume slave valves need not signal back to the boiler this way.
  // (RFM22/23-friendly 0xaaaaaaaa sync header.)
  // NOTE: this requires more buffer space.
  const bool doHeader = doPreambleAndTrailer;

  const bool doTrailer = doPreambleAndTrailer;

  uint8_t *bptr = bptrInitial;

  command->command = 0x26;
//  command->extension = (TRVPercentOpen * 255) / 100; // needlessly expensive division.
  // Optimised for speed and to avoid pulling in a division subroutine.
  // Guaranteed to be 255 when TRVPercentOpen is 100 (max), and 0 when TRVPercentOpen is 0,
  // and a decent approximation of (TRVPercentOpen * 255) / 100 in between.
  // The approximation is (TRVPercentOpen * 250) / 100, ie *2.5, as *(2+0.5)
  command->extension = (TRVPercentOpen >= 100) ? 255 :
    ((TRVPercentOpen<<1) + ((1+TRVPercentOpen)>>1));

  // Add RFM22/23-friendly pre-preamble if requested, eg when calling for heat from the boiler (TRV actually open).
  // NOTE: this requires more buffer space.
  if(doHeader)
    {
    memset(bptr, RFM22_PREAMBLE_BYTE, RFM22_PREAMBLE_BYTES);
    bptr += RFM22_PREAMBLE_BYTES;
    }

  bptr = FHT8VRadValveBase::FHT8VCreate200usBitStreamBptr(bptr, command);




//
// FIXME: break out this as a function whose pointer is passed in to decouple FHT8V from stats trailer defn and code.
//

#if defined(ALLOW_STATS_TX)
  if(doTrailer)
    {
    FullStatsMessageCore_t trailer;
    if(doTrailer)
      {
      populateCoreStats(&trailer);
      // Ensure that no ID is encoded in the message sent on the air since it would be a repeat from the FHT8V frame.
      trailer.containsID = false;
      }

#if defined(ALLOW_MINIMAL_STATS_TXRX)
    // As bandwidth optimisation just write minimal trailer if only temp&power available.
    if(trailer.containsTempAndPower &&
       !trailer.containsID && !trailer.containsAmbL)
      {
      writeTrailingMinimalStatsPayload(bptr, &(trailer.tempAndPower));
      bptr += 3;
      *bptr = (uint8_t)0xff; // Terminate TX bytes.
      }
    else
#endif
      {
      // Assume enough space in buffer for largest possible stats message.
      uint8_t * const tail = encodeFullStatsMessageCore(bptr, bufSize - (bptr - bptrInitial), OTV0P2BASE::getStatsTXLevel(), false, &trailer);
      if(NULL != tail) { bptr = tail; } // Encoding should not actually fail, but this copes gracefully if so!
      }
    }
#endif







#if 0 && defined(DEBUG)
  // Check that the buffer end was not overrun.
  if(bptr - bptrInitial >= bufSize) { panic(F("TX gen too large")); }
#endif

  return(bptr);
  }




#endif<|MERGE_RESOLUTION|>--- conflicted
+++ resolved
@@ -70,14 +70,10 @@
 #else
 #define appendStatsToTXBufferWithFF NULL // Do not append stats.
 #endif
-#endif
+#endif // USE_MODULE_FHT8VSIMPLE
 
 #ifdef USE_MODULE_FHT8VSIMPLE
-<<<<<<< HEAD
 FHT8VRadValve<_FHT8V_MAX_EXTRA_TRAILER_BYTES, FHT8VRadValveBase::RFM23_PREAMBLE_BYTES, FHT8VRadValveBase::RFM23_PREAMBLE_BYTE> FHT8V(appendStatsToTXBufferWithFF);
-=======
-FHT8VRadValve<_FHT8V_MAX_EXTRA_TRAILER_BYTES, FHT8VRadValveBase::RFM23_PREAMBLE_BYTES, FHT8VRadValveBase::RFM23_PREAMBLE_BYTE> FHT8V(NULL);
->>>>>>> c945d582
 #endif
 
 
@@ -883,7 +879,7 @@
 // Implicitly decides whether to add optional header and trailer components.
 //
 // NOTE: with ALLOW_STATS_TX defined will also insert trailing stats payload where appropriate.
-uint8_t *FHT8VCreateValveSetCmdFrame_r(uint8_t *const bptrInitial, const uint8_t bufSize, FHT8VRadValveBase::fht8v_msg_t *command, const uint8_t TRVPercentOpen, const bool doPreambleAndTrailer)
+uint8_t *FHT8VRadValveBase::FHT8VCreateValveSetCmdFrame_r(uint8_t *const bptrInitial, const uint8_t bufSize, FHT8VRadValveBase::fht8v_msg_t *command, const uint8_t TRVPercentOpen, const bool doPreambleAndTrailer)
   {
   // Add RFM22-friendly pre-preamble only if calling for heat from the boiler (TRV actually open)
   // OR if adding a trailer that the hub should see.
@@ -892,7 +888,8 @@
   // NOTE: this requires more buffer space.
   const bool doHeader = doPreambleAndTrailer;
 
-  const bool doTrailer = doPreambleAndTrailer;
+  appendToTXBufferFF_t const *tfp = *trailerFn;
+  const bool doTrailer = doPreambleAndTrailer && (NULL != tfp);
 
   uint8_t *bptr = bptrInitial;
 
@@ -915,48 +912,11 @@
 
   bptr = FHT8VRadValveBase::FHT8VCreate200usBitStreamBptr(bptr, command);
 
-
-
-
-//
-// FIXME: break out this as a function whose pointer is passed in to decouple FHT8V from stats trailer defn and code.
-//
-
-#if defined(ALLOW_STATS_TX)
   if(doTrailer)
     {
-    FullStatsMessageCore_t trailer;
-    if(doTrailer)
-      {
-      populateCoreStats(&trailer);
-      // Ensure that no ID is encoded in the message sent on the air since it would be a repeat from the FHT8V frame.
-      trailer.containsID = false;
-      }
-
-#if defined(ALLOW_MINIMAL_STATS_TXRX)
-    // As bandwidth optimisation just write minimal trailer if only temp&power available.
-    if(trailer.containsTempAndPower &&
-       !trailer.containsID && !trailer.containsAmbL)
-      {
-      writeTrailingMinimalStatsPayload(bptr, &(trailer.tempAndPower));
-      bptr += 3;
-      *bptr = (uint8_t)0xff; // Terminate TX bytes.
-      }
-    else
-#endif
-      {
-      // Assume enough space in buffer for largest possible stats message.
-      uint8_t * const tail = encodeFullStatsMessageCore(bptr, bufSize - (bptr - bptrInitial), OTV0P2BASE::getStatsTXLevel(), false, &trailer);
-      if(NULL != tail) { bptr = tail; } // Encoding should not actually fail, but this copes gracefully if so!
-      }
-    }
-#endif
-
-
-
-
-
-
+    uint8_t * const tail = tfp(bptr, bufSize - (bptr - bptrInitial));
+    if(NULL != tail) { bptr = tail; } // Encoding should not actually fail, but this copes gracefully if so! 
+    }
 
 #if 0 && defined(DEBUG)
   // Check that the buffer end was not overrun.

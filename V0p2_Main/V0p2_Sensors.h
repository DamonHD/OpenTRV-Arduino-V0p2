/*
The OpenTRV project licenses this file to you
under the Apache Licence, Version 2.0 (the "Licence");
you may not use this file except in compliance
with the Licence. You may obtain a copy of the Licence at

http://www.apache.org/licenses/LICENSE-2.0

Unless required by applicable law or agreed to in writing,
software distributed under the Licence is distributed on an
"AS IS" BASIS, WITHOUT WARRANTIES OR CONDITIONS OF ANY
KIND, either express or implied. See the Licence for the
specific language governing permissions and limitations
under the Licence.

Author(s) / Copyright (s): Damon Hart-Davis 2014--2016
                           Deniz Erbilgin 2015
*/

/*
 * Header for common on-board and external sensors and actuators for V0p2 variants.
 */

#ifndef V0P2_SENSORS_H
#define V0P2_SENSORS_H

#include <util/atomic.h>
#include <Arduino.h>
#include <OTV0p2Base.h>
#include <OTRadioLink.h>
#include <OTRadValve.h>

#include "V0p2_Main.h"

#include "Messaging.h"


// Sensor for supply (eg battery) voltage in millivolts.
// Singleton implementation/instance.
extern OTV0P2BASE::SupplyVoltageCentiVolts Supply_cV;


#ifdef ENABLE_TEMP_POT_IF_PRESENT
#if (V0p2_REV >= 2) && defined(TEMP_POT_AIN) // Only supported in REV2/3/4/7.
#define TEMP_POT_AVAILABLE
// Sensor for temperature potentiometer/dial; 0 is coldest, 255 is hottest.
// Note that if the callbacks are enabled, the following are implemented:
//   * Any operation of the pot calls the occupancy/"UI used" callback.
//   * Force FROST mode when dial turned right down to bottom.
//   * Start BAKE mode when dial turned right up to top.
//   * Cancel BAKE mode when dial/temperature turned down.
//   * Force WARM mode when dial/temperature turned up.
// Singleton implementation/instance.
extern OTV0P2BASE::SensorTemperaturePot TempPot;
#endif
#endif // ENABLE_TEMP_POT_IF_PRESENT


// Sense (usually non-linearly) over full likely internal ambient lighting range of a (UK) home,
// down to levels too dark to be active in (and at which heating could be set back for example).
// This suggests a full scale of at least 50--100 lux, maybe as high as 300 lux, eg see:
// http://home.wlv.ac.uk/~in6840/Lightinglevels.htm
// http://www.engineeringtoolbox.com/light-level-rooms-d_708.html
// http://www.pocklington-trust.org.uk/Resources/Thomas%20Pocklington/Documents/PDF/Research%20Publications/GPG5.pdf
// http://www.vishay.com/docs/84154/appnotesensors.pdf
#ifdef ENABLE_AMBLIGHT_SENSOR
// Sensor for ambient light level; 0 is dark, 255 is bright.
typedef OTV0P2BASE::SensorAmbientLight AmbientLight;
#else // !defined(ENABLE_AMBLIGHT_SENSOR)
typedef OTV0P2BASE::DummySensorAmbientLight AmbientLight; // Dummy stand-in.
#endif // ENABLE_AMBLIGHT_SENSOR
// Singleton implementation/instance.
extern AmbientLight AmbLight;


// Create very light-weight standard-speed OneWire(TM) support if a pin has been allocated to it.
// Meant to be similar to use to OneWire library V2.2.
// Supports search but not necessarily CRC.
// Designed to work with 1MHz/1MIPS CPU clock.
#if defined(ENABLE_MINIMAL_ONEWIRE_SUPPORT)
#define SUPPORTS_MINIMAL_ONEWIRE
extern OTV0P2BASE::MinimalOneWire<> MinOW_DEFAULT_OWDQ;
#endif

// Cannot have internal and external use of same DS18B20 at same time...
#if defined(ENABLE_EXTERNAL_TEMP_SENSOR_DS18B20) && !defined(ENABLE_PRIMARY_TEMP_SENSOR_DS18B20) && defined(ENABLE_MINIMAL_ONEWIRE_SUPPORT)
#define SENSOR_EXTERNAL_DS18B20_ENABLE_0 // Enable sensor zero.
extern OTV0P2BASE::TemperatureC16_DS18B20 extDS18B20_0;
#endif

// Ambient/room temperature sensor, usually on main board.
#if defined(ENABLE_PRIMARY_TEMP_SENSOR_SHT21)
extern OTV0P2BASE::RoomTemperatureC16_SHT21 TemperatureC16; // SHT21 impl.
#elif defined(ENABLE_PRIMARY_TEMP_SENSOR_DS18B20)
  #if defined(ENABLE_MINIMAL_ONEWIRE_SUPPORT)
  // DSB18B20 temperature impl, with slightly reduced precision to improve speed.
  extern OTV0P2BASE::TemperatureC16_DS18B20 TemperatureC16;
  #endif // defined(ENABLE_MINIMAL_ONEWIRE_SUPPORT)
#else // Don't use TMP112 if SHT21 or DS18B20 have been selected.
extern OTV0P2BASE::RoomTemperatureC16_TMP112 TemperatureC16;
#endif


// HUMIDITY_SENSOR_SUPPORT is defined if at least one humidity sensor has support compiled in.
// Simple implementations can assume that the sensor will be present if defined;
// more sophisticated implementations may wish to make run-time checks.
// If SHT21 support is enabled at compile-time then its humidity sensor may be used at run-time.
#if defined(ENABLE_PRIMARY_TEMP_SENSOR_SHT21)
#define HUMIDITY_SENSOR_SUPPORT // Humidity sensing available.
#endif

#if defined(ENABLE_PRIMARY_TEMP_SENSOR_SHT21)
// Singleton implementation/instance.
extern OTV0P2BASE::HumiditySensorSHT21 RelHumidity;
#else
// Dummy implementation to minimise coding changes.
extern OTV0P2BASE::DummyHumiditySensorSHT21 RelHumidity;
#endif


#ifdef ENABLE_VOICE_SENSOR
// TODO
extern OTV0P2BASE::VoiceDetectionQM1 Voice;
#endif


////////////////////////// Actuators


// DORM1/REV7 direct drive motor actuator.
#if /* defined(ENABLE_LOCAL_TRV) && */ defined(ENABLE_V1_DIRECT_MOTOR_DRIVE)
#define HAS_DORM1_VALVE_DRIVE
// Singleton implementation/instance.
#ifdef ENABLE_DORM1_MOTOR_REVERSED // Reversed vs sample 2015/12.
extern OTRadValve::ValveMotorDirectV1<MOTOR_DRIVE_ML, MOTOR_DRIVE_MR, MOTOR_DRIVE_MI_AIN, MOTOR_DRIVE_MC_AIN> ValveDirect;
#else
extern OTRadValve::ValveMotorDirectV1<MOTOR_DRIVE_MR, MOTOR_DRIVE_ML, MOTOR_DRIVE_MI_AIN, MOTOR_DRIVE_MC_AIN> ValveDirect;
#endif // HAS_DORM1_MOTOR_REVERSED
#endif


// FHT8V radio-controlled actuator.
#ifdef ENABLE_FHT8VSIMPLE
// Singleton FHT8V valve instance (to control remote FHT8V valve by radio).
static const uint8_t _FHT8V_MAX_EXTRA_TRAILER_BYTES = (1 + max(OTV0P2BASE::MESSAGING_TRAILING_MINIMAL_STATS_PAYLOAD_BYTES, OTV0P2BASE::FullStatsMessageCore_MAX_BYTES_ON_WIRE));
extern OTRadValve::FHT8VRadValve<_FHT8V_MAX_EXTRA_TRAILER_BYTES, OTRadValve::FHT8VRadValveBase::RFM23_PREAMBLE_BYTES, OTRadValve::FHT8VRadValveBase::RFM23_PREAMBLE_BYTE> FHT8V;
// This unit may control a local TRV.
// Returns TRV if valve/radiator is to be controlled by this unit.
// Usually the case, but may not be for (a) a hub or (b) a not-yet-configured unit.
// Returns false if house code parts are set to invalid or uninitialised values (>99).
#if defined(ENABLE_LOCAL_TRV) || defined(ENABLE_SLAVE_TRV)
inline bool localFHT8VTRVEnabled() { return(!FHT8V.isUnavailable()); }
#else
#define localFHT8VTRVEnabled() (false) // Local FHT8V TRV disabled.
#endif
<<<<<<< HEAD
=======
//// Clear both housecode parts (and thus disable local valve).
//void FHT8VClearHC();
//// Set (non-volatile) HC1 and HC2 for single/primary FHT8V wireless valve under control.
//// Will cache in FHT8V instance for speed.
//void FHT8VSetHC1(uint8_t hc);
//void FHT8VSetHC2(uint8_t hc);
//// Get (non-volatile) HC1 and HC2 for single/primary FHT8V wireless valve under control (will be 0xff until set).
//// Used FHT8V instance as a transparent cache of the values for speed.
//uint8_t FHT8VGetHC1();
//uint8_t FHT8VGetHC2();
//inline uint16_t FHT8VGetHC() { return(FHT8VGetHC2() | (((uint16_t) FHT8VGetHC1()) << 8)); }
//// Load EEPROM house codes into primary FHT8V instance at start-up or once cleared in FHT8V instance.
//void FHT8VLoadHCFromEEPROM();
>>>>>>> 0e6626a6
#endif // ENABLE_FHT8VSIMPLE


#endif<|MERGE_RESOLUTION|>--- conflicted
+++ resolved
@@ -139,9 +139,8 @@
 #endif
 
 
-// FHT8V radio-controlled actuator.
+// Singleton FHT8V valve instance (to control remote FHT8V valve by radio).
 #ifdef ENABLE_FHT8VSIMPLE
-// Singleton FHT8V valve instance (to control remote FHT8V valve by radio).
 static const uint8_t _FHT8V_MAX_EXTRA_TRAILER_BYTES = (1 + max(OTV0P2BASE::MESSAGING_TRAILING_MINIMAL_STATS_PAYLOAD_BYTES, OTV0P2BASE::FullStatsMessageCore_MAX_BYTES_ON_WIRE));
 extern OTRadValve::FHT8VRadValve<_FHT8V_MAX_EXTRA_TRAILER_BYTES, OTRadValve::FHT8VRadValveBase::RFM23_PREAMBLE_BYTES, OTRadValve::FHT8VRadValveBase::RFM23_PREAMBLE_BYTE> FHT8V;
 // This unit may control a local TRV.
@@ -153,22 +152,6 @@
 #else
 #define localFHT8VTRVEnabled() (false) // Local FHT8V TRV disabled.
 #endif
-<<<<<<< HEAD
-=======
-//// Clear both housecode parts (and thus disable local valve).
-//void FHT8VClearHC();
-//// Set (non-volatile) HC1 and HC2 for single/primary FHT8V wireless valve under control.
-//// Will cache in FHT8V instance for speed.
-//void FHT8VSetHC1(uint8_t hc);
-//void FHT8VSetHC2(uint8_t hc);
-//// Get (non-volatile) HC1 and HC2 for single/primary FHT8V wireless valve under control (will be 0xff until set).
-//// Used FHT8V instance as a transparent cache of the values for speed.
-//uint8_t FHT8VGetHC1();
-//uint8_t FHT8VGetHC2();
-//inline uint16_t FHT8VGetHC() { return(FHT8VGetHC2() | (((uint16_t) FHT8VGetHC1()) << 8)); }
-//// Load EEPROM house codes into primary FHT8V instance at start-up or once cleared in FHT8V instance.
-//void FHT8VLoadHCFromEEPROM();
->>>>>>> 0e6626a6
 #endif // ENABLE_FHT8VSIMPLE
 
 

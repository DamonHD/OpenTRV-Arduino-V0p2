/*
The OpenTRV project licenses this file to you
under the Apache Licence, Version 2.0 (the "Licence");
you may not use this file except in compliance
with the Licence. You may obtain a copy of the Licence at

http://www.apache.org/licenses/LICENSE-2.0

Unless required by applicable law or agreed to in writing,
software distributed under the Licence is distributed on an
"AS IS" BASIS, WITHOUT WARRANTIES OR CONDITIONS OF ANY
KIND, either express or implied. See the Licence for the
specific language governing permissions and limitations
under the Licence.

Author(s) / Copyright (s): Damon Hart-Davis 2014--2015
*/

/*
 * Abstract/base radiator-valve class and supporting types for typical implementations.
 */

#ifndef ABSTRACTRADVALVE_H
#define ABSTRACTRADVALVE_H



// Abstract class for motor drive.
// Supports abstract model plus remote (wireless) and local/direct implementations.
// Implementations may require read() called at a fixed rate,
// though should tolerate calls being skipped when time is tight for other operations,
// since read() may take substantial time (hundreds of milliseconds).
class AbstractRadValve : public OTV0P2BASE::SimpleTSUint8Actuator
  {
  public:
    // Returns true if this target valve open % value passed is valid, ie in range [0,100].
    virtual bool isValid(const uint8_t value) const { return(value <= 100); }

    // Returns true iff not in error state and not (re)calibrating/(re)initialising/(re)syncing.
    // By default there is no recalibration step.
    virtual bool isInNormalRunState() const { return(true); }

    // Returns true if in an error state.
    // May be recoverable by forcing recalibration.
    virtual bool isInErrorState() const { return(false); }

    // True if the controlled physical valve is thought to be at least partially open right now.
    // If multiple valves are controlled then is this true only if all are at least partially open.
    // Used to help avoid running boiler pump against closed valves.
    // Must not be true while (re)calibrating.
    // The default is to use the check the current computed position
    // against the minimum open percentage.
    virtual bool isControlledValveReallyOpen() const { return(isInNormalRunState() && (value >= getMinPercentOpen())); }

    // Get estimated minimum percentage open for significant flow for this device; strictly positive in range [1,99].
    // Defaults to 1 which is minimum possible legitimate value.
    virtual uint8_t getMinPercentOpen() const { return(1); }

    // Minimally wiggles the motor to give tactile feedback and/or show to be working.
    // May take a significant fraction of a second.
    // Finishes with the motor turned off.
    // By default does nothing.
    virtual void wiggle() { }
  };



// Generic callback handler for hardware valve motor driver.
class HardwareMotorDriverInterfaceCallbackHandler
  {
  protected:
    ~HardwareMotorDriverInterfaceCallbackHandler() {}

  public:
    // Called when end stop hit, eg by overcurrent detection.
    // Can be called while run() is in progress.
    // Is ISR-/thread- safe.
    virtual void signalHittingEndStop(bool opening) = 0;
  
    // Called when encountering leading edge of a mark in the shaft rotation in forward direction (falling edge in reverse).
    // Can be called while run() is in progress.
    // Is ISR-/thread- safe.
    virtual void signalShaftEncoderMarkStart(bool opening) = 0;

    // Called with each motor run sub-cycle tick.
    // Is ISR-/thread- safe.
    virtual void signalRunSCTTick(bool opening) = 0;
  };

// Interface for low-level hardware motor driver.
class HardwareMotorDriverInterface
  {
  public:
    // Legal motor drive states.
    enum motor_drive
      {
      motorOff = 0, // Motor switched off (default).
      motorDriveClosing, // Drive towards the valve-closed position.
      motorDriveOpening, // Drive towards the valve-open position.
      motorStateInvalid // Higher than any valid state.
      };

  protected:
    HardwareMotorDriverInterface() : last_dir((uint8_t)motorOff) { }

//    // Could attempt to force motor off at destruction...
//    ~HardwareMotorDriverInterface() : { }

    // Last recorded direction.
    // Helpful to record shaft-encoder and other behaviour correctly around direction changes.
    // Marked volatile and stored as uint8_t to help thread-safety, and potentially save space.
    volatile uint8_t last_dir;
//
//    // Spin for up to the specified number of SCT ticks, monitoring current and position encoding.
//    //   * maxRunTicks  maximum sub-cycle ticks to attempt to run/spin for); strictly positive
//    //   * minTicksBeforeAbort  minimum ticks before abort for end-stop / high-current,
//    //       don't attempt to run at all if less than this time available before (close to) end of sub-cycle;
//    //       should be no greater than maxRunTicks
//    //   * dir  direction to run motor (open or closed) or off if waiting for motor to stop
//    //   * callback  handler to deliver end-stop and position-encoder callbacks to;
//    //     non-null and callbacks must return very quickly
//    // If too few ticks remain before the end of the sub-cycle for the minimum run,
//    // then this will return true immediately.
//    // Invokes callbacks for high current (end stop) and position (shaft) encoder where applicable.
//    // Aborts early if high current is detected at the start,
//    // or after the minimum run period.
//    // Returns true if aborted early from too little time to start, or by high current (assumed end-stop hit).
//    virtual bool spinSCTTicks(uint8_t maxRunTicks, uint8_t minTicksBeforeAbort, motor_drive dir, HardwareMotorDriverInterfaceCallbackHandler &callback) = 0;

  public:
    // Detect (poll) if end-stop is reached or motor current otherwise very high.
    virtual bool isCurrentHigh(HardwareMotorDriverInterface::motor_drive mdir = motorDriveOpening) const = 0;

    // Call to actually run/stop low-level motor.
    // May take as much as 200ms eg to change direction.
    // Stopping (removing power) should typically be very fast, << 100ms.
    //   * maxRunTicks  maximum sub-cycle ticks to attempt to run/spin for); zero will run for shortest reasonable time
    //   * dir    direction to run motor (or off/stop)
    //   * callback  callback handler
<<<<<<< HEAD
    virtual void motorRun(uint8_t maxRunTicks, motor_drive dir, HardwareMotorDriverInterfaceCallbackHandler &callback) = 0;
=======
    virtual void motorRun(motor_drive dir, HardwareMotorDriverInterfaceCallbackHandler &callback) = 0;
>>>>>>> a3c83058
  };

#endif<|MERGE_RESOLUTION|>--- conflicted
+++ resolved
@@ -131,17 +131,13 @@
     // Detect (poll) if end-stop is reached or motor current otherwise very high.
     virtual bool isCurrentHigh(HardwareMotorDriverInterface::motor_drive mdir = motorDriveOpening) const = 0;
 
-    // Call to actually run/stop low-level motor.
-    // May take as much as 200ms eg to change direction.
+    // Call to actually run/stop motor.
+    // May take as much as (say) 200ms eg to change direction.
     // Stopping (removing power) should typically be very fast, << 100ms.
     //   * maxRunTicks  maximum sub-cycle ticks to attempt to run/spin for); zero will run for shortest reasonable time
-    //   * dir    direction to run motor (or off/stop)
+    //   * dir  direction to run motor (or off/stop)
     //   * callback  callback handler
-<<<<<<< HEAD
     virtual void motorRun(uint8_t maxRunTicks, motor_drive dir, HardwareMotorDriverInterfaceCallbackHandler &callback) = 0;
-=======
-    virtual void motorRun(motor_drive dir, HardwareMotorDriverInterfaceCallbackHandler &callback) = 0;
->>>>>>> a3c83058
   };
 
 #endif
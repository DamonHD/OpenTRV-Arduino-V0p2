/*
The OpenTRV project licenses this file to you
under the Apache Licence, Version 2.0 (the "Licence");
you may not use this file except in compliance
with the Licence. You may obtain a copy of the Licence at

http://www.apache.org/licenses/LICENSE-2.0

Unless required by applicable law or agreed to in writing,
software distributed under the Licence is distributed on an
"AS IS" BASIS, WITHOUT WARRANTIES OR CONDITIONS OF ANY
KIND, either express or implied. See the Licence for the
specific language governing permissions and limitations
under the Licence.

Author(s) / Copyright (s): Damon Hart-Davis 2014--2015
*/

/*
  Alternate POST / setup and loop / main for non-OpenTRV code running on OpenTRV h/w platform.

  Also for rapid prototyping without dead-weight of OpenTRV intricate timing, etc!
 */


#include "V0p2_Main.h"

#include "V0p2_Generic_Config.h"
#include "V0p2_Board_IO_Config.h" // I/O pin allocation: include ahead of I/O module headers.

// Arduino libraries.
//#include <Wire.h>
#ifdef ALLOW_CC1_SUPPORT
#include <OTProtocolCC.h>
#endif
#include <OTV0p2Base.h>
#include <OTRadioLink.h>

#include "Control.h"
#include "Power_Management.h"
#include "RFM22_Radio.h"
#include "Serial_IO.h"
#include "UI_Minimal.h"
#include "V0p2_Sensors.h"

#include <avr/pgmspace.h> // for radio config


  // FOR FLASH.
  static const char myPin[] PROGMEM = "0000";
  static const char myAPN[] PROGMEM = "m2mkit.telefonica.com";
  static const char myUDPAddr[] PROGMEM = "46.101.52.242";
  static const char myUDPPort[] PROGMEM = "9999";



// Link in support for alternate Power On Self-Test and main loop if required.
#if defined(ALT_MAIN_LOOP)

// Mask for Port B input change interrupts.
#define MASK_PB_BASIC 0b00000000 // Nothing.
#ifdef PIN_RFM_NIRQ
  #if (PIN_RFM_NIRQ < 8) || (PIN_RFM_NIRQ > 15)
    #error PIN_RFM_NIRQ expected to be on port B
  #endif
  #define RFM23B_INT_MASK (1 << (PIN_RFM_NIRQ&7))
  #define MASK_PB (MASK_PB_BASIC | RFM23B_INT_MASK)
#else
  #define MASK_PB MASK_PB_BASIC
#endif


// Mask for Port D input change interrupts.
#define MASK_PD_BASIC 0b00000001 // Just RX.
#if defined(ENABLE_VOICE_SENSOR)
#if VOICE_NIRQ > 7
#error voice interrupt on wrong port
#endif
#define VOICE_INT_MASK (1 << (VOICE_NIRQ&7))
#define MASK_PD (MASK_PD_BASIC | VOICE_INT_MASK)
#else
#define MASK_PD MASK_PD_BASIC // Just RX.
#endif


// Called from startup() after some initial setup has been done.
// Can abort with panic() if need be.
void POSTalt()
  {
#ifdef USE_OTNULLRADIO
// FIXME
#elif defined USE_MODULE_SIM900
//The config for the GSM depends on if you want it stored in flash or EEPROM.
//
//The SIM900LinkConfig object is located at the start of POSTalt() in AltMain.cpp and takes a set of void pointers to a \0 terminated string, either stored in flash or EEPROM.
//
//For EEPROM:
//- Set the first field of SIM900LinkConfig to true.
//- The configs are stored as \0 terminated strings starting at 0x300.
//- You can program the eeprom using ./OTRadioLink/dev/utils/sim900eepromWrite.ino

//  static const void *SIM900_PIN      = (void *)0x0300; // TODO confirm this address
//  static const void *SIM900_APN      = (void *)0x0305;
//  static const void *SIM900_UDP_ADDR = (void *)0x031B;
//  static const void *SIM900_UDP_PORT = (void *)0x0329;
//  static const OTSIM900Link::OTSIM900LinkConfig_t SIM900Config {
//                                                  true, 
//                                                  SIM900_PIN,
//                                                  SIM900_APN,
//                                                  SIM900_UDP_ADDR,
//                                                  SIM900_UDP_PORT };
//For Flash:
//- Set the first field of SIM900LinkConfig to false.
//- Make a set of \0 terminated strings with the PROGMEM attribute holding the config details.
//- set the void pointers to point to the strings (or just cast the strings and pass them to SIM900LinkConfig directly)
//
//  const char myPin[] PROGMEM = "0000";
//  const char myAPN[] PROGMEM = "m2mkit.telefonica.com"; // FIXME check this
//  const char myUDPAddr[] PROGMEM = "46.101.52.242";
//  const char myUDPPort[] PROGMEM = "9999";
//  static const OTSIM900Link::OTSIM900LinkConfig_t SIM900Config {
//                                                  false,
//                                                  SIM900_PIN,
//                                                  SIM900_APN,
//                                                  SIM900_UDP_ADDR,
//                                                  SIM900_UDP_PORT };

    static const void *SIM900_PIN      = (void *)myPin;
    static const void *SIM900_APN      = (void *)myAPN;
    static const void *SIM900_UDP_ADDR = (void *)myUDPAddr;
    static const void *SIM900_UDP_PORT = (void *)myUDPPort;
    static const OTSIM900Link::OTSIM900LinkConfig_t SIM900Config {
                                                    false,
                                                    SIM900_PIN,
                                                    SIM900_APN,
                                                    SIM900_UDP_ADDR,
                                                    SIM900_UDP_PORT };
  static const OTRadioLink::OTRadioChannelConfig RFMConfig(&SIM900Config, true, true, true);
#elif defined(USE_MODULE_RFM22RADIOSIMPLE)
  static const OTRadioLink::OTRadioChannelConfig RFMConfig(FHT8V_RFM22_Reg_Values, true, true, true);
#endif // USE_MODULE_SIM900

#if defined(USE_MODULE_RFM22RADIOSIMPLE) 
  // Initialise the radio, if configured, ASAP because it can suck a lot of power until properly initialised.
  RFM23B.preinit(NULL);
  // Check that the radio is correctly connected; panic if not...
  if(!RFM23B.configure(1, &RFMConfig) || !RFM23B.begin()) { panic(F("PANIC!")); }
#endif


  // Force initialisation into low-power state.
  const int heat = TemperatureC16.read();
#if 0 && defined(DEBUG)
  DEBUG_SERIAL_PRINT_FLASHSTRING("temp: ");
  DEBUG_SERIAL_PRINT(heat);
  DEBUG_SERIAL_PRINTLN();
#endif
  const int light = AmbLight.read();
//#if 0 && defined(DEBUG)
//  DEBUG_SERIAL_PRINT_FLASHSTRING("light: ");
//  DEBUG_SERIAL_PRINT(light);
//  DEBUG_SERIAL_PRINTLN();
//#endif



  // Trailing setup for the run
  // --------------------------

  // Set up async edge interrupts.
  ATOMIC_BLOCK (ATOMIC_RESTORESTATE)
    {
    //PCMSK0 = PB; PCINT  0--7    (LEARN1 and Radio)
    //PCMSK1 = PC; PCINT  8--15
    //PCMSK2 = PD; PCINT 16--24   (LEARN2 and MODE, RX)

    PCICR =
#if defined(MASK_PB) && (MASK_PB != 0) // If PB interrupts required.
        1 | // 0x1 enables PB/PCMSK0.
#endif
#if defined(MASK_PC) && (MASK_PC != 0) // If PC interrupts required.
        2 | // 0x2 enables PC/PCMSK1.
#endif
#if defined(MASK_PD) && (MASK_PD != 0) // If PD interrupts required.
        4 | // 0x4 enables PD/PCMSK2.
#endif
        0;

#if defined(MASK_PB) && (MASK_PB != 0) // If PB interrupts required.
    PCMSK0 = MASK_PB;
#endif
#if defined(MASK_PC) && (MASK_PC != 0) // If PC interrupts required.
    PCMSK1 = MASK_PC;
#endif
#if defined(MASK_PD) && (MASK_PD != 0) // If PD interrupts required.
    PCMSK2 = MASK_PD;
#endif
    }


//  pinMode(3, INPUT);        // FIXME Move to where they are set automatically
//  digitalWrite(3, LOW);

  RFM23B.queueToSend((uint8_t *)"start", 6);
  bareStatsTX(false, false, false);

  }


#if defined(ALT_MAIN_LOOP)

#if defined(MASK_PB) && (MASK_PB != 0) // If PB interrupts required.
//// Interrupt count.  Marked volatile so safe to read without a lock as is a single byte.
//static volatile uint8_t intCountPB;
// Previous state of port B pins to help detect changes.
static volatile uint8_t prevStatePB;
// Interrupt service routine for PB I/O port transition changes.
ISR(PCINT0_vect)
  {
//  ++intCountPB;
  const uint8_t pins = PINB;
  const uint8_t changes = pins ^ prevStatePB;
  prevStatePB = pins;

#if defined(RFM23B_INT_MASK)
  // RFM23B nIRQ falling edge is of interest.
  // Handler routine not required/expected to 'clear' this interrupt.
  // TODO: try to ensure that OTRFM23BLink.handleInterruptSimple() is inlineable to minimise ISR prologue/epilogue time and space.
  if((changes & RFM23B_INT_MASK) && !(pins & RFM23B_INT_MASK))
    { RFM23B.handleInterruptSimple(); }
#endif

  }
#endif

#if defined(MASK_PC) && (MASK_PC != 0) // If PC interrupts required.
// Previous state of port C pins to help detect changes.
static volatile uint8_t prevStatePC;
// Interrupt service routine for PC I/O port transition changes.
ISR(PCINT1_vect)
  {
//  const uint8_t pins = PINC;
//  const uint8_t changes = pins ^ prevStatePC;
//  prevStatePC = pins;
//
// ...
  }
#endif

#if defined(MASK_PD) && (MASK_PD != 0) // If PD interrupts required.
// Previous state of port D pins to help detect changes.
static volatile uint8_t prevStatePD;
// Interrupt service routine for PD I/O port transition changes (including RX).
ISR(PCINT2_vect)
  {

  const uint8_t pins = PIND;
  const uint8_t changes = pins ^ prevStatePD;
  prevStatePD = pins;

#if defined(ENABLE_VOICE_SENSOR)
  //  // Voice detection is a falling edge.
  //  // Handler routine not required/expected to 'clear' this interrupt.
  //  // FIXME: ensure that Voice.handleInterruptSimple() is inlineable to minimise ISR prologue/epilogue time and space.
    // Voice detection is a RISING edge.
    if((changes & VOICE_INT_MASK) && (pins & VOICE_INT_MASK)) {
      Voice.handleInterruptSimple();
    }
#endif // ENABLE_VOICE_SENSOR

//    // If an interrupt arrived from no other masked source then wake the CLI.
//    // The will ensure that the CLI is active, eg from RX activity,
//    // eg it is possible to wake the CLI subsystem with an extra CR or LF.
//    // It is OK to trigger this from other things such as button presses.
//    // FIXME: ensure that resetCLIActiveTimer() is inlineable to minimise ISR prologue/epilogue time and space.
//    if(!(changes & MASK_PD & ~1)) { resetCLIActiveTimer(); }
  }
#endif // defined(MASK_PD) && (MASK_PD != 0)

#endif // ALT_MAIN







// Called from loop().
void loopAlt()
  {
  // Sleep in low-power mode (waiting for interrupts) until seconds roll.
  // NOTE: sleep at the top of the loop to minimise timing jitter/delay from Arduino background activity after loop() returns.
  // DHD20130425: waking up from sleep and getting to start processing below this block may take >10ms.
#if 0 && defined(DEBUG)
  DEBUG_SERIAL_PRINTLN_FLASHSTRING("*E"); // End-of-cycle sleep.
#endif

#if !defined(MIN_ENERGY_BOOT)
  OTV0P2BASE::powerDownSerial(); // Ensure that serial I/O is off.
  // Power down most stuff (except radio for hub RX).
  minimisePowerWithoutSleep();
#endif
  static uint_fast8_t TIME_LSD; // Controller's notion of seconds within major cycle.
  uint_fast8_t newTLSD;
  while(TIME_LSD == (newTLSD = OTV0P2BASE::getSecondsLT()))
    {
    // Poll I/O and process message incrementally (in this otherwise idle time)
    // before sleep and on wakeup in case some IO needs further processing now,
    // eg work was accrued during the previous major slow/outer loop
    // or the in a previous orbit of this loop sleep or nap was terminated by an I/O interrupt.
    // Come back and have another go if work was done, until the next tick at most.
    if(handleQueuedMessages(&Serial, true, &RFM23B)) { continue; }

// If missing h/w interrupts for anything that needs rapid response
// then AVOID the lowest-power long sleep.
#if CONFIG_IMPLIES_MAY_NEED_CONTINUOUS_RX && !defined(PIN_RFM_NIRQ)
#define MUST_POLL_FREQUENTLY true
#else
#define MUST_POLL_FREQUENTLY false
#endif
    if(MUST_POLL_FREQUENTLY /** && in hub mode */ )
      {
      // No h/w interrupt wakeup on receipt of frame,
      // so can only sleep for a short time between explicit poll()s,
      // though allow wake on interrupt anyway to minimise loop timing jitter.
      OTV0P2BASE::nap(WDTO_15MS, true);
      }
    else
      {
      // Normal long minimal-power sleep until wake-up interrupt.
      // Rely on interrupt to force fall through to I/O poll() below.
      OTV0P2BASE::sleepUntilInt();
      }
//    DEBUG_SERIAL_PRINTLN_FLASHSTRING("w"); // Wakeup.

//    idle15AndPoll(); // Attempt to crash the board!

    }
  TIME_LSD = newTLSD;

#if 0 && defined(DEBUG)
  DEBUG_SERIAL_PRINTLN_FLASHSTRING("*S"); // Start-of-cycle wake.
#endif


  // START LOOP BODY
  // ===============

//  DEBUG_SERIAL_PRINTLN_FLASHSTRING("*");

//  // Power up serial for the loop body.
//  // May just want to turn it on in POSTalt() and leave it on...
//  const bool neededWaking = powerUpSerialIfDisabled();




//#if defined(USE_MODULE_FHT8VSIMPLE)
//  // Try for double TX for more robust conversation with valve?
//  const bool doubleTXForFTH8V = false;
//  // FHT8V is highest priority and runs first.
//  // ---------- HALF SECOND #0 -----------
//  bool useExtraFHT8VTXSlots = localFHT8VTRVEnabled() && FHT8VPollSyncAndTX_First(doubleTXForFTH8V); // Time for extra TX before UI.
////  if(useExtraFHT8VTXSlots) { DEBUG_SERIAL_PRINTLN_FLASHSTRING("ES@0"); }
//#endif

#ifdef ALLOW_STATS_TX
    // Regular transmission of stats if NOT driving a local valve (else stats can be piggybacked onto that).
    if(TIME_LSD ==  10)
      {
<<<<<<< HEAD
//      if((OTV0P2BASE::getMinutesLT() & 0x3) == 0) // Send once every 4 minutes.
          {
=======
//        if((OTV0P2BASE::getMinutesLT() & 0x3) == 0) {
>>>>>>> 907e74dd
          // Send it!
          // Try for double TX for extra robustness unless:
          //   * this is a speculative 'extra' TX
          //   * battery is low
          //   * this node is a hub so needs to listen as much as possible
          // This doesn't generally/always need to send binary/both formats
          // if this is controlling a local FHT8V on which the binary stats can be piggybacked.
          // Ie, if doesn't have a local TRV then it must send binary some of the time.
          // Any recently-changed stats value is a hint that a strong transmission might be a good idea.
          const bool doBinary = false; // !localFHT8VTRVEnabled() && OTV0P2BASE::randRNG8NextBoolean();
          bareStatsTX(false, false, false);
<<<<<<< HEAD
          }
=======
//        }
>>>>>>> 907e74dd
      }
#endif


    if (TIME_LSD == 30) {	// FIXME
    	AmbLight.read();
    }


#if defined(SENSOR_DS18B20_ENABLE)
      // read temp
      if (TIME_LSD == 40) {
          TemperatureC16.read();
      }
#endif // SENSOR_DS18B20_ENABLE

#if defined(ENABLE_VOICE_SENSOR)
      // read voice sensor
<<<<<<< HEAD
      if (TIME_LSD == 46) {
              Voice.read();
=======
      if (TIME_LSD == 50) {
      	  uint8_t isVoice = Voice.read();
          OTV0P2BASE::serialPrintAndFlush(F("V: "));
          OTV0P2BASE::serialPrintAndFlush(isVoice);
          OTV0P2BASE::serialPrintlnAndFlush();
>>>>>>> 907e74dd
      }
#endif // (ENABLE_VOICE_SENSOR)

//#if defined(USE_MODULE_FHT8VSIMPLE)
//  if(useExtraFHT8VTXSlots)
//    {
//    // Time for extra TX before other actions, but don't bother if minimising power in frost mode.
//    // ---------- HALF SECOND #1 -----------
//    useExtraFHT8VTXSlots = localFHT8VTRVEnabled() && FHT8VPollSyncAndTX_Next(doubleTXForFTH8V); 
////    if(useExtraFHT8VTXSlots) { DEBUG_SERIAL_PRINTLN_FLASHSTRING("ES@1"); }
//    }
//#endif





//#if defined(USE_MODULE_FHT8VSIMPLE) && defined(V0P2BASE_TWO_S_TICK_RTC_SUPPORT)
//  if(useExtraFHT8VTXSlots)
//    {
//    // ---------- HALF SECOND #2 -----------
//    useExtraFHT8VTXSlots = localFHT8VTRVEnabled() && FHT8VPollSyncAndTX_Next(doubleTXForFTH8V); 
////    if(useExtraFHT8VTXSlots) { DEBUG_SERIAL_PRINTLN_FLASHSTRING("ES@2"); }
//    }
//#endif





//#if defined(USE_MODULE_FHT8VSIMPLE) && defined(V0P2BASE_TWO_S_TICK_RTC_SUPPORT)
//  if(useExtraFHT8VTXSlots)
//    {
//    // ---------- HALF SECOND #3 -----------
//    useExtraFHT8VTXSlots = localFHT8VTRVEnabled() && FHT8VPollSyncAndTX_Next(doubleTXForFTH8V); 
////    if(useExtraFHT8VTXSlots) { DEBUG_SERIAL_PRINTLN_FLASHSTRING("ES@3"); }
//    }
//#endif


//#ifdef HAS_DORM1_VALVE_DRIVE
//  // Move valve to new target every minute to try to upset it!
//  // Targets at key thresholds and random.
//  if(0 == TIME_LSD)
//    {
//    switch(OTV0P2BASE::randRNG8() & 1)
//      {
//      case 0: ValveDirect.set(OTRadValve::DEFAULT_VALVE_PC_MIN_REALLY_OPEN-1); break; // Nominally shut.
//      case 1: ValveDirect.set(OTRadValve::DEFAULT_VALVE_PC_MODERATELY_OPEN); break; // Nominally open.
//      // Random.
////      default: ValveDirect.set(OTV0P2BASE::randRNG8() % 101); break;
//      }
//    }
//
//  // Simulate human doing the right thing after fitting valve when required.
//  if(ValveDirect.isWaitingForValveToBeFitted()) { ValveDirect.signalValveFitted(); }
//
//  // Provide regular poll to motor driver.
//  // May take significant time to run
//  // so don't call when timing is critical or not much left,
//  // eg around critical TXes.
//  const uint8_t pc = ValveDirect.read();
//  DEBUG_SERIAL_PRINT_FLASHSTRING("Pos%: ");
//  DEBUG_SERIAL_PRINT(pc);
//  DEBUG_SERIAL_PRINTLN();
//#endif



//  // Reading shaft encoder.
//  // Measure motor count against (fixed) internal reference.
//  power_intermittent_peripherals_enable(true);
//  const uint16_t mc = analogueNoiseReducedRead(MOTOR_DRIVE_MC_AIN, INTERNAL);
//  void power_intermittent_peripherals_disable();
//  DEBUG_SERIAL_PRINT_FLASHSTRING("Count input: ");
//  DEBUG_SERIAL_PRINT(mc);
//  DEBUG_SERIAL_PRINTLN();














//  // Force any pending output before return / possible UART power-down.
//  flushSerialSCTSensitive();
//  if(neededWaking) { OTV0P2BASE::powerDownSerial(); }
  }



#endif
<|MERGE_RESOLUTION|>--- conflicted
+++ resolved
@@ -366,14 +366,10 @@
 
 #ifdef ALLOW_STATS_TX
     // Regular transmission of stats if NOT driving a local valve (else stats can be piggybacked onto that).
-    if(TIME_LSD ==  10)
+    if(TIME_LSD == 10)
       {
-<<<<<<< HEAD
 //      if((OTV0P2BASE::getMinutesLT() & 0x3) == 0) // Send once every 4 minutes.
           {
-=======
-//        if((OTV0P2BASE::getMinutesLT() & 0x3) == 0) {
->>>>>>> 907e74dd
           // Send it!
           // Try for double TX for extra robustness unless:
           //   * this is a speculative 'extra' TX
@@ -385,19 +381,14 @@
           // Any recently-changed stats value is a hint that a strong transmission might be a good idea.
           const bool doBinary = false; // !localFHT8VTRVEnabled() && OTV0P2BASE::randRNG8NextBoolean();
           bareStatsTX(false, false, false);
-<<<<<<< HEAD
           }
-=======
-//        }
->>>>>>> 907e74dd
       }
 #endif
 
 
     if (TIME_LSD == 30) {	// FIXME
-    	AmbLight.read();
+        AmbLight.read();
     }
-
 
 #if defined(SENSOR_DS18B20_ENABLE)
       // read temp
@@ -408,16 +399,11 @@
 
 #if defined(ENABLE_VOICE_SENSOR)
       // read voice sensor
-<<<<<<< HEAD
-      if (TIME_LSD == 46) {
-              Voice.read();
-=======
       if (TIME_LSD == 50) {
-      	  uint8_t isVoice = Voice.read();
+          uint8_t isVoice = Voice.read();
           OTV0P2BASE::serialPrintAndFlush(F("V: "));
           OTV0P2BASE::serialPrintAndFlush(isVoice);
           OTV0P2BASE::serialPrintlnAndFlush();
->>>>>>> 907e74dd
       }
 #endif // (ENABLE_VOICE_SENSOR)
 
@@ -516,4 +502,4 @@
 
 
 
-#endif
+#endif
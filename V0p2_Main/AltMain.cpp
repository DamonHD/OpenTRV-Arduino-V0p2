/*
The OpenTRV project licenses this file to you
under the Apache Licence, Version 2.0 (the "Licence");
you may not use this file except in compliance
with the Licence. You may obtain a copy of the Licence at

http://www.apache.org/licenses/LICENSE-2.0

Unless required by applicable law or agreed to in writing,
software distributed under the Licence is distributed on an
"AS IS" BASIS, WITHOUT WARRANTIES OR CONDITIONS OF ANY
KIND, either express or implied. See the Licence for the
specific language governing permissions and limitations
under the Licence.

Author(s) / Copyright (s): Damon Hart-Davis 2014--2015
*/

/*
  Alternate POST / setup and loop / main for non-OpenTRV code running on OpenTRV h/w platform.

  Also for rapid prototyping without dead-weight of OpenTRV intricate timing, etc!
 */


#include "V0p2_Main.h"

#include "V0p2_Generic_Config.h"
#include "V0p2_Board_IO_Config.h" // I/O pin allocation: include ahead of I/O module headers.

// Arduino libraries.
//#include <Wire.h>
#ifdef ALLOW_CC1_SUPPORT
#include <OTProtocolCC.h>
#endif
#include <OTV0p2Base.h>
#include <OTRadioLink.h>

#include "Control.h"
#include "Power_Management.h"
#include "RFM22_Radio.h"
#include "Serial_IO.h"
#include "UI_Minimal.h"
#include "V0p2_Sensors.h"

#include <avr/pgmspace.h> // for radio config



// Link in support for alternate Power On Self-Test and main loop if required.
#if defined(ALT_MAIN_LOOP)

// Mask for Port B input change interrupts.
#define MASK_PB_BASIC 0b00000000 // Nothing.
#ifdef PIN_RFM_NIRQ
  #if (PIN_RFM_NIRQ < 8) || (PIN_RFM_NIRQ > 15)
    #error PIN_RFM_NIRQ expected to be on port B
  #endif
  #define RFM23B_INT_MASK (1 << (PIN_RFM_NIRQ&7))
  #define MASK_PB (MASK_PB_BASIC | RFM23B_INT_MASK)
#else
  #define MASK_PB MASK_PB_BASIC
#endif


// Mask for Port D input change interrupts.
#define MASK_PD_BASIC 0b00000001 // Just RX.
#if defined(ENABLE_VOICE_SENSOR)
#if VOICE_NIRQ > 7
#error voice interrupt on wrong port
#endif
#define VOICE_INT_MASK (1 << (VOICE_NIRQ&7))
#define MASK_PD (MASK_PD_BASIC | VOICE_INT_MASK)
#else
#define MASK_PD MASK_PD_BASIC // Just RX.
#endif


// Called from startup() after some initial setup has been done.
// Can abort with panic() if need be.
void POSTalt()
  {
#ifdef USE_OTNULLRADIO
// FIXME
#elif defined USE_MODULE_SIM900
//The config for the GSM depends on if you want it stored in flash or EEPROM.
//
//The SIM900LinkConfig object is located at the start of POSTalt() in AltMain.cpp and takes a set of void pointers to a \0 terminated string, either stored in flash or EEPROM.
//
//For EEPROM:
//- Set the first field of SIM900LinkConfig to true.
//- The configs are stored as \0 terminated strings starting at 0x300.
//- You can program the eeprom using ./OTRadioLink/dev/utils/sim900eepromWrite.ino
//
//  static const void *SIM900_PIN      = (void *)0x0300; // TODO confirm this address
//  static const void *SIM900_APN      = (void *)0x0305;
//  static const void *SIM900_UDP_ADDR = (void *)0x031B;
//  static const void *SIM900_UDP_PORT = (void *)0x0329;
//  static const OTSIM900Link::OTSIM900LinkConfig_t SIM900Config {
//                                                  true, 
//                                                  SIM900_PIN,
//                                                  SIM900_APN,
//                                                  SIM900_UDP_ADDR,
//                                                  SIM900_UDP_PORT };
//For Flash:
//- Set the first field of SIM900LinkConfig to false.
//- Make a set of \0 terminated strings with the PROGMEM attribute holding the config details.
//- set the void pointers to point to the strings (or just cast the strings and pass them to SIM900LinkConfig directly)
//
//  const char myPin[] PROGMEM = "0000";
//  const char myAPN[] PROGMEM = "m2mkit.telefonica.com"; // FIXME check this
<<<<<<< HEAD
//  const char myUDPAddr[] PROGMEM = "79.135.97.67"; // "46.101.52.242";
=======
//  const char myUDPAddr[] PROGMEM = "79.135.97.66"; // "46.101.52.242";
>>>>>>> 85570a86
//  const char myUDPPort[] PROGMEM = "9999";

  // Flash locations
	const char myPin[] PROGMEM = "0000";
	const char myAPN[] PROGMEM = "m2mkit.telefonica.com"; // FIXME check this
	const char myUDPAddr[] PROGMEM = "79.135.97.67"; // "46.101.52.242";
	const char myUDPPort[] PROGMEM = "9999";

    static const void *SIM900_PIN      = (void *)myPin; // TODO confirm this address
    static const void *SIM900_APN      = (void *)myAPN;
    static const void *SIM900_UDP_ADDR = (void *)myUDPAddr;
    static const void *SIM900_UDP_PORT = (void *)myUDPPort;
    static const OTSIM900Link::OTSIM900LinkConfig_t SIM900Config {
                                                    false,
                                                    SIM900_PIN,
                                                    SIM900_APN,
                                                    SIM900_UDP_ADDR,
                                                    SIM900_UDP_PORT };
  static const OTRadioLink::OTRadioChannelConfig RFMConfig(&SIM900Config, true, true, true);
#elif defined(USE_MODULE_RFM22RADIOSIMPLE)
  static const OTRadioLink::OTRadioChannelConfig RFMConfig(FHT8V_RFM22_Reg_Values, true, true, true);
#endif // USE_MODULE_SIM900

#if defined(USE_MODULE_RFM22RADIOSIMPLE) 
  // Initialise the radio, if configured, ASAP because it can suck a lot of power until properly initialised.
  RFM23B.preinit(NULL);
  // Check that the radio is correctly connected; panic if not...
  if(!RFM23B.configure(1, &RFMConfig) || !RFM23B.begin()) { panic(F("PANIC!")); }
#endif


  // Force initialisation into low-power state.
  const int heat = TemperatureC16.read();
#if 0 && defined(DEBUG)
  DEBUG_SERIAL_PRINT_FLASHSTRING("temp: ");
  DEBUG_SERIAL_PRINT(heat);
  DEBUG_SERIAL_PRINTLN();
#endif
//  const int light = AmbLight.read();
//#if 0 && defined(DEBUG)
//  DEBUG_SERIAL_PRINT_FLASHSTRING("light: ");
//  DEBUG_SERIAL_PRINT(light);
//  DEBUG_SERIAL_PRINTLN();
//#endif



  // Trailing setup for the run
  // --------------------------

  // Set up async edge interrupts.
  ATOMIC_BLOCK (ATOMIC_RESTORESTATE)
    {
    //PCMSK0 = PB; PCINT  0--7    (LEARN1 and Radio)
    //PCMSK1 = PC; PCINT  8--15
    //PCMSK2 = PD; PCINT 16--24   (LEARN2 and MODE, RX)

    PCICR =
#if defined(MASK_PB) && (MASK_PB != 0) // If PB interrupts required.
        1 | // 0x1 enables PB/PCMSK0.
#endif
#if defined(MASK_PC) && (MASK_PC != 0) // If PC interrupts required.
        2 | // 0x2 enables PC/PCMSK1.
#endif
#if defined(MASK_PD) && (MASK_PD != 0) // If PD interrupts required.
        4 | // 0x4 enables PD/PCMSK2.
#endif
        0;

#if defined(MASK_PB) && (MASK_PB != 0) // If PB interrupts required.
    PCMSK0 = MASK_PB;
#endif
#if defined(MASK_PC) && (MASK_PC != 0) // If PC interrupts required.
    PCMSK1 = MASK_PC;
#endif
#if defined(MASK_PD) && (MASK_PD != 0) // If PD interrupts required.
    PCMSK2 = MASK_PD;
#endif
    }


//  pinMode(3, INPUT);	// FIXME Move to where they are set automatically
//  digitalWrite(3, LOW);

  RFM23B.queueToSend((uint8_t *)"start", 6);
  bareStatsTX(false, false, false);

  }


#if defined(ALT_MAIN_LOOP)

#if defined(MASK_PB) && (MASK_PB != 0) // If PB interrupts required.
//// Interrupt count.  Marked volatile so safe to read without a lock as is a single byte.
//static volatile uint8_t intCountPB;
// Previous state of port B pins to help detect changes.
static volatile uint8_t prevStatePB;
// Interrupt service routine for PB I/O port transition changes.
ISR(PCINT0_vect)
  {
//  ++intCountPB;
  const uint8_t pins = PINB;
  const uint8_t changes = pins ^ prevStatePB;
  prevStatePB = pins;

#if defined(RFM23B_INT_MASK)
  // RFM23B nIRQ falling edge is of interest.
  // Handler routine not required/expected to 'clear' this interrupt.
  // TODO: try to ensure that OTRFM23BLink.handleInterruptSimple() is inlineable to minimise ISR prologue/epilogue time and space.
  if((changes & RFM23B_INT_MASK) && !(pins & RFM23B_INT_MASK))
    { RFM23B.handleInterruptSimple(); }
#endif

  }
#endif

#if defined(MASK_PC) && (MASK_PC != 0) // If PC interrupts required.
// Previous state of port C pins to help detect changes.
static volatile uint8_t prevStatePC;
// Interrupt service routine for PC I/O port transition changes.
ISR(PCINT1_vect)
  {
//  const uint8_t pins = PINC;
//  const uint8_t changes = pins ^ prevStatePC;
//  prevStatePC = pins;
//
// ...
  }
#endif

#if defined(MASK_PD) && (MASK_PD != 0) // If PD interrupts required.
// Previous state of port D pins to help detect changes.
static volatile uint8_t prevStatePD;
// Interrupt service routine for PD I/O port transition changes (including RX).
ISR(PCINT2_vect)
  {

	  const uint8_t pins = PIND;
	  const uint8_t changes = pins ^ prevStatePD;
	  prevStatePD = pins;

#if defined(ENABLE_VOICE_SENSOR)
	  	//  // Voice detection is a falling edge.
	  	//  // Handler routine not required/expected to 'clear' this interrupt.
	  	//  // FIXME: ensure that Voice.handleInterruptSimple() is inlineable to minimise ISR prologue/epilogue time and space.
	  	  // Voice detection is a RISING edge.
	  	  if((changes & VOICE_INT_MASK) && (pins & VOICE_INT_MASK)) {
	  	    Voice.handleInterruptSimple();
	  	  }

	  	  // If an interrupt arrived from no other masked source then wake the CLI.
	  	  // The will ensure that the CLI is active, eg from RX activity,
	  	  // eg it is possible to wake the CLI subsystem with an extra CR or LF.
	  	  // It is OK to trigger this from other things such as button presses.
	  	  // FIXME: ensure that resetCLIActiveTimer() is inlineable to minimise ISR prologue/epilogue time and space.
	  	  if(!(changes & MASK_PD & ~1)) { resetCLIActiveTimer(); }
#endif // ENABLE_VOICE_SENSOR
  }
#endif // defined(MASK_PD) && (MASK_PD != 0)

#endif // ALT_MAIN







// Called from loop().
void loopAlt()
  {
  // Sleep in low-power mode (waiting for interrupts) until seconds roll.
  // NOTE: sleep at the top of the loop to minimise timing jitter/delay from Arduino background activity after loop() returns.
  // DHD20130425: waking up from sleep and getting to start processing below this block may take >10ms.
#if 0 && defined(DEBUG)
  DEBUG_SERIAL_PRINTLN_FLASHSTRING("*E"); // End-of-cycle sleep.
#endif

#if !defined(MIN_ENERGY_BOOT)
  OTV0P2BASE::powerDownSerial(); // Ensure that serial I/O is off.
  // Power down most stuff (except radio for hub RX).
  minimisePowerWithoutSleep();
#endif
  static uint_fast8_t TIME_LSD; // Controller's notion of seconds within major cycle.
  uint_fast8_t newTLSD;
  while(TIME_LSD == (newTLSD = OTV0P2BASE::getSecondsLT()))
    {
    // Poll I/O and process message incrementally (in this otherwise idle time)
    // before sleep and on wakeup in case some IO needs further processing now,
    // eg work was accrued during the previous major slow/outer loop
    // or the in a previous orbit of this loop sleep or nap was terminated by an I/O interrupt.
    // Come back and have another go if work was done, until the next tick at most.
    if(handleQueuedMessages(&Serial, true, &RFM23B)) { continue; }

// If missing h/w interrupts for anything that needs rapid response
// then AVOID the lowest-power long sleep.
#if CONFIG_IMPLIES_MAY_NEED_CONTINUOUS_RX && !defined(PIN_RFM_NIRQ)
#define MUST_POLL_FREQUENTLY true
#else
#define MUST_POLL_FREQUENTLY false
#endif
    if(MUST_POLL_FREQUENTLY /** && in hub mode */ )
      {
      // No h/w interrupt wakeup on receipt of frame,
      // so can only sleep for a short time between explicit poll()s,
      // though allow wake on interrupt anyway to minimise loop timing jitter.
      OTV0P2BASE::nap(WDTO_15MS, true);
      }
    else
      {
      // Normal long minimal-power sleep until wake-up interrupt.
      // Rely on interrupt to force fall through to I/O poll() below.
      OTV0P2BASE::sleepUntilInt();
      }
//    DEBUG_SERIAL_PRINTLN_FLASHSTRING("w"); // Wakeup.

//    idle15AndPoll(); // Attempt to crash the board!

    }
  TIME_LSD = newTLSD;

#if 0 && defined(DEBUG)
  DEBUG_SERIAL_PRINTLN_FLASHSTRING("*S"); // Start-of-cycle wake.
#endif


  // START LOOP BODY
  // ===============

//  DEBUG_SERIAL_PRINTLN_FLASHSTRING("*");

//  // Power up serial for the loop body.
//  // May just want to turn it on in POSTalt() and leave it on...
//  const bool neededWaking = powerUpSerialIfDisabled();




//#if defined(USE_MODULE_FHT8VSIMPLE)
//  // Try for double TX for more robust conversation with valve?
//  const bool doubleTXForFTH8V = false;
//  // FHT8V is highest priority and runs first.
//  // ---------- HALF SECOND #0 -----------
//  bool useExtraFHT8VTXSlots = localFHT8VTRVEnabled() && FHT8VPollSyncAndTX_First(doubleTXForFTH8V); // Time for extra TX before UI.
////  if(useExtraFHT8VTXSlots) { DEBUG_SERIAL_PRINTLN_FLASHSTRING("ES@0"); }
//#endif

#ifdef ALLOW_STATS_TX
    // Regular transmission of stats if NOT driving a local valve (else stats can be piggybacked onto that).
    if(TIME_LSD ==  10)
      {
        if((OTV0P2BASE::getMinutesLT() & 0x3) == 0) {
          // Send it!
          // Try for double TX for extra robustness unless:
          //   * this is a speculative 'extra' TX
          //   * battery is low
          //   * this node is a hub so needs to listen as much as possible
          // This doesn't generally/always need to send binary/both formats
          // if this is controlling a local FHT8V on which the binary stats can be piggybacked.
          // Ie, if doesn't have a local TRV then it must send binary some of the time.
          // Any recently-changed stats value is a hint that a strong transmission might be a good idea.
          const bool doBinary = false; // !localFHT8VTRVEnabled() && OTV0P2BASE::randRNG8NextBoolean();
          bareStatsTX(false, false, false);
        }
      }
#endif



#if defined(SENSOR_DS18B20_ENABLE)
      // read temp
      if (TIME_LSD == 18) {
          TemperatureC16.read();
      }
#endif // SENSOR_DS18B20_ENABLE

#if defined(ENABLE_VOICE_SENSOR)
      // read voice sensor
      if (TIME_LSD == 46) {
      	Voice.read();
      }
#endif // (ENABLE_VOICE_SENSOR)

//#if defined(USE_MODULE_FHT8VSIMPLE)
//  if(useExtraFHT8VTXSlots)
//    {
//    // Time for extra TX before other actions, but don't bother if minimising power in frost mode.
//    // ---------- HALF SECOND #1 -----------
//    useExtraFHT8VTXSlots = localFHT8VTRVEnabled() && FHT8VPollSyncAndTX_Next(doubleTXForFTH8V); 
////    if(useExtraFHT8VTXSlots) { DEBUG_SERIAL_PRINTLN_FLASHSTRING("ES@1"); }
//    }
//#endif





//#if defined(USE_MODULE_FHT8VSIMPLE) && defined(V0P2BASE_TWO_S_TICK_RTC_SUPPORT)
//  if(useExtraFHT8VTXSlots)
//    {
//    // ---------- HALF SECOND #2 -----------
//    useExtraFHT8VTXSlots = localFHT8VTRVEnabled() && FHT8VPollSyncAndTX_Next(doubleTXForFTH8V); 
////    if(useExtraFHT8VTXSlots) { DEBUG_SERIAL_PRINTLN_FLASHSTRING("ES@2"); }
//    }
//#endif





//#if defined(USE_MODULE_FHT8VSIMPLE) && defined(V0P2BASE_TWO_S_TICK_RTC_SUPPORT)
//  if(useExtraFHT8VTXSlots)
//    {
//    // ---------- HALF SECOND #3 -----------
//    useExtraFHT8VTXSlots = localFHT8VTRVEnabled() && FHT8VPollSyncAndTX_Next(doubleTXForFTH8V); 
////    if(useExtraFHT8VTXSlots) { DEBUG_SERIAL_PRINTLN_FLASHSTRING("ES@3"); }
//    }
//#endif


//#ifdef HAS_DORM1_VALVE_DRIVE
//  // Move valve to new target every minute to try to upset it!
//  // Targets at key thresholds and random.
//  if(0 == TIME_LSD)
//    {
//    switch(OTV0P2BASE::randRNG8() & 1)
//      {
//      case 0: ValveDirect.set(OTRadValve::DEFAULT_VALVE_PC_MIN_REALLY_OPEN-1); break; // Nominally shut.
//      case 1: ValveDirect.set(OTRadValve::DEFAULT_VALVE_PC_MODERATELY_OPEN); break; // Nominally open.
//      // Random.
////      default: ValveDirect.set(OTV0P2BASE::randRNG8() % 101); break;
//      }
//    }
//
//  // Simulate human doing the right thing after fitting valve when required.
//  if(ValveDirect.isWaitingForValveToBeFitted()) { ValveDirect.signalValveFitted(); }
//
//  // Provide regular poll to motor driver.
//  // May take significant time to run
//  // so don't call when timing is critical or not much left,
//  // eg around critical TXes.
//  const uint8_t pc = ValveDirect.read();
//  DEBUG_SERIAL_PRINT_FLASHSTRING("Pos%: ");
//  DEBUG_SERIAL_PRINT(pc);
//  DEBUG_SERIAL_PRINTLN();
//#endif



//  // Reading shaft encoder.
//  // Measure motor count against (fixed) internal reference.
//  power_intermittent_peripherals_enable(true);
//  const uint16_t mc = analogueNoiseReducedRead(MOTOR_DRIVE_MC_AIN, INTERNAL);
//  void power_intermittent_peripherals_disable();
//  DEBUG_SERIAL_PRINT_FLASHSTRING("Count input: ");
//  DEBUG_SERIAL_PRINT(mc);
//  DEBUG_SERIAL_PRINTLN();














//  // Force any pending output before return / possible UART power-down.
//  flushSerialSCTSensitive();
//  if(neededWaking) { OTV0P2BASE::powerDownSerial(); }
  }



#endif<|MERGE_RESOLUTION|>--- conflicted
+++ resolved
@@ -109,18 +109,15 @@
 //
 //  const char myPin[] PROGMEM = "0000";
 //  const char myAPN[] PROGMEM = "m2mkit.telefonica.com"; // FIXME check this
-<<<<<<< HEAD
 //  const char myUDPAddr[] PROGMEM = "79.135.97.67"; // "46.101.52.242";
-=======
-//  const char myUDPAddr[] PROGMEM = "79.135.97.66"; // "46.101.52.242";
->>>>>>> 85570a86
 //  const char myUDPPort[] PROGMEM = "9999";
 
+
   // Flash locations
-	const char myPin[] PROGMEM = "0000";
-	const char myAPN[] PROGMEM = "m2mkit.telefonica.com"; // FIXME check this
-	const char myUDPAddr[] PROGMEM = "79.135.97.67"; // "46.101.52.242";
-	const char myUDPPort[] PROGMEM = "9999";
+        const char myPin[] PROGMEM = "0000";
+        const char myAPN[] PROGMEM = "m2mkit.telefonica.com"; // FIXME check this
+        const char myUDPAddr[] PROGMEM = "79.135.97.67"; // "46.101.52.242";
+        const char myUDPPort[] PROGMEM = "9999";
 
     static const void *SIM900_PIN      = (void *)myPin; // TODO confirm this address
     static const void *SIM900_APN      = (void *)myAPN;
@@ -195,7 +192,7 @@
     }
 
 
-//  pinMode(3, INPUT);	// FIXME Move to where they are set automatically
+//  pinMode(3, INPUT);        // FIXME Move to where they are set automatically
 //  digitalWrite(3, LOW);
 
   RFM23B.queueToSend((uint8_t *)"start", 6);
@@ -251,25 +248,25 @@
 ISR(PCINT2_vect)
   {
 
-	  const uint8_t pins = PIND;
-	  const uint8_t changes = pins ^ prevStatePD;
-	  prevStatePD = pins;
+          const uint8_t pins = PIND;
+          const uint8_t changes = pins ^ prevStatePD;
+          prevStatePD = pins;
 
 #if defined(ENABLE_VOICE_SENSOR)
-	  	//  // Voice detection is a falling edge.
-	  	//  // Handler routine not required/expected to 'clear' this interrupt.
-	  	//  // FIXME: ensure that Voice.handleInterruptSimple() is inlineable to minimise ISR prologue/epilogue time and space.
-	  	  // Voice detection is a RISING edge.
-	  	  if((changes & VOICE_INT_MASK) && (pins & VOICE_INT_MASK)) {
-	  	    Voice.handleInterruptSimple();
-	  	  }
-
-	  	  // If an interrupt arrived from no other masked source then wake the CLI.
-	  	  // The will ensure that the CLI is active, eg from RX activity,
-	  	  // eg it is possible to wake the CLI subsystem with an extra CR or LF.
-	  	  // It is OK to trigger this from other things such as button presses.
-	  	  // FIXME: ensure that resetCLIActiveTimer() is inlineable to minimise ISR prologue/epilogue time and space.
-	  	  if(!(changes & MASK_PD & ~1)) { resetCLIActiveTimer(); }
+                  //  // Voice detection is a falling edge.
+                  //  // Handler routine not required/expected to 'clear' this interrupt.
+                  //  // FIXME: ensure that Voice.handleInterruptSimple() is inlineable to minimise ISR prologue/epilogue time and space.
+                    // Voice detection is a RISING edge.
+                    if((changes & VOICE_INT_MASK) && (pins & VOICE_INT_MASK)) {
+                      Voice.handleInterruptSimple();
+                    }
+
+                    // If an interrupt arrived from no other masked source then wake the CLI.
+                    // The will ensure that the CLI is active, eg from RX activity,
+                    // eg it is possible to wake the CLI subsystem with an extra CR or LF.
+                    // It is OK to trigger this from other things such as button presses.
+                    // FIXME: ensure that resetCLIActiveTimer() is inlineable to minimise ISR prologue/epilogue time and space.
+                    if(!(changes & MASK_PD & ~1)) { resetCLIActiveTimer(); }
 #endif // ENABLE_VOICE_SENSOR
   }
 #endif // defined(MASK_PD) && (MASK_PD != 0)
@@ -393,7 +390,7 @@
 #if defined(ENABLE_VOICE_SENSOR)
       // read voice sensor
       if (TIME_LSD == 46) {
-      	Voice.read();
+              Voice.read();
       }
 #endif // (ENABLE_VOICE_SENSOR)
 

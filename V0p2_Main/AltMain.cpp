--- conflicted
+++ resolved
@@ -78,7 +78,6 @@
 // Can abort with panic() if need be.
 void POSTalt()
   {
-	//IOSetup();
 
 #ifdef USE_MODULE_SIM900
 // EEPROM locations
@@ -321,44 +320,10 @@
 ////  if(useExtraFHT8VTXSlots) { DEBUG_SERIAL_PRINTLN_FLASHSTRING("ES@0"); }
 //#endif
 
-<<<<<<< HEAD
-=======
-<<<<<<< HEAD
->>>>>>> 5ce114d9
 #ifdef ALLOW_STATS_TX
     // Regular transmission of stats if NOT driving a local valve (else stats can be piggybacked onto that).
     if(TIME_LSD ==  10)
       {
-<<<<<<< HEAD
-        OTV0P2BASE::serialPrintAndFlush(F("check send"));
-      // Generally only attempt stats TX in the minute after all sensors should have been polled (so that readings are fresh).
-        OTV0P2BASE::serialPrintAndFlush(F("sending"));
-      OTV0P2BASE::serialPrintlnAndFlush();
-        // Send it!
-        // Try for double TX for extra robustness unless:
-        //   * this is a speculative 'extra' TX
-        //   * battery is low
-        //   * this node is a hub so needs to listen as much as possible
-        // This doesn't generally/always need to send binary/both formats
-        // if this is controlling a local FHT8V on which the binary stats can be piggybacked.
-        // Ie, if doesn't have a local TRV then it must send binary some of the time.
-        // Any recently-changed stats value is a hint that a strong transmission might be a good idea.
-        bareStatsTX(false, false, false);
-      }
-#endif
-
-/*
-
-#if defined(SENSOR_DS18B20_ENABLE)
-      // read temp
-      if (TIME_LSD == 18) {
-          char *pt = messageToSend+1;
-          *pt++ = 't';
-          int temp = TemperatureC16.read();
-    	    itoa((temp >> 4), pt, 10);
-      }
-#endif // SENSOR_DS18B20_ENABLE
-=======
         if((OTV0P2BASE::getMinutesLT() & 0x3) == 0) {
           // Send it!
           // Try for double TX for extra robustness unless:
@@ -387,24 +352,10 @@
 #if defined(ENABLE_VOICE_SENSOR)
       // read voice sensor
       if (TIME_LSD == 46) {
-        Voice.read();
+      	Voice.read()
       }
 #endif // (ENABLE_VOICE_SENSOR)
-=======
-
->>>>>>> branch 'master' of https://github.com/Denzo77/OpenTRV
->>>>>>> 5ce114d9
-
-#if defined(ENABLE_VOICE_SENSOR)
-      // read voice sensor
-      if (TIME_LSD == 46) {
-        char *pv = messageToSend+5;
-        *pv++ = 'v';
-        if(Voice.read()) *pv = '1';
-        else *pv = '0';
-      }
-#endif // (ENABLE_VOICE_SENSOR)
-*/
+
 //#if defined(USE_MODULE_FHT8VSIMPLE)
 //  if(useExtraFHT8VTXSlots)
 //    {

--- conflicted
+++ resolved
@@ -55,15 +55,6 @@
 extern OTV0P2BASE::SupplyVoltageCentiVolts Supply_cV;
 
 
-<<<<<<< HEAD
-=======
-//// Get approximate internal temperature in nominal C/16.
-//// Only accurate to +/- 10C uncalibrated.
-//// May set sleep mode to SLEEP_MODE_ADC, and disables sleep on exit.
-//int readInternalTemperatureC16();
-
-
->>>>>>> 138ca186
 // Call this to do an I/O poll if needed; returns true if something useful happened.
 // This call should typically take << 1ms at 1MHz CPU.
 // Does not change CPU clock speeds, mess with interrupts (other than possible brief blocking), or sleep.
@@ -93,33 +84,13 @@
 void burnHundredsOfCyclesProductivelyAndPoll();
 
 
-// Sleep in reasonably low-power mode until specified target subcycle time.
-// Returns true if OK, false if specified time already passed or significantly missed (eg by more than one tick).
-// May use a combination of techniques to hit the required time.
-// Requesting a sleep until at or near the end of the cycle risks overrun and may be unwise.
-// Using this to sleep less then 2 ticks may prove unreliable as the RTC rolls on underneath...
-// This is NOT intended to be used to sleep over the end of a minor cycle.
-bool sleepUntilSubCycleTime(uint8_t sleepUntil);
+//// Sleep in reasonably low-power mode until specified target subcycle time.
+//// Returns true if OK, false if specified time already passed or significantly missed (eg by more than one tick).
+//// May use a combination of techniques to hit the required time.
+//// Requesting a sleep until at or near the end of the cycle risks overrun and may be unwise.
+//// Using this to sleep less then 2 ticks may prove unreliable as the RTC rolls on underneath...
+//// This is NOT intended to be used to sleep over the end of a minor cycle.
+//bool sleepUntilSubCycleTime(uint8_t sleepUntil);
 
 
-<<<<<<< HEAD
-=======
-//// If TWI (I2C) was disabled, power it up, do Wire.begin(), and return true.
-//// If already powered up then do nothing other than return false.
-//// If this returns true then a matching powerDownTWI() may be advisable.
-//bool powerUpTWIIfDisabled();
-//// Power down TWI (I2C).
-//void powerDownTWI();
-
-
-//// Enable power to intermittent peripherals.
-////   * waitUntilStable  wait long enough (and maybe test) for I/O power to become stable.
-//// Waiting for stable may only be necessary for those items hung from IO_POWER cap;
-//// items powered direct from IO_POWER_UP may need no such wait.
-//void power_intermittent_peripherals_enable(bool waitUntilStable = false);
-//
-//// Disable/remove power to intermittent peripherals.
-//void power_intermittent_peripherals_disable();
-
->>>>>>> 138ca186
 #endif

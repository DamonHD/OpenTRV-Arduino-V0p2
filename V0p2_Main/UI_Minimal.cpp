--- conflicted
+++ resolved
@@ -1005,14 +1005,6 @@
       // Avoid showing status as may already be rather a lot of output.
       default: case '?': { dumpCLIUsage(maxSCT); showStatus = false; break; }
 
-#if defined(ENABLE_OTSECUREFRAME_ENCODING_SUPPORT)
-        // Set new node association (nodes to accept frames from).
-        case 'A': { showStatus = OTV0P2BASE::CLI::SetNodeAssoc().doCommand(buf, n); break; }
-#endif // ENABLE_OTSECUREFRAME_ENCODING_SUPPORT
-
-      // CORE CLI FEATURES: keep small and low-impact.
-      //     E, [H], I, S V
-      // ---
       // Exit/deactivate CLI immediately.
       // This should be followed by JUST CR ('\r') OR LF ('\n')
       // else the second will wake the CLI up again.
@@ -1054,19 +1046,6 @@
       // Set or display new random ID.
       case 'I': { showStatus = OTV0P2BASE::CLI::NodeID().doCommand(buf, n); break; }
 
-<<<<<<< HEAD
-=======
-#if defined(ENABLE_OTSECUREFRAME_ENCODING_SUPPORT)
-        // Set secret key.
-        case 'K': { showStatus = OTV0P2BASE::CLI::SetSecretKey().doCommand(buf, n); break; }
-#endif // ENABLE_OTSECUREFRAME_ENCODING_SUPPORT
-
-#if defined(ENABLE_OTSECUREFRAME_ENCODING_SUPPORT)
-        // Set new node association (nodes to accept frames from).
-        case 'A': { showStatus = OTV0P2BASE::CLI::SetNodeAssoc().doCommand(buf, n); break; }
-#endif // ENABLE_OTSECUREFRAME_ENCODING_SUPPORT
-
->>>>>>> c8d49b9e
       // Status line and optional smart/scheduled warming prediction request.
       case 'S':
         {
@@ -1107,7 +1086,12 @@
         }
 #endif 
 
-#ifdef ENABLE_FULL_OT_CLI // NON-CORE CLI FEATURES
+#ifdef ENABLE_FULL_OT_CLI // *******  NON-CORE CLI FEATURES
+
+#if defined(ENABLE_OTSECUREFRAME_ENCODING_SUPPORT)
+        // Set new node association (nodes to accept frames from).
+        case 'A': { showStatus = OTV0P2BASE::CLI::SetNodeAssoc().doCommand(buf, n); break; }
+#endif // ENABLE_OTSECUREFRAME_ENCODING_SUPPORT
 
 #if defined(ENABLE_BOILER_HUB) || defined(ENABLE_STATS_RX)
       // C M

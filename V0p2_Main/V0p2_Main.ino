--- conflicted
+++ resolved
@@ -293,14 +293,8 @@
 // Initialise the radio, if configured, ASAP because it can suck a lot of power until properly initialised.
   SecondaryRadio.preinit(NULL);
   // Check that the radio is correctly connected; panic if not...
-<<<<<<< HEAD
-  if(!SecondaryRadio.configure(1, &SecondaryRadioConfig) || !SecondaryRadio.begin()) { panic(F("r2")); }
-  // Apply filtering, if any, while we're having fun...
-//  SecondaryRadio.setFilterRXISR(FilterRXISR); // Assume no RX on secondary radio.
-=======
   if(!SecondaryRadio.configure(1, &SecondaryRadioConfig) || !SecondaryRadio.begin()) { panic(); }
   // Assume no RX nor filtering on secondary radio.
->>>>>>> 1ea40b5d
 #endif // ENABLE_RADIO_SECONDARY_MODULE
 
 

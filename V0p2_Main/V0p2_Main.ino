--- conflicted
+++ resolved
@@ -281,23 +281,15 @@
 // Aborts with a call to panic() if a test fails.
 void optionalPOST()
   {
-<<<<<<< HEAD
-  // Try to have 32678Hz clock at least running before going any further.
-=======
-  // Try to have 32678Hz clock stable or at least running before going any further.
->>>>>>> 6ac92cbd
+  // Have 32678Hz clock at least running before going any further.
 #if defined(ENABLE_WAKEUP_32768HZ_XTAL)
   if(!::OTV0P2BASE::HWTEST::check32768HzOsc()) { panic(F("xtal")); } // Async clock not running correctly.
 #else
   DEBUG_SERIAL_PRINTLN_FLASHSTRING("(No xtal.)");
 #endif
 
-<<<<<<< HEAD
   // Signal that xtal is running AND give it time to settle.
   posPOST(0 /*, F("about to test radio module") */);
-=======
-//  posPOST(1, F("about to test radio module"));
->>>>>>> 6ac92cbd
 
 // FIXME  This section needs refactoring
 #ifdef ENABLE_RADIO_PRIMARY_RFM23B
@@ -363,17 +355,8 @@
 #endif
 #endif // Select user-facing boards.
 
-<<<<<<< HEAD
   // Single/main POST checkpoint for speed.
   posPOST(1 /* , F("POST OK") */ );
-=======
-  // Single POST checkpoint for speed.
-//#if defined(ENABLE_WAKEUP_32768HZ_XTAL)
-  posPOST(0 /* , F("POST OK") */ );
-//#else
-//  posPOST(0, F("Radio, buttons OK"));
-//#endif
->>>>>>> 6ac92cbd
   }
 
 

--- conflicted
+++ resolved
@@ -20,6 +20,9 @@
 /*
  FTH8V wireless radiator valve support.
 
+ This implementation expects to work with an RFM23B (or RFM22B) radio as of 2015/11/11;
+ this may be generalised.
+
  For details of protocol including sync between this and FHT8V see https://sourceforge.net/p/opentrv/wiki/FHT%20Protocol/
  */
 
@@ -27,6 +30,8 @@
 #define FHT8V_WIRELESS_RAD_VALVE_H
 
 #include "V0p2_Main.h"
+
+#include <OTRadioLink.h>
 
 #include "Messaging.h"
 
@@ -36,6 +41,14 @@
 class FHT8VRadValve : public OTRadValve::AbstractRadValve
   {
   public:
+//    // Construct an instance attached to a (RFM23B, or RFM22B) radio module.
+//    // The RFM23B instance life must at least match that of this instance.
+//    FHT8VRadValve(OTRadioLink::OTRFM23BLinkBase *) { }
+
+    // Construct an instance attached to a generic radio module.
+    // The RFM23B instance life must at least match that of this instance.
+    FHT8VRadValve(OTRadioLink::OTRadioLink *) { }
+
     // Type for information content of FHT8V message.
     // Omits the address field unless it is actually used.
     typedef struct
@@ -54,13 +67,10 @@
     static const uint8_t MIN_FHT8V_TX_CYCLE_HS = (115*2);
     static const uint8_t MAX_FHT8V_TX_CYCLE_HS = (118*2+1);
 
-<<<<<<< HEAD
-    // Compute interval (in half seconds) between TXes for FHT8V given house code 2.
+    // Compute interval (in half seconds) between TXes for FHT8V given house code 2 (HC2).
     // (In seconds, the formula is t = 115 + 0.5 * (HC2 & 7) seconds, in range [115.0,118.5].)
     static inline uint8_t FHT8VTXGapHalfSeconds(const uint8_t hc2) { return((hc2 & 7) + 230); }
 
-=======
->>>>>>> 64c149bd
     // For longest-possible encoded FHT8V/FS20 command in bytes plus terminating 0xff.
     static const uint8_t MIN_FHT8V_200US_BIT_STREAM_BUF_SIZE = 46;
     // Create stream of bytes to be transmitted to FHT80V at 200us per bit, msbit of each byte first.
@@ -73,6 +83,11 @@
     // Returns pointer to the terminating 0xff on exit.
     static uint8_t *FHT8VCreate200usBitStreamBptr(uint8_t *bptr, const FHT8VRadValve::fht8v_msg_t *command);
 
+    // Approximate maximum transmission (TX) time for bare FHT8V command frame in ms; strictly positive.
+    // This ignores any prefix needed for particular radios such as the RFM23B.
+    // ~80ms upwards.
+    static const uint8_t FHT8V_APPROX_MAX_RAW_TX_MS = ((((MIN_FHT8V_200US_BIT_STREAM_BUF_SIZE-1)*8) + 4) / 5);
+
     // Typical FHT8V 'open' percentage, though partly depends on valve tails, etc.
     // This is set to err on the side of slightly open to allow
     // the 'linger' feature to work to help boilers dump heat with pump over-run
@@ -122,10 +137,9 @@
 #define FHT8V_MAX_EXTRA_TRAILER_BYTES (1+max(MESSAGING_TRAILING_MINIMAL_STATS_PAYLOAD_BYTES,FullStatsMessageCore_MAX_BYTES_ON_WIRE))
 #define FHT8V_200US_BIT_STREAM_FRAME_BUF_SIZE (FHT8V_MAX_EXTRA_PREAMBLE_BYTES + (FHT8VRadValve::MIN_FHT8V_200US_BIT_STREAM_BUF_SIZE) + FHT8V_MAX_EXTRA_TRAILER_BYTES) // Buffer space needed.
 
-
-// Approximate maximum transmission (TX) time for FHT8V command frame in ms; strictly positive.
-// ~80ms upwards.
-#define FHT8V_APPROX_MAX_TX_MS ((((FHT8V_200US_BIT_STREAM_FRAME_BUF_SIZE-1)*8) + 4) / 5)
+//// Approximate maximum transmission (TX) time for FHT8V command frame in ms; strictly positive.
+//// ~80ms upwards.
+//#define FHT8V_APPROX_MAX_TX_MS ((((FHT8V_200US_BIT_STREAM_FRAME_BUF_SIZE-1)*8) + 4) / 5)
 
 // Create FHT8V TRV outgoing valve-setting command frame (terminated with 0xff) at bptr with optional headers and trailers.
 //   * TRVPercentOpen value is used to generate the frame

/*
The OpenTRV project licenses this file to you
under the Apache Licence, Version 2.0 (the "Licence");
you may not use this file except in compliance
with the Licence. You may obtain a copy of the Licence at

http://www.apache.org/licenses/LICENSE-2.0

Unless required by applicable law or agreed to in writing,
software distributed under the Licence is distributed on an
"AS IS" BASIS, WITHOUT WARRANTIES OR CONDITIONS OF ANY
KIND, either express or implied. See the Licence for the
specific language governing permissions and limitations
under the Licence.

Author(s) / Copyright (s): Damon Hart-Davis 2013--2015
                           Mike Stirling 2013
*/

/*
 FTH8V wireless radiator valve support.

 This implementation expects to work with an RFM23B (or RFM22B) radio as of 2015/11/11;
 this may be generalised.

 For details of protocol including sync between this and FHT8V see https://sourceforge.net/p/opentrv/wiki/FHT%20Protocol/
 */

#ifndef FHT8V_WIRELESS_RAD_VALVE_H
#define FHT8V_WIRELESS_RAD_VALVE_H

#include "V0p2_Main.h"

#include <OTRadioLink.h>

#include "RFM22_Radio.h"
#include "Messaging.h"


// FHT8V radio-controlled radiator valve, using FS20 protocol.
// preambleBytes specifies the space to leave for preabmble bytes for remote receiver sync.
class FHT8VRadValveBase : public OTRadValve::AbstractRadValve
  {
  protected:
    // Radio link usually expected to be RFM23B; non-NULL when available.
    OTRadioLink::OTRadioLink *radio;

    // TX buffer (non-null) and size (non-zero).
    uint8_t * const buf;
    const uint8_t bufSize;
    // Construct an instance, providing TX buffer details.
    FHT8VRadValveBase(uint8_t *_buf, uint8_t _bufSize)
      : radio(NULL),
        buf(_buf), bufSize(_bufSize),
        halfSecondCount(0)
      {
      clearHC(); // Cleared housecodes will prevent any attempt to sync with FTH8V.
      FHT8VSyncAndTXReset(); // Clear state ready to attempt sync with FHT8V.
      }

    // Sync status and down counter for FHT8V, initially zero; value not important once in sync.
    // If syncedWithFHT8V = 0 then resyncing, AND
    //     if syncStateFHT8V is zero then cycle is starting
    //     if syncStateFHT8V in range [241,3] (inclusive) then sending sync command 12 messages.
    uint8_t syncStateFHT8V;

    // Count-down in half-second units until next transmission to FHT8V valve.
    uint8_t halfSecondsToNextFHT8VTX;

    // Half second count within current minor cycle for FHT8VPollSyncAndTX_XXX().
    uint8_t halfSecondCount;

    // True once/while this node is synced with and controlling the target FHT8V valve; initially false.
    bool syncedWithFHT8V;

    // True if FHT8V valve is believed to be open under instruction from this system; false if not in sync.
    bool FHT8V_isValveOpen;

    // Send current (assumed valve-setting) command and adjust FHT8V_isValveOpen as appropriate.
    // Only appropriate when the command is going to be heard by the FHT8V valve itself, not just the hub.
    void valveSettingTX(bool allowDoubleTX);

    // Run the algorithm to get in sync with the receiver.
    // Uses halfSecondCount.
    // Iff this returns true then a(nother) call FHT8VPollSyncAndTX_Next() at or before each 0.5s from the cycle start should be made.
    bool doSync(const bool allowDoubleTX);

    #if defined(V0P2BASE_TWO_S_TICK_RTC_SUPPORT)
    static const uint8_t MAX_HSC = 3; // Max allowed value of halfSecondCount.
    #else
    static const uint8_t MAX_HSC = 1; // Max allowed value of halfSecondCount.
    #endif

    // Sends to FHT8V in FIFO mode command bitstream from buffer starting at bptr up until terminating 0xff,
    // then reverts to low-power standby mode if not in hub mode, RX for OpenTRV FHT8V if in hub mode.
    // The trailing 0xff is not sent.
    //
    // Returns immediately without transmitting if the command buffer starts with 0xff (ie is empty).
    // (If doubleTX is true, sends the bitstream twice, with a short (~8ms) pause between transmissions, to help ensure reliable delivery.)
    //
    // Note: single transmission time is up to about 80ms (without extra trailers), double up to about 170ms.
    void FHT8VTXFHTQueueAndSendCmd(uint8_t *bptr, const bool doubleTX);

    // Call just after TX of valve-setting command which is assumed to reflect current TRVPercentOpen state.
    // This helps avoiding calling for heat from a central boiler until the valve is really open,
    // eg to avoid excess load on (or energy wasting by) the circulation pump.
    // FIXME: compare against own threshold and have NominalRadValve look at least open of all vs minPercentOpen.
    void setFHT8V_isValveOpen();

    // House codes part 1 and 2 (must each be <= 99 to be valid).
    // Starts as '0xff' as unset EEPROM values would be to indicate 'unset'.
    uint8_t hc1, hc2;

  public:
    static inline bool isValidFHTV8HouseCode(const uint8_t hc) { return(hc <= 99); }

    // Clear both housecode parts (and thus disable use of FHT8V valve).
    void clearHC() { hc1 = ~0, hc2 = ~0; }
    // Set (non-volatile) HC1 and HC2 for single/primary FHT8V wireless valve under control.
    // Both parts must be <= 99 for the house code to be valid and the valve used.
    void setHC1(uint8_t hc) { hc1 = hc; }
    void setHC2(uint8_t hc) { hc2 = hc; }
    // Get (non-volatile) HC1 and HC2 for single/primary FHT8V wireless valve under control (will be 0xff until set).
    // Both parts must be <= 99 for the house code to be valid and the valve used.
    uint8_t getHC1() const { return(hc1); }
    uint8_t getHC2() const { return(hc2); }
    // Check if housecode is valid for controlling an FHT8V.
    bool isValidHC() const { return(isValidFHTV8HouseCode(hc1) && isValidFHTV8HouseCode(hc2)); }

    // Set radio to use (if non-NULL) or clear access to radio (if NULL).
    void setRadio(OTRadioLink::OTRadioLink *r) { radio = r; }

    // Type for information content of FHT8V message.
    // Omits the address field unless it is actually used.
    typedef struct
      {
      uint8_t hc1;
      uint8_t hc2;
#ifdef FHT8V_ADR_USED
      uint8_t address;
#endif
      uint8_t command;
      uint8_t extension;
      } fht8v_msg_t;

    // Decode raw bitstream into non-null command structure passed in; returns true if successful.
    // Will return non-null if OK, else NULL if anything obviously invalid is detected such as failing parity or checksum.
    // Finds and discards leading encoded 1 and trailing 0.
    // Returns NULL on failure, else pointer to next full byte after last decoded.
    static uint8_t const *FHT8VDecodeBitStream(uint8_t const *bitStream, uint8_t const *lastByte, fht8v_msg_t *command);

    // Minimum and maximum FHT8V TX cycle times in half seconds: [115.0,118.5].
    // Fits in an 8-bit unsigned value.
    static const uint8_t MIN_FHT8V_TX_CYCLE_HS = (115*2);
    static const uint8_t MAX_FHT8V_TX_CYCLE_HS = (118*2+1);

    // Compute interval (in half seconds) between TXes for FHT8V given house code 2 (HC2).
    // (In seconds, the formula is t = 115 + 0.5 * (HC2 & 7) seconds, in range [115.0,118.5].)
    inline uint8_t FHT8VTXGapHalfSeconds(const uint8_t hc2) { return((hc2 & 7) + 230); }

    // Compute interval (in half seconds) between TXes for FHT8V given house code 2
    // given current halfSecondCountInMinorCycle assuming all remaining tick calls to _Next
    // will be foregone in this minor cycle,
    inline uint8_t FHT8VTXGapHalfSeconds(const uint8_t hc2, const uint8_t halfSecondCountInMinorCycle)
      { return(FHT8VTXGapHalfSeconds(hc2) - (MAX_HSC - halfSecondCountInMinorCycle)); }

    // For longest-possible encoded FHT8V/FS20 command in bytes plus terminating 0xff.
    static const uint8_t MIN_FHT8V_200US_BIT_STREAM_BUF_SIZE = 46;
    // Create stream of bytes to be transmitted to FHT80V at 200us per bit, msbit of each byte first.
    // Byte stream is terminated by 0xff byte which is not a possible valid encoded byte.
    // On entry the populated FHT8V command struct is passed by pointer.
    // On exit, the memory block starting at buffer contains the low-byte, msbit-first bit, 0xff terminated TX sequence.
    // The maximum and minimum possible encoded message sizes are 35 (all zero bytes) and 45 (all 0xff bytes) bytes long.
    // Note that a buffer space of at least 46 bytes is needed to accommodate the longest-possible encoded message plus terminator.
    // This FHT8V messages is encoded with the FS20 protocol.
    // Returns pointer to the terminating 0xff on exit.
    static uint8_t *FHT8VCreate200usBitStreamBptr(uint8_t *bptr, const fht8v_msg_t *command);

    // Approximate maximum transmission (TX) time for bare FHT8V command frame in ms; strictly positive.
    // This ignores any prefix needed for particular radios such as the RFM23B.
    // ~80ms upwards.
    static const uint8_t FHT8V_APPROX_MAX_RAW_TX_MS = ((((MIN_FHT8V_200US_BIT_STREAM_BUF_SIZE-1)*8) + 4) / 5);
//
//    // Create FHT8V TRV outgoing valve-setting command frame (terminated with 0xff) at bptr.
//    // The TRVPercentOpen value is used to generate the frame.
//    // On entry hc1, hc2 (and addresss if used) must be set correctly; this sets command and extension.
//    // The generated command frame can be resent indefinitely.
//    // The command buffer used must be (at least) FHT8V_200US_BIT_STREAM_FRAME_BUF_SIZE bytes plus extra preamble and trailers.
//    // Returns pointer to the terminating 0xff on exit.
//    static uint8_t *FHT8VCreateValveSetCmdFrame_r(uint8_t *bptr, uint8_t bufSize, fht8v_msg_t *command, const uint8_t TRVPercentOpen);
//
//    // Create FHT8V TRV outgoing valve-setting command frame (terminated with 0xff) at bptr with optional headers and trailers.
//    //   * TRVPercentOpen value is used to generate the frame
//    //   * doHeader  if true then an extra RFM22/23-friendly 0xaaaaaaaa sync header is preprended
//    //   * trailer  if not null then a stats trailer is appended, built from that info plus a CRC
//    //   * command  on entry hc1, hc2 (and addresss if used) must be set correctly, this sets the command and extension; never NULL
//    // The generated command frame can be resent indefinitely.
//    // The output buffer used must be (at least) FHT8V_200US_BIT_STREAM_FRAME_BUF_SIZE bytes.
//    // Returns pointer to the terminating 0xff on exit.
//    static uint8_t *FHT8VCreateValveSetCmdFrameHT_r(uint8_t *bptr, uint8_t bufSize, bool doHeader, FHT8VRadValveBase::fht8v_msg_t *command, uint8_t TRVPercentOpen, const FullStatsMessageCore_t *trailer);

    // Typical FHT8V 'open' percentage, though partly depends on valve tails, etc.
    // This is set to err on the side of slightly open to allow
    // the 'linger' feature to work to help boilers dump heat with pump over-run
    // when the the boiler is turned off.
    // Actual values observed by DHD range from 6% to 25%.
    static const uint8_t TYPICAL_MIN_PERCENT_OPEN = 10;

    // Returns true if radio or house codes not set.
    // Remains false while syncing as that is only temporary unavailability.
    virtual bool isUnavailable() const { return((NULL == radio) || !isValidHC()); }

    // Get estimated minimum percentage open for significant flow for this device; strictly positive in range [1,99].
    // Defaults to typical value from observation.
    virtual uint8_t getMinPercentOpen() const { return(TYPICAL_MIN_PERCENT_OPEN); }

    // Call to reset comms with FHT8V valve and force resync.
    // Resets values to power-on state so need not be called in program preamble if variables not tinkered with.
    // Requires globals defined that this maintains:
    //   syncedWithFHT8V (bit, true once synced)
    //   FHT8V_isValveOpen (bit, true if this node has last sent command to open valve)
    //   syncStateFHT8V (byte, internal)
    //   halfSecondsToNextFHT8VTX (byte).
    // FIXME: fit into standard RadValve API.
    void FHT8VSyncAndTXReset()
      {
      syncedWithFHT8V = false;
      syncStateFHT8V = 0;
      halfSecondsToNextFHT8VTX = 0;
      FHT8V_isValveOpen = false;
      }

    //#ifndef IGNORE_FHT_SYNC
    // True once/while this node is synced with and controlling the target FHT8V valve; initially false.
    // FIXME: fit into standard RadValve API.
    bool isSyncedWithFHT8V() { return(syncedWithFHT8V); }
    //#else
    //bool isSyncedWithFHT8V() { return(true); } // Lie and claim always synced.
    //#endif

    // True if FHT8V valve is believed to be open under instruction from this system; false if not in sync.
    // FIXME: fit into standard RadValve API.
    bool getFHT8V_isValveOpen() { return(syncedWithFHT8V && FHT8V_isValveOpen); }

    // GLOBAL NOTION OF CONTROLLED FHT8V VALVE STATE PROVIDED HERE
    // True iff the FHT8V valve(s) (if any) controlled by this unit are really open.
    // This waits until at least the command to open the FHT8Vhas been sent.
    // FIXME: fit into standard RadValve API.
    bool FHT8VisControlledValveOpen() { return(getFHT8V_isValveOpen()); }


    // A set of RFM22/RFM23 register settings for use with FHT8V, stored in (read-only) program/Flash memory.
    // Consists of a sequence of (reg#,value) pairs terminated with a $ff register.  The reg#s are <128, ie top bit clear.
    // Magic numbers c/o Mike Stirling!
    // Should not be linked into code image unless explicitly referred to.
    static const uint8_t FHT8V_RFM22_Reg_Values[][2] PROGMEM;

    // Does nothing for now; different timing/driver routines are used.
    virtual uint8_t read() { return(value); }

    // Call at start of minor cycle to manage initial sync and subsequent comms with FHT8V valve.
    // Conveys this system's TRVPercentOpen value to the FHT8V value periodically,
    // setting FHT8V_isValveOpen true when the valve will be open/opening provided it received the latest TX from this system.
    //
    //   * allowDoubleTX  if true then a double TX is allowed for better resilience, but at cost of extra time and energy
    //
    // Uses its static/internal transmission buffer, and always leaves it in valid date.
    //
    // Iff this returns true then call FHT8VPollSyncAndTX_Next() at or before each 0.5s from the cycle start
    // to allow for possible transmissions.
    //
    // See https://sourceforge.net/p/opentrv/wiki/FHT%20Protocol/ for the underlying protocol.
    //
    // ALSO MANAGES RX FROM OTHER NODES WHEN ENABLED IN HUB MODE.
    bool FHT8VPollSyncAndTX_First(bool allowDoubleTX = false);

    // If FHT8VPollSyncAndTX_First() returned true then call this each 0.5s from the start of the cycle, as nearly as possible.
    // This allows for possible transmission slots on each half second.
    //
    //   * allowDoubleTX  if true then a double TX is allowed for better resilience, but at cost of extra time and energy
    //
    // This will sleep (at reasonably low power) as necessary to the start of its TX slot,
    // else will return immediately if no TX needed in this slot.
    //
    // Iff this returns false then no further TX slots will be needed
    // (and thus this routine need not be called again) on this minor cycle
    //
    // ALSO MANAGES RX FROM OTHER NODES WHEN ENABLED IN HUB MODE.
    bool FHT8VPollSyncAndTX_Next(bool allowDoubleTX = false);
  };



// Create FHT8V TRV outgoing valve-setting command frame (terminated with 0xff) at bptr.
// The TRVPercentOpen value is used to generate the frame.
<<<<<<< HEAD
// On entry hc1, hc2 (and address if used) must be set correctly; this sets command and extension.
// The generated command frame can be resent indefinitely.
// The command buffer used must be (at least) FHT8V_200US_BIT_STREAM_FRAME_BUF_SIZE bytes plus extra preamble and trailers.
// Returns pointer to the terminating 0xff on exit.
uint8_t *FHT8VCreateValveSetCmdFrame_r(uint8_t *bptr, uint8_t bufSize, FHT8VRadValveBase::fht8v_msg_t *command, const uint8_t TRVPercentOpen, const bool doPreambleAndTrailer);
=======
// On entry hc1, hc2 (and addresss if used) must be set correctly; this sets command and extension.
// The generated command frame can be resent indefinitely.
// The command buffer used must be (at least) FHT8V_200US_BIT_STREAM_FRAME_BUF_SIZE bytes plus extra preamble and trailers.
// Returns pointer to the terminating 0xff on exit.
uint8_t *FHT8VCreateValveSetCmdFrame_r(uint8_t *bptr, uint8_t bufSize, FHT8VRadValveBase::fht8v_msg_t *command, const uint8_t TRVPercentOpen);

// Create FHT8V TRV outgoing valve-setting command frame (terminated with 0xff) at bptr with optional headers and trailers.
//   * TRVPercentOpen value is used to generate the frame
//   * doHeader  if true then an extra RFM22/23-friendly 0xaaaaaaaa sync header is preprended
//   * trailer  if not null then a stats trailer is appended, built from that info plus a CRC
//   * command  on entry hc1, hc2 (and addresss if used) must be set correctly, this sets the command and extension; never NULL
// The generated command frame can be resent indefinitely.
// The output buffer used must be (at least) FHT8V_200US_BIT_STREAM_FRAME_BUF_SIZE bytes.
// Returns pointer to the terminating 0xff on exit.
uint8_t *FHT8VCreateValveSetCmdFrameHT_r(uint8_t *bptr, uint8_t bufSize, bool doHeader, FHT8VRadValveBase::fht8v_msg_t *command, uint8_t TRVPercentOpen, const FullStatsMessageCore_t *trailer);
>>>>>>> c305c91f




template <uint8_t preambleBytes /* = RFM22_PREAMBLE_BYTES */>
class FHT8VRadValve : public FHT8VRadValveBase
  {
  public:
    static const uint8_t FHT8V_MAX_EXTRA_PREAMBLE_BYTES = preambleBytes; // RFM22_PREAMBLE_BYTES
    static const uint8_t FHT8V_MAX_EXTRA_TRAILER_BYTES = (1+max(MESSAGING_TRAILING_MINIMAL_STATS_PAYLOAD_BYTES,FullStatsMessageCore_MAX_BYTES_ON_WIRE));
    static const uint8_t FHT8V_200US_BIT_STREAM_FRAME_BUF_SIZE = (FHT8V_MAX_EXTRA_PREAMBLE_BYTES + (FHT8VRadValve::MIN_FHT8V_200US_BIT_STREAM_BUF_SIZE) + FHT8V_MAX_EXTRA_TRAILER_BYTES); // Buffer space needed.

    // Approximate maximum transmission (TX) time for FHT8V command frame in ms; strictly positive.
    // ~80ms upwards.
    static const uint8_t FHT8V_APPROX_MAX_TX_MS = ((((FHT8V_200US_BIT_STREAM_FRAME_BUF_SIZE-1)*8) + 4) / 5);

  private:
    // Shared command buffer for TX to FHT8V.
    uint8_t FHT8VTXCommandArea[FHT8V_200US_BIT_STREAM_FRAME_BUF_SIZE];

  public:
  //    // Construct an instance attached to a (RFM23B, or RFM22B) radio module.
//    // The RFM23B instance life must at least match that of this instance.
//    FHT8VRadValve(OTRadioLink::OTRFM23BLinkBase *) { }
//    // Construct an instance attached to a generic radio module.
//    // The RFM23B instance life must at least match that of this instance.
//    FHT8VRadValve(OTRadioLink::OTRadioLink *) : FHT8VRadValveBase(FHT8VTXCommandArea, FHT8V_200US_BIT_STREAM_FRAME_BUF_SIZE) { }
    // Construct an instance.
    FHT8VRadValve() : FHT8VRadValveBase(FHT8VTXCommandArea, FHT8V_200US_BIT_STREAM_FRAME_BUF_SIZE) { }

    // Create FHT8V TRV outgoing valve-setting command frame (terminated with 0xff) in the shared TX buffer.
    //   * valvePC  the percentage open to set the valve [0,100]
    // HC1 and HC2 are fetched with the FHT8VGetHC1() and FHT8VGetHC2() calls, and address is always 0.
    // The generated command frame can be resent indefinitely.
    // If no valve is set up then this may simply terminate an empty buffer with 0xff.
    void FHT8VCreateValveSetCmdFrame(const uint8_t valvePC)
      {
      FHT8VRadValveBase::fht8v_msg_t command;
      command.hc1 = getHC1();
      command.hc2 = getHC2();
#ifdef FHT8V_ADR_USED
      command.address = 0;
#endif
<<<<<<< HEAD
      FHT8VCreateValveSetCmdFrame_r(FHT8VTXCommandArea, sizeof(FHT8VTXCommandArea), &command, valvePC, enableTrailingStatsPayload());
=======
      FHT8VCreateValveSetCmdFrame_r(FHT8VTXCommandArea, sizeof(FHT8VTXCommandArea), &command, valvePC);
>>>>>>> c305c91f
      }
  };




#ifdef USE_MODULE_FHT8VSIMPLE
// Singleton FHT8V valve instance (to control remote FHT8V valve by radio).
static const uint8_t _FHT8V_MAX_EXTRA_TRAILER_BYTES = (1+max(MESSAGING_TRAILING_MINIMAL_STATS_PAYLOAD_BYTES,FullStatsMessageCore_MAX_BYTES_ON_WIRE));
//extern OTRadValve::FHT8VRadValve<RFM22_PREAMBLE_BYTES, _FHT8V_MAX_EXTRA_TRAILER_BYTES> FHT8V;
extern FHT8VRadValve<RFM22_PREAMBLE_BYTES> FHT8V;

// This unit may control a local TRV.
#if defined(LOCAL_TRV) || defined(SLAVE_TRV)
// Returns TRV if valve/radiator is to be controlled by this unit.
// Usually the case, but may not be for (a) a hub or (b) a not-yet-configured unit.
// Returns false if house code parts are set to invalid or uninitialised values (>99).
inline bool localFHT8VTRVEnabled() { return(!FHT8V.isUnavailable()); }
#else
#define localFHT8VTRVEnabled() (false) // Local FHT8V TRV disabled.
#endif

// Clear both housecode parts (and thus disable local valve).
void FHT8VClearHC();
// Set (non-volatile) HC1 and HC2 for single/primary FHT8V wireless valve under control.
// Will cache in FHT8V instance for speed.
void FHT8VSetHC1(uint8_t hc);
void FHT8VSetHC2(uint8_t hc);
// Get (non-volatile) HC1 and HC2 for single/primary FHT8V wireless valve under control (will be 0xff until set).
// Used FHT8V instance as a transparent cache of the values for speed.
uint8_t FHT8VGetHC1();
uint8_t FHT8VGetHC2();
// Load EEPROM house codes into primary FHT8V instance at start-up or once cleared in FHT8V instance.
void FHT8VLoadHCFromEEPROM();
#endif // USE_MODULE_FHT8VSIMPLE


#endif
<|MERGE_RESOLUTION|>--- conflicted
+++ resolved
@@ -293,29 +293,11 @@
 
 // Create FHT8V TRV outgoing valve-setting command frame (terminated with 0xff) at bptr.
 // The TRVPercentOpen value is used to generate the frame.
-<<<<<<< HEAD
 // On entry hc1, hc2 (and address if used) must be set correctly; this sets command and extension.
 // The generated command frame can be resent indefinitely.
 // The command buffer used must be (at least) FHT8V_200US_BIT_STREAM_FRAME_BUF_SIZE bytes plus extra preamble and trailers.
 // Returns pointer to the terminating 0xff on exit.
 uint8_t *FHT8VCreateValveSetCmdFrame_r(uint8_t *bptr, uint8_t bufSize, FHT8VRadValveBase::fht8v_msg_t *command, const uint8_t TRVPercentOpen, const bool doPreambleAndTrailer);
-=======
-// On entry hc1, hc2 (and addresss if used) must be set correctly; this sets command and extension.
-// The generated command frame can be resent indefinitely.
-// The command buffer used must be (at least) FHT8V_200US_BIT_STREAM_FRAME_BUF_SIZE bytes plus extra preamble and trailers.
-// Returns pointer to the terminating 0xff on exit.
-uint8_t *FHT8VCreateValveSetCmdFrame_r(uint8_t *bptr, uint8_t bufSize, FHT8VRadValveBase::fht8v_msg_t *command, const uint8_t TRVPercentOpen);
-
-// Create FHT8V TRV outgoing valve-setting command frame (terminated with 0xff) at bptr with optional headers and trailers.
-//   * TRVPercentOpen value is used to generate the frame
-//   * doHeader  if true then an extra RFM22/23-friendly 0xaaaaaaaa sync header is preprended
-//   * trailer  if not null then a stats trailer is appended, built from that info plus a CRC
-//   * command  on entry hc1, hc2 (and addresss if used) must be set correctly, this sets the command and extension; never NULL
-// The generated command frame can be resent indefinitely.
-// The output buffer used must be (at least) FHT8V_200US_BIT_STREAM_FRAME_BUF_SIZE bytes.
-// Returns pointer to the terminating 0xff on exit.
-uint8_t *FHT8VCreateValveSetCmdFrameHT_r(uint8_t *bptr, uint8_t bufSize, bool doHeader, FHT8VRadValveBase::fht8v_msg_t *command, uint8_t TRVPercentOpen, const FullStatsMessageCore_t *trailer);
->>>>>>> c305c91f
 
 
 
@@ -359,14 +341,9 @@
 #ifdef FHT8V_ADR_USED
       command.address = 0;
 #endif
-<<<<<<< HEAD
       FHT8VCreateValveSetCmdFrame_r(FHT8VTXCommandArea, sizeof(FHT8VTXCommandArea), &command, valvePC, enableTrailingStatsPayload());
-=======
-      FHT8VCreateValveSetCmdFrame_r(FHT8VTXCommandArea, sizeof(FHT8VTXCommandArea), &command, valvePC);
->>>>>>> c305c91f
       }
   };
-
 
 
 

/*
The OpenTRV project licenses this file to you
under the Apache Licence, Version 2.0 (the "Licence");
you may not use this file except in compliance
with the Licence. You may obtain a copy of the Licence at

http://www.apache.org/licenses/LICENSE-2.0

Unless required by applicable law or agreed to in writing,
software distributed under the Licence is distributed on an
"AS IS" BASIS, WITHOUT WARRANTIES OR CONDITIONS OF ANY
KIND, either express or implied. See the Licence for the
specific language governing permissions and limitations
under the Licence.

Author(s) / Copyright (s): Damon Hart-Davis 2013--2015
                           Mike Stirling 2013
*/

/*
 FTH8V wireless radiator valve support.

 This implementation expects to work with an RFM23B (or RFM22B) radio as of 2015/11/11;
 this may be generalised.

 For details of protocol including sync between this and FHT8V see https://sourceforge.net/p/opentrv/wiki/FHT%20Protocol/
 */

#ifndef FHT8V_WIRELESS_RAD_VALVE_H
#define FHT8V_WIRELESS_RAD_VALVE_H

#include "V0p2_Main.h"

#include <OTRadioLink.h>

#include "RFM22_Radio.h"
#include "Messaging.h"


// FHT8V radio-controlled radiator valve, using FS20 protocol.
class FHT8VRadValveBase : public OTRadValve::AbstractRadValve
  {
  public:
    // Type of function to extend the TX buffer, returns pointer to 0xff just beyond last content byte appended.
    // In case of failure this returns NULL.
    typedef uint8_t *appendToTXBufferFF_t(uint8_t *buf, uint8_t bufSize);

    // Type for information content of FHT8V message.
    // Omits the address field unless it is actually used.
    typedef struct
      {
      uint8_t hc1;
      uint8_t hc2;
#ifdef OTV0P2BASE_FHT8V_ADR_USED
      uint8_t address;
#endif
      uint8_t command;
      uint8_t extension;
      } fht8v_msg_t;

  protected:
    // Radio link usually expected to be RFM23B; non-NULL when available.
    OTRadioLink::OTRadioLink *radio;

    // TX buffer (non-null) and size (non-zero).
    uint8_t * const buf;
    const uint8_t bufSize;

    // Function to append (stats) trailer(s) to TX buffer (and add trailing 0xff if anything added); NULL if not needed.
    // Pointer set at construction.
    appendToTXBufferFF_t const *trailerFn;

    // Construct an instance, providing TX buffer details.
    FHT8VRadValveBase(uint8_t *_buf, uint8_t _bufSize, appendToTXBufferFF_t *trailerFnPtr)
      : radio(NULL),
        buf(_buf), bufSize(_bufSize),
        trailerFn(trailerFnPtr),
        halfSecondCount(0)
      {
      // Cleared housecodes will prevent any immediate attempt to sync with FTH8V.
      // This also sets state to force resync afterwards.
      clearHC(); 
      }

    // Sync status and down counter for FHT8V, initially zero; value not important once in sync.
    // If syncedWithFHT8V = 0 then resyncing, AND
    //     if syncStateFHT8V is zero then cycle is starting
    //     if syncStateFHT8V in range [241,3] (inclusive) then sending sync command 12 messages.
    uint8_t syncStateFHT8V;

    // Count-down in half-second units until next transmission to FHT8V valve.
    uint8_t halfSecondsToNextFHT8VTX;

    // Half second count within current minor cycle for FHT8VPollSyncAndTX_XXX().
    uint8_t halfSecondCount;

    // True once/while this node is synced with and controlling the target FHT8V valve; initially false.
    bool syncedWithFHT8V;

    // True if FHT8V valve is believed to be open under instruction from this system; false if not in sync.
    bool FHT8V_isValveOpen;

    // Send current (assumed valve-setting) command and adjust FHT8V_isValveOpen as appropriate.
    // Only appropriate when the command is going to be heard by the FHT8V valve itself, not just the hub.
    void valveSettingTX(bool allowDoubleTX);

    // Run the algorithm to get in sync with the receiver.
    // Uses halfSecondCount.
    // Iff this returns true then a(nother) call FHT8VPollSyncAndTX_Next() at or before each 0.5s from the cycle start should be made.
    bool doSync(const bool allowDoubleTX);

    #if defined(V0P2BASE_TWO_S_TICK_RTC_SUPPORT)
    static const uint8_t MAX_HSC = 3; // Max allowed value of halfSecondCount.
    #else
    static const uint8_t MAX_HSC = 1; // Max allowed value of halfSecondCount.
    #endif

    // Sleep in reasonably low-power mode until specified target subcycle time, optionally listening (RX) for calls-for-heat.
    // Returns true if OK, false if specified time already passed or significantly missed (eg by more than one tick).
    // May use a combination of techniques to hit the required time.
    // Requesting a sleep until at or near the end of the cycle risks overrun and may be unwise.
    // Using this to sleep less then 2 ticks may prove unreliable as the RTC rolls on underneath...
    // This is NOT intended to be used to sleep over the end of a minor cycle.
    // FIXME: be passed a function (such as pollIIO) to call while waiting.
    void sleepUntilSubCycleTimeOptionalRX(uint8_t sleepUntil);

    // Sends to FHT8V in FIFO mode command bitstream from buffer starting at bptr up until terminating 0xff,
    // then reverts to low-power standby mode if not in hub mode, RX for OpenTRV FHT8V if in hub mode.
    // The trailing 0xff is not sent.
    //
    // Returns immediately without transmitting if the command buffer starts with 0xff (ie is empty).
    // (If doubleTX is true, sends the bitstream twice, with a short (~8ms) pause between transmissions, to help ensure reliable delivery.)
    //
    // Note: single transmission time is up to about 80ms (without extra trailers), double up to about 170ms.
    void FHT8VTXFHTQueueAndSendCmd(uint8_t *bptr, const bool doubleTX);

    // Call just after TX of valve-setting command which is assumed to reflect current TRVPercentOpen state.
    // This helps avoiding calling for heat from a central boiler until the valve is really open,
    // eg to avoid excess load on (or energy wasting by) the circulation pump.
    // FIXME: compare against own threshold and have NominalRadValve look at least open of all vs minPercentOpen.
    void setFHT8V_isValveOpen();

    // House codes part 1 and 2 (must each be <= 99 to be valid).
    // Starts as '0xff' as unset EEPROM values would be to indicate 'unset'.
    uint8_t hc1, hc2;

  public:
    // Returns true if the supplied house code part is valid for an FHT8V valve.
    static inline bool isValidFHTV8HouseCode(const uint8_t hc) { return(hc <= 99); }

    // Clear both housecode parts (and thus disable use of FHT8V valve).
    void clearHC() { hc1 = ~0, hc2 = ~0; resyncWithValve(); }
    // Set (non-volatile) HC1 and HC2 for single/primary FHT8V wireless valve under control.
    // Both parts must be <= 99 for the house code to be valid and the valve used.
    // Forces resync with remote valve if house code changed.
    void setHC1(uint8_t hc) { if(hc != hc1) { hc1 = hc; resyncWithValve(); } }
    void setHC2(uint8_t hc) { if(hc != hc2) { hc2 = hc; resyncWithValve(); } }
    // Get (non-volatile) HC1 and HC2 for single/primary FHT8V wireless valve under control (will be 0xff until set).
    // Both parts must be <= 99 for the house code to be valid and the valve used.
    uint8_t getHC1() const { return(hc1); }
    uint8_t getHC2() const { return(hc2); }
    // Check if housecode is valid for controlling an FHT8V.
    bool isValidHC() const { return(isValidFHTV8HouseCode(hc1) && isValidFHTV8HouseCode(hc2)); }

    // Set radio to use (if non-NULL) or clear access to radio (if NULL).
    void setRadio(OTRadioLink::OTRadioLink *r) { radio = r; }

    // Decode raw bitstream into non-null command structure passed in; returns true if successful.
    // Will return non-null if OK, else NULL if anything obviously invalid is detected such as failing parity or checksum.
    // Finds and discards leading encoded 1 and trailing 0.
    // Returns NULL on failure, else pointer to next full byte after last decoded.
    static uint8_t const *FHT8VDecodeBitStream(uint8_t const *bitStream, uint8_t const *lastByte, fht8v_msg_t *command);

    // Minimum and maximum FHT8V TX cycle times in half seconds: [115.0,118.5].
    // Fits in an 8-bit unsigned value.
    static const uint8_t MIN_FHT8V_TX_CYCLE_HS = (115*2);
    static const uint8_t MAX_FHT8V_TX_CYCLE_HS = (118*2+1);

    // Compute interval (in half seconds) between TXes for FHT8V given house code 2 (HC2).
    // (In seconds, the formula is t = 115 + 0.5 * (HC2 & 7) seconds, in range [115.0,118.5].)
    inline uint8_t FHT8VTXGapHalfSeconds(const uint8_t hc2) { return((hc2 & 7) + 230); }

    // Compute interval (in half seconds) between TXes for FHT8V given house code 2
    // given current halfSecondCountInMinorCycle assuming all remaining tick calls to _Next
    // will be foregone in this minor cycle,
    inline uint8_t FHT8VTXGapHalfSeconds(const uint8_t hc2, const uint8_t halfSecondCountInMinorCycle)
      { return(FHT8VTXGapHalfSeconds(hc2) - (MAX_HSC - halfSecondCountInMinorCycle)); }

    // For longest-possible encoded FHT8V/FS20 command in bytes plus terminating 0xff.
    static const uint8_t MIN_FHT8V_200US_BIT_STREAM_BUF_SIZE = 46;
    // Create stream of bytes to be transmitted to FHT80V at 200us per bit, msbit of each byte first.
    // Byte stream is terminated by 0xff byte which is not a possible valid encoded byte.
    // On entry the populated FHT8V command struct is passed by pointer.
    // On exit, the memory block starting at buffer contains the low-byte, msbit-first bit, 0xff terminated TX sequence.
    // The maximum and minimum possible encoded message sizes are 35 (all zero bytes) and 45 (all 0xff bytes) bytes long.
    // Note that a buffer space of at least 46 bytes is needed to accommodate the longest-possible encoded message plus terminator.
    // This FHT8V messages is encoded with the FS20 protocol.
    // Returns pointer to the terminating 0xff on exit.
    static uint8_t *FHT8VCreate200usBitStreamBptr(uint8_t *bptr, const fht8v_msg_t *command);

    // Approximate maximum transmission (TX) time for bare FHT8V command frame in ms; strictly positive.
    // This ignores any prefix needed for particular radios such as the RFM23B.
    // ~80ms upwards.
    static const uint8_t FHT8V_APPROX_MAX_RAW_TX_MS = ((((MIN_FHT8V_200US_BIT_STREAM_BUF_SIZE-1)*8) + 4) / 5);

    // Typical FHT8V 'open' percentage, though partly depends on valve tails, etc.
    // This is set to err on the side of slightly open to allow
    // the 'linger' feature to work to help boilers dump heat with pump over-run
    // when the the boiler is turned off.
    // Actual values observed by DHD range from 6% to 25%.
    static const uint8_t TYPICAL_MIN_PERCENT_OPEN = 10;

    // Returns true if radio or house codes not set.
    // Remains false while syncing as that is only temporary unavailability.
    virtual bool isUnavailable() const { return((NULL == radio) || !isValidHC()); }

    // Get estimated minimum percentage open for significant flow for this device; strictly positive in range [1,99].
    // Defaults to typical value from observation.
    virtual uint8_t getMinPercentOpen() const { return(TYPICAL_MIN_PERCENT_OPEN); }

    // Call to reset comms with FHT8V valve and force (re)sync.
    // Resets values to power-on state so need not be called in program preamble if variables not tinkered with.
    // Requires globals defined that this maintains:
    //   syncedWithFHT8V (bit, true once synced)
    //   FHT8V_isValveOpen (bit, true if this node has last sent command to open valve)
    //   syncStateFHT8V (byte, internal)
    //   halfSecondsToNextFHT8VTX (byte).
    void resyncWithValve()
      {
      syncedWithFHT8V = false;
      syncStateFHT8V = 0;
      halfSecondsToNextFHT8VTX = 0;
      FHT8V_isValveOpen = false;
      }

//    //#ifndef IGNORE_FHT_SYNC
//    // True once/while this node is synced with and controlling the target FHT8V valve; initially false.
//    // FIXME: fit into standard RadValve API.
//    bool isSyncedWithFHT8V() { return(syncedWithFHT8V); }
//    //#else
//    //bool isSyncedWithFHT8V() { return(true); } // Lie and claim always synced.
//    //#endif

    // Returns true iff not in error state and not (re)calibrating/(re)initialising/(re)syncing.
    // By default there is no recalibration step.
    virtual bool isInNormalRunState() const { return(syncedWithFHT8V); }

    // True if the controlled physical valve is thought to be at least partially open right now.
    // If multiple valves are controlled then is this true only if all are at least partially open.
    // Used to help avoid running boiler pump against closed valves.
    // Must not be true while (re)calibrating.
    // Returns try if in sync AND current position AND last command sent to valve indicate open.
    virtual bool isControlledValveReallyOpen() const { return(syncedWithFHT8V && FHT8V_isValveOpen && (value >= getMinPercentOpen())); }

    // A set of RFM22/RFM23 register settings for use with FHT8V, stored in (read-only) program/Flash memory.
    // Consists of a sequence of (reg#,value) pairs terminated with a 0xff register.
    // The (valid) reg#s are <128, ie top bit clear.
    // Magic numbers c/o Mike Stirling!
    // Should not be linked into code image unless explicitly referred to.
    static const uint8_t FHT8V_RFM23_Reg_Values[][2] PROGMEM;

    // Values designed to work with FHT8V_RFM23_Reg_Values register settings.
    static const uint8_t RFM23_PREAMBLE_BYTE = 0xaa; // Preamble byte for RFM23 reception.
    static const uint8_t RFM23_PREAMBLE_MIN_BYTES = 4; // Minimum number of preamble bytes for reception.
    static const uint8_t RFM23_PREAMBLE_BYTES = 5; // Recommended number of preamble bytes for reliable reception.
    static const uint8_t RFM23_SYNC_BYTE = 0xcc; // Sync-word trailing byte (with FHT8V primarily).
    static const uint8_t RFM23_SYNC_MIN_BYTES = 3; // Minimum number of sync bytes.

    // Does nothing for now; different timing/driver routines are used.
    virtual uint8_t read() { return(value); }

    // Call at start of minor cycle to manage initial sync and subsequent comms with FHT8V valve.
    // Conveys this system's TRVPercentOpen value to the FHT8V value periodically,
    // setting FHT8V_isValveOpen true when the valve will be open/opening provided it received the latest TX from this system.
    //
    //   * allowDoubleTX  if true then a double TX is allowed for better resilience, but at cost of extra time and energy
    //
    // Uses its static/internal transmission buffer, and always leaves it in valid date.
    //
    // Iff this returns true then call FHT8VPollSyncAndTX_Next() at or before each 0.5s from the cycle start
    // to allow for possible transmissions.
    //
    // See https://sourceforge.net/p/opentrv/wiki/FHT%20Protocol/ for the underlying protocol.
    //
    // ALSO MANAGES RX FROM OTHER NODES WHEN ENABLED IN HUB MODE.
    bool FHT8VPollSyncAndTX_First(bool allowDoubleTX = false);

    // If FHT8VPollSyncAndTX_First() returned true then call this each 0.5s from the start of the cycle, as nearly as possible.
    // This allows for possible transmission slots on each half second.
    //
    //   * allowDoubleTX  if true then a double TX is allowed for better resilience, but at cost of extra time and energy
    //
    // This will sleep (at reasonably low power) as necessary to the start of its TX slot,
    // else will return immediately if no TX needed in this slot.
    //
    // Iff this returns false then no further TX slots will be needed
    // (and thus this routine need not be called again) on this minor cycle
    //
    // ALSO MANAGES RX FROM OTHER NODES WHEN ENABLED IN HUB MODE.
    bool FHT8VPollSyncAndTX_Next(bool allowDoubleTX = false);
  };


// maxTrailerBytes specifies the maximum number of bytes of trailer that can be added.
// preambleBytes specifies the space to leave for preamble bytes for remote receiver sync (defaults to RFM23-suitable value).
// preambleByte specifies the (default) preamble byte value to use (defaults to RFM23-suitable value).
template <uint8_t maxTrailerBytes, uint8_t preambleBytes = FHT8VRadValveBase::RFM23_PREAMBLE_BYTES, uint8_t preambleByte = FHT8VRadValveBase::RFM23_PREAMBLE_BYTE>
class FHT8VRadValve : public FHT8VRadValveBase
  {
  public:
    static const uint8_t FHT8V_MAX_EXTRA_PREAMBLE_BYTES = preambleBytes; // RFM22_PREAMBLE_BYTES
    static const uint8_t FHT8V_MAX_EXTRA_TRAILER_BYTES = maxTrailerBytes; // (1+max(MESSAGING_TRAILING_MINIMAL_STATS_PAYLOAD_BYTES,FullStatsMessageCore_MAX_BYTES_ON_WIRE));
    static const uint8_t FHT8V_200US_BIT_STREAM_FRAME_BUF_SIZE = (FHT8V_MAX_EXTRA_PREAMBLE_BYTES + (FHT8VRadValve::MIN_FHT8V_200US_BIT_STREAM_BUF_SIZE) + FHT8V_MAX_EXTRA_TRAILER_BYTES); // Buffer space needed.

    // Approximate maximum transmission (TX) time for FHT8V command frame in ms; strictly positive.
    // ~80ms upwards.
    static const uint8_t FHT8V_APPROX_MAX_TX_MS = ((((FHT8V_200US_BIT_STREAM_FRAME_BUF_SIZE-1)*8) + 4) / 5);

  private:
    // Shared command buffer for TX to FHT8V.
    uint8_t FHT8VTXCommandArea[FHT8V_200US_BIT_STREAM_FRAME_BUF_SIZE];

  public:
    // Construct an instance.
    // Optional function to add a trailer, eg a stats trailer, to each TX buffer.
    FHT8VRadValve(appendToTXBufferFF_t *trailerFnPtr)
      : FHT8VRadValveBase(FHT8VTXCommandArea, FHT8V_200US_BIT_STREAM_FRAME_BUF_SIZE, trailerFnPtr)
      { }

    // Create FHT8V TRV outgoing valve-setting command frame (terminated with 0xff) in the shared TX buffer.
    //   * valvePC  the percentage open to set the valve [0,100]
    //   * forceExtraPreamble  if true then force insertion of an extra preamble
    //         to make it possible for an OpenTRV hub to receive the frame,
    //         typically when calling for heat or when there is a stats trailer;
    //         note that a preamble will be forced if a trailer is being added
    //         and FHT8Vs can hear without the preamble    // HC1 and HC2 are fetched with the FHT8VGetHC1() and FHT8VGetHC2() calls, and address is always 0.
    // The generated command frame can be resent indefinitely.
    // If no valve is set up then this may simply terminate an empty buffer with 0xff.
    void FHT8VCreateValveSetCmdFrame(const uint8_t valvePC, const bool forceExtraPreamble = false)
      {
      FHT8VRadValveBase::fht8v_msg_t command;
      command.hc1 = getHC1();
      command.hc2 = getHC2();
#ifdef OTV0P2BASE_FHT8V_ADR_USED
      command.address = 0;
#endif
      command.command = 0x26;
      //  command.extension = (valvePC * 255) / 100; // needlessly expensive division.
      // Optimised for speed and to avoid pulling in a division subroutine.
      // Guaranteed to be 255 when valvePC is 100 (max), and 0 when TRVPercentOpen is 0,
      // and a decent approximation of (valvePC * 255) / 100 in between.
      // The approximation is (valvePC * 250) / 100, ie *2.5, as *(2+0.5).
      command.extension = (valvePC >= 100) ? 255 :
        ((valvePC<<1) + ((1+valvePC)>>1));

      // Work out if a trailer is allowed (by security level) and is possible to encode.
      appendToTXBufferFF_t const *tfp = *trailerFn;
      const bool doTrailer = (NULL != tfp) && (OTV0P2BASE::getStatsTXLevel() <= OTV0P2BASE::stTXmostUnsec);

      // Usually add RFM23-friendly preamble (0xaaaaaaaa sync header) only
      // IF calling for heat from the boiler (TRV actually open)
      // OR if adding a (stats) trailer that the hub should see.
      const bool doHeader = forceExtraPreamble || doTrailer;

      uint8_t * const bptrInitial = FHT8VTXCommandArea;
      const uint8_t bufSize = sizeof(FHT8VTXCommandArea);
      uint8_t *bptr = bptrInitial;

      // Start with RFM23-friendly preamble if requested.
      if(doHeader)
        {
        memset(bptr, preambleByte, preambleBytes);
        bptr += preambleBytes;
        }

      // Encode and append FHT8V FS20 command.
<<<<<<< HEAD
      // ASSUMES sufficient buffer space.
=======
      // ASSUMES sufficient space.
>>>>>>> d969464d
      bptr = FHT8VRadValveBase::FHT8VCreate200usBitStreamBptr(bptr, &command);

      // Append trailer if allowed/possible.
      if(doTrailer)
        {
        uint8_t * const tail = tfp(bptr, bufSize - (bptr - bptrInitial));
        // If appending stats failed, write in a terminating 0xff explicitly.
        if(NULL == tail) { *bptr = 0xff; }
        //if(NULL != tail) { bptr = tail; } // Encoding should not actually fail, but this copes gracefully if so!
        }

#if 0 && defined(DEBUG)
// Check that the buffer end was not overrun.
if(bptr - bptrInitial >= bufSize) { panic(F("TX gen too large")); }
#endif
      }
  };



#ifdef USE_MODULE_FHT8VSIMPLE
// Singleton FHT8V valve instance (to control remote FHT8V valve by radio).
static const uint8_t _FHT8V_MAX_EXTRA_TRAILER_BYTES = (1+max(MESSAGING_TRAILING_MINIMAL_STATS_PAYLOAD_BYTES,FullStatsMessageCore_MAX_BYTES_ON_WIRE));
//extern OTRadValve::FHT8VRadValve<RFM22_PREAMBLE_BYTES, _FHT8V_MAX_EXTRA_TRAILER_BYTES> FHT8V;
extern FHT8VRadValve<_FHT8V_MAX_EXTRA_TRAILER_BYTES, FHT8VRadValveBase::RFM23_PREAMBLE_BYTES, FHT8VRadValveBase::RFM23_PREAMBLE_BYTE> FHT8V;

// This unit may control a local TRV.
#if defined(LOCAL_TRV) || defined(SLAVE_TRV)
// Returns TRV if valve/radiator is to be controlled by this unit.
// Usually the case, but may not be for (a) a hub or (b) a not-yet-configured unit.
// Returns false if house code parts are set to invalid or uninitialised values (>99).
inline bool localFHT8VTRVEnabled() { return(!FHT8V.isUnavailable()); }
#else
#define localFHT8VTRVEnabled() (false) // Local FHT8V TRV disabled.
#endif

// Clear both housecode parts (and thus disable local valve).
void FHT8VClearHC();
// Set (non-volatile) HC1 and HC2 for single/primary FHT8V wireless valve under control.
// Will cache in FHT8V instance for speed.
void FHT8VSetHC1(uint8_t hc);
void FHT8VSetHC2(uint8_t hc);
// Get (non-volatile) HC1 and HC2 for single/primary FHT8V wireless valve under control (will be 0xff until set).
// Used FHT8V instance as a transparent cache of the values for speed.
uint8_t FHT8VGetHC1();
uint8_t FHT8VGetHC2();
// Load EEPROM house codes into primary FHT8V instance at start-up or once cleared in FHT8V instance.
void FHT8VLoadHCFromEEPROM();
#endif // USE_MODULE_FHT8VSIMPLE


#endif
<|MERGE_RESOLUTION|>--- conflicted
+++ resolved
@@ -333,7 +333,7 @@
     //         to make it possible for an OpenTRV hub to receive the frame,
     //         typically when calling for heat or when there is a stats trailer;
     //         note that a preamble will be forced if a trailer is being added
-    //         and FHT8Vs can hear without the preamble    // HC1 and HC2 are fetched with the FHT8VGetHC1() and FHT8VGetHC2() calls, and address is always 0.
+    //         and FHT8Vs can hear without the preamble.
     // The generated command frame can be resent indefinitely.
     // If no valve is set up then this may simply terminate an empty buffer with 0xff.
     void FHT8VCreateValveSetCmdFrame(const uint8_t valvePC, const bool forceExtraPreamble = false)
@@ -374,11 +374,7 @@
         }
 
       // Encode and append FHT8V FS20 command.
-<<<<<<< HEAD
       // ASSUMES sufficient buffer space.
-=======
-      // ASSUMES sufficient space.
->>>>>>> d969464d
       bptr = FHT8VRadValveBase::FHT8VCreate200usBitStreamBptr(bptr, &command);
 
       // Append trailer if allowed/possible.
@@ -392,7 +388,7 @@
 
 #if 0 && defined(DEBUG)
 // Check that the buffer end was not overrun.
-if(bptr - bptrInitial >= bufSize) { panic(F("TX gen too large")); }
+if(bptr - bptrInitial >= bufSize) { panic(F("FHT8V frame too big")); }
 #endif
       }
   };

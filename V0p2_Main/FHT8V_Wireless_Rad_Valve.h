--- conflicted
+++ resolved
@@ -250,10 +250,18 @@
 
 
     // A set of RFM22/RFM23 register settings for use with FHT8V, stored in (read-only) program/Flash memory.
-    // Consists of a sequence of (reg#,value) pairs terminated with a $ff register.  The reg#s are <128, ie top bit clear.
+    // Consists of a sequence of (reg#,value) pairs terminated with a 0xff register.
+    // The (valid) reg#s are <128, ie top bit clear.
     // Magic numbers c/o Mike Stirling!
     // Should not be linked into code image unless explicitly referred to.
-    static const uint8_t FHT8V_RFM22_Reg_Values[][2] PROGMEM;
+    static const uint8_t FHT8V_RFM23_Reg_Values[][2] PROGMEM;
+
+    // Values designed to work with FHT8V_RFM23_Reg_Values register settings.
+    static const uint8_t RFM23_PREAMBLE_BYTE = 0xaa; // Preamble byte for RFM23 reception.
+    static const uint8_t RFM23_PREAMBLE_MIN_BYTES = 4; // Minimum number of preamble bytes for reception.
+    static const uint8_t RFM23_PREAMBLE_BYTES = 5; // Recommended number of preamble bytes for reliable reception.
+    static const uint8_t RFM23_SYNC_BYTE = 0xcc; // Sync-word trailing byte (with FHT8V primarily).
+    static const uint8_t RFM23_SYNC_MIN_BYTES = 3; // Minimum number of sync bytes.
 
     // Does nothing for now; different timing/driver routines are used.
     virtual uint8_t read() { return(value); }
@@ -293,39 +301,21 @@
 
 // Create FHT8V TRV outgoing valve-setting command frame (terminated with 0xff) at bptr.
 // The TRVPercentOpen value is used to generate the frame.
-<<<<<<< HEAD
 // On entry hc1, hc2 (and address if used) must be set correctly; this sets command and extension.
 // The generated command frame can be resent indefinitely.
 // The command buffer used must be (at least) FHT8V_200US_BIT_STREAM_FRAME_BUF_SIZE bytes plus extra preamble and trailers.
 // Returns pointer to the terminating 0xff on exit.
 uint8_t *FHT8VCreateValveSetCmdFrame_r(uint8_t *bptr, uint8_t bufSize, FHT8VRadValveBase::fht8v_msg_t *command, const uint8_t TRVPercentOpen, const bool doPreambleAndTrailer);
-=======
-// On entry hc1, hc2 (and addresss if used) must be set correctly; this sets command and extension.
-// The generated command frame can be resent indefinitely.
-// The command buffer used must be (at least) FHT8V_200US_BIT_STREAM_FRAME_BUF_SIZE bytes plus extra preamble and trailers.
-// Returns pointer to the terminating 0xff on exit.
-uint8_t *FHT8VCreateValveSetCmdFrame_r(uint8_t *bptr, uint8_t bufSize, FHT8VRadValveBase::fht8v_msg_t *command, const uint8_t TRVPercentOpen);
-
-// Create FHT8V TRV outgoing valve-setting command frame (terminated with 0xff) at bptr with optional headers and trailers.
-//   * TRVPercentOpen value is used to generate the frame
-//   * doHeader  if true then an extra RFM22/23-friendly 0xaaaaaaaa sync header is preprended
-//   * trailer  if not null then a stats trailer is appended, built from that info plus a CRC
-//   * command  on entry hc1, hc2 (and addresss if used) must be set correctly, this sets the command and extension; never NULL
-// The generated command frame can be resent indefinitely.
-// The output buffer used must be (at least) FHT8V_200US_BIT_STREAM_FRAME_BUF_SIZE bytes.
-// Returns pointer to the terminating 0xff on exit.
-uint8_t *FHT8VCreateValveSetCmdFrameHT_r(uint8_t *bptr, uint8_t bufSize, bool doHeader, FHT8VRadValveBase::fht8v_msg_t *command, uint8_t TRVPercentOpen, const FullStatsMessageCore_t *trailer);
->>>>>>> c305c91f
-
-
-
-
-template <uint8_t preambleBytes /* = RFM22_PREAMBLE_BYTES */>
+
+
+
+
+template <uint8_t maxTrailerBytes, uint8_t preambleBytes = FHT8VRadValveBase::RFM23_PREAMBLE_BYTES, uint8_t preambleByte = FHT8VRadValveBase::RFM23_PREAMBLE_BYTE>
 class FHT8VRadValve : public FHT8VRadValveBase
   {
   public:
     static const uint8_t FHT8V_MAX_EXTRA_PREAMBLE_BYTES = preambleBytes; // RFM22_PREAMBLE_BYTES
-    static const uint8_t FHT8V_MAX_EXTRA_TRAILER_BYTES = (1+max(MESSAGING_TRAILING_MINIMAL_STATS_PAYLOAD_BYTES,FullStatsMessageCore_MAX_BYTES_ON_WIRE));
+    static const uint8_t FHT8V_MAX_EXTRA_TRAILER_BYTES = maxTrailerBytes; // (1+max(MESSAGING_TRAILING_MINIMAL_STATS_PAYLOAD_BYTES,FullStatsMessageCore_MAX_BYTES_ON_WIRE));
     static const uint8_t FHT8V_200US_BIT_STREAM_FRAME_BUF_SIZE = (FHT8V_MAX_EXTRA_PREAMBLE_BYTES + (FHT8VRadValve::MIN_FHT8V_200US_BIT_STREAM_BUF_SIZE) + FHT8V_MAX_EXTRA_TRAILER_BYTES); // Buffer space needed.
 
     // Approximate maximum transmission (TX) time for FHT8V command frame in ms; strictly positive.
@@ -359,14 +349,9 @@
 #ifdef FHT8V_ADR_USED
       command.address = 0;
 #endif
-<<<<<<< HEAD
       FHT8VCreateValveSetCmdFrame_r(FHT8VTXCommandArea, sizeof(FHT8VTXCommandArea), &command, valvePC, enableTrailingStatsPayload());
-=======
-      FHT8VCreateValveSetCmdFrame_r(FHT8VTXCommandArea, sizeof(FHT8VTXCommandArea), &command, valvePC);
->>>>>>> c305c91f
       }
   };
-
 
 
 
@@ -374,7 +359,7 @@
 // Singleton FHT8V valve instance (to control remote FHT8V valve by radio).
 static const uint8_t _FHT8V_MAX_EXTRA_TRAILER_BYTES = (1+max(MESSAGING_TRAILING_MINIMAL_STATS_PAYLOAD_BYTES,FullStatsMessageCore_MAX_BYTES_ON_WIRE));
 //extern OTRadValve::FHT8VRadValve<RFM22_PREAMBLE_BYTES, _FHT8V_MAX_EXTRA_TRAILER_BYTES> FHT8V;
-extern FHT8VRadValve<RFM22_PREAMBLE_BYTES> FHT8V;
+extern FHT8VRadValve<_FHT8V_MAX_EXTRA_TRAILER_BYTES, FHT8VRadValveBase::RFM23_PREAMBLE_BYTES, FHT8VRadValveBase::RFM23_PREAMBLE_BYTE> FHT8V;
 
 // This unit may control a local TRV.
 #if defined(LOCAL_TRV) || defined(SLAVE_TRV)

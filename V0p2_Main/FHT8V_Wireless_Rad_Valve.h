/*
The OpenTRV project licenses this file to you
under the Apache Licence, Version 2.0 (the "Licence");
you may not use this file except in compliance
with the Licence. You may obtain a copy of the Licence at

http://www.apache.org/licenses/LICENSE-2.0

Unless required by applicable law or agreed to in writing,
software distributed under the Licence is distributed on an
"AS IS" BASIS, WITHOUT WARRANTIES OR CONDITIONS OF ANY
KIND, either express or implied. See the Licence for the
specific language governing permissions and limitations
under the Licence.

Author(s) / Copyright (s): Damon Hart-Davis 2013--2015
                           Mike Stirling 2013
*/

/*
 FTH8V wireless radiator valve support.

 This implementation expects to work with an RFM23B (or RFM22B) radio as of 2015/11/11;
 this may be generalised.

 For details of protocol including sync between this and FHT8V see https://sourceforge.net/p/opentrv/wiki/FHT%20Protocol/
 */

#ifndef FHT8V_WIRELESS_RAD_VALVE_H
#define FHT8V_WIRELESS_RAD_VALVE_H

#include "V0p2_Main.h"

#include <OTRadioLink.h>

#include "RFM22_Radio.h"
#include "Messaging.h"


// FHT8V radio-controlled radiator valve, using FS20 protocol.
// preambleBytes specifies the space to leave for preabmble bytes for remote receiver sync.
// DHD2151111: Work-In-Progress!
class FHT8VRadValveBase : public OTRadValve::AbstractRadValve
  {
  public:
<<<<<<< HEAD
=======
//    // Construct an instance attached to a (RFM23B, or RFM22B) radio module.
//    // The RFM23B instance life must at least match that of this instance.
//    FHT8VRadValve(OTRadioLink::OTRFM23BLinkBase *) { }
    // Construct an instance attached to a generic radio module.
    // The RFM23B instance life must at least match that of this instance.
    FHT8VRadValve(OTRadioLink::OTRadioLink *) { }

>>>>>>> 15323a73
    // Type for information content of FHT8V message.
    // Omits the address field unless it is actually used.
    typedef struct
      {
      uint8_t hc1;
      uint8_t hc2;
#ifdef FHT8V_ADR_USED
      uint8_t address;
#endif
      uint8_t command;
      uint8_t extension;
      } fht8v_msg_t;

    // Minimum and maximum FHT8V TX cycle times in half seconds: [115.0,118.5].
    // Fits in an 8-bit unsigned value.
    static const uint8_t MIN_FHT8V_TX_CYCLE_HS = (115*2);
    static const uint8_t MAX_FHT8V_TX_CYCLE_HS = (118*2+1);

    // Compute interval (in half seconds) between TXes for FHT8V given house code 2 (HC2).
    // (In seconds, the formula is t = 115 + 0.5 * (HC2 & 7) seconds, in range [115.0,118.5].)
    static inline uint8_t FHT8VTXGapHalfSeconds(const uint8_t hc2) { return((hc2 & 7) + 230); }

    // For longest-possible encoded FHT8V/FS20 command in bytes plus terminating 0xff.
    static const uint8_t MIN_FHT8V_200US_BIT_STREAM_BUF_SIZE = 46;
    // Create stream of bytes to be transmitted to FHT80V at 200us per bit, msbit of each byte first.
    // Byte stream is terminated by 0xff byte which is not a possible valid encoded byte.
    // On entry the populated FHT8V command struct is passed by pointer.
    // On exit, the memory block starting at buffer contains the low-byte, msbit-first bit, 0xff terminated TX sequence.
    // The maximum and minimum possible encoded message sizes are 35 (all zero bytes) and 45 (all 0xff bytes) bytes long.
    // Note that a buffer space of at least 46 bytes is needed to accommodate the longest-possible encoded message plus terminator.
    // This FHT8V messages is encoded with the FS20 protocol.
    // Returns pointer to the terminating 0xff on exit.
    static uint8_t *FHT8VCreate200usBitStreamBptr(uint8_t *bptr, const fht8v_msg_t *command);

    // Approximate maximum transmission (TX) time for bare FHT8V command frame in ms; strictly positive.
    // This ignores any prefix needed for particular radios such as the RFM23B.
    // ~80ms upwards.
    static const uint8_t FHT8V_APPROX_MAX_RAW_TX_MS = ((((MIN_FHT8V_200US_BIT_STREAM_BUF_SIZE-1)*8) + 4) / 5);

    // Typical FHT8V 'open' percentage, though partly depends on valve tails, etc.
    // This is set to err on the side of slightly open to allow
    // the 'linger' feature to work to help boilers dump heat with pump over-run
    // when the the boiler is turned off.
    // Actual values observed by DHD range from 6% to 25%.
    static const uint8_t TYPICAL_MIN_PERCENT_OPEN = 10;

    // Get estimated minimum percentage open for significant flow for this device; strictly positive in range [1,99].
    // Defaults to typical value from observation.
    virtual uint8_t getMinPercentOpen() const { return(TYPICAL_MIN_PERCENT_OPEN); }
  };

template <uint8_t preambleBytes = RFM22_PREAMBLE_BYTES>
class FHT8VRadValve : public FHT8VRadValveBase
  {
  public:
//    // Construct an instance attached to a (RFM23B, or RFM22B) radio module.
//    // The RFM23B instance life must at least match that of this instance.
//    FHT8VRadValve(OTRadioLink::OTRFM23BLinkBase *) { }
    // Construct an instance attached to a generic radio module.
    // The RFM23B instance life must at least match that of this instance.
    FHT8VRadValve(OTRadioLink::OTRadioLink *) { }

    static const uint8_t FHT8V_MAX_EXTRA_PREAMBLE_BYTES = preambleBytes; // RFM22_PREAMBLE_BYTES
    static const uint8_t FHT8V_MAX_EXTRA_TRAILER_BYTES = (1+max(MESSAGING_TRAILING_MINIMAL_STATS_PAYLOAD_BYTES,FullStatsMessageCore_MAX_BYTES_ON_WIRE));
    static const uint8_t FHT8V_200US_BIT_STREAM_FRAME_BUF_SIZE = (FHT8V_MAX_EXTRA_PREAMBLE_BYTES + (FHT8VRadValve::MIN_FHT8V_200US_BIT_STREAM_BUF_SIZE) + FHT8V_MAX_EXTRA_TRAILER_BYTES); // Buffer space needed.

    // Approximate maximum transmission (TX) time for FHT8V command frame in ms; strictly positive.
    // ~80ms upwards.
    static const uint8_t FHT8V_APPROX_MAX_TX_MS = ((((FHT8V_200US_BIT_STREAM_FRAME_BUF_SIZE-1)*8) + 4) / 5);
  };


#ifdef USE_MODULE_FHT8VSIMPLE




#ifdef USE_MODULE_RFM22RADIOSIMPLE
// Provide RFM22/RFM23 register settings for use with FHT8V, stored in (read-only) program/Flash memory.
// Consists of a sequence of (reg#,value) pairs terminated with a $ff register.  The reg#s are <128, ie top bit clear.
// Magic numbers c/o Mike Stirling!
extern const uint8_t FHT8V_RFM22_Reg_Values[][2] PROGMEM;
// IF DEFINED: use RFM22 RX sync to indicate something for the hubs to listen to, including but not only a call for heat.
// (Older receivers relied on just this RFM22/23 sync which is no longer enough.
// Very simple devices such as PICAXE did not actually decode the complete frame,
// and this is ultimately insufficient with (for example) neighbouring houses both using such simple boiler-controllers,
// as any TRV opening in either house would turn on both boilers...)
//#define RFM22_SYNC_BCFH
#endif


// Create FHT8V TRV outgoing valve-setting command frame (terminated with 0xff) at bptr.
// The TRVPercentOpen value is used to generate the frame.
// On entry hc1, hc2 (and addresss if used) must be set correctly; this sets command and extension.
// The generated command frame can be resent indefinitely.
// The command buffer used must be (at least) FHT8V_200US_BIT_STREAM_FRAME_BUF_SIZE bytes plus extra preamble and trailers.
// Returns pointer to the terminating 0xff on exit.
uint8_t *FHT8VCreateValveSetCmdFrame_r(uint8_t *bptr, FHT8VRadValveBase::fht8v_msg_t *command, const uint8_t TRVPercentOpen);

//#define FHT8V_MAX_EXTRA_PREAMBLE_BYTES RFM22_PREAMBLE_BYTES
//#define FHT8V_MAX_EXTRA_TRAILER_BYTES (1+max(MESSAGING_TRAILING_MINIMAL_STATS_PAYLOAD_BYTES,FullStatsMessageCore_MAX_BYTES_ON_WIRE))
//#define FHT8V_200US_BIT_STREAM_FRAME_BUF_SIZE (FHT8V_MAX_EXTRA_PREAMBLE_BYTES + (FHT8VRadValve::MIN_FHT8V_200US_BIT_STREAM_BUF_SIZE) + FHT8V_MAX_EXTRA_TRAILER_BYTES) // Buffer space needed.
//
//// Approximate maximum transmission (TX) time for FHT8V command frame in ms; strictly positive.
//// ~80ms upwards.
//#define FHT8V_APPROX_MAX_TX_MS ((((FHT8V_200US_BIT_STREAM_FRAME_BUF_SIZE-1)*8) + 4) / 5)

// Create FHT8V TRV outgoing valve-setting command frame (terminated with 0xff) at bptr with optional headers and trailers.
//   * TRVPercentOpen value is used to generate the frame
//   * doHeader  if true then an extra RFM22/23-friendly 0xaaaaaaaa sync header is preprended
//   * trailer  if not null then a stats trailer is appended, built from that info plus a CRC
//   * command  on entry hc1, hc2 (and addresss if used) must be set correctly, this sets the command and extension; never NULL
// The generated command frame can be resent indefinitely.
// The output buffer used must be (at least) FHT8V_200US_BIT_STREAM_FRAME_BUF_SIZE bytes.
// Returns pointer to the terminating 0xff on exit.
uint8_t *FHT8VCreateValveSetCmdFrameHT_r(uint8_t *bptr, bool doHeader, FHT8VRadValveBase::fht8v_msg_t *command, uint8_t TRVPercentOpen, const FullStatsMessageCore_t *trailer);

// Create FHT8V TRV outgoing valve-setting command frame (terminated with 0xff) in the shared TX buffer.
// The getTRVPercentOpen() result is used to generate the frame.
// HC1 and HC2 are fetched with the FHT8VGetHC1() and FHT8VGetHC2() calls, and address is always 0.
// The generated command frame can be resent indefinitely.
// If no valve is set up then this may simply terminate an empty buffer with 0xff.
void FHT8VCreateValveSetCmdFrame(const OTRadValve::AbstractRadValve &valve);

// Create FHT8V TRV outgoing valve-setting command frame (terminated with 0xff) in the shared TX buffer.
//   * valvePC  the percentage open to set the valve [0,100]
// HC1 and HC2 are fetched with the FHT8VGetHC1() and FHT8VGetHC2() calls, and address is always 0.
// The generated command frame can be resent indefinitely.
// If no valve is set up then this may simply terminate an empty buffer with 0xff.
void FHT8VCreateValveSetCmdFrame(const uint8_t valvePC);

// Decode raw bitstream into non-null command structure passed in; returns true if successful.
// Will return non-null if OK, else NULL if anything obviously invalid is detected such as failing parity or checksum.
// Finds and discards leading encoded 1 and trailing 0.
// Returns NULL on failure, else pointer to next full byte after last decoded.
uint8_t const *FHT8VDecodeBitStream(uint8_t const *bitStream, uint8_t const *lastByte, FHT8VRadValveBase::fht8v_msg_t *command);


// Clear both housecode parts (and thus disable local valve).
void FHT8VClearHC();
// Set (non-volatile) HC1 and HC2 for single/primary FHT8V wireless valve under control.
void FHT8VSetHC1(uint8_t hc);
void FHT8VSetHC2(uint8_t hc);
// Get (non-volatile) HC1 and HC2 for single/primary FHT8V wireless valve under control (will be 0xff until set).
uint8_t FHT8VGetHC1();
uint8_t FHT8VGetHC2();

// True once/while this node is synced with and controlling the target FHT8V valve; initially false.
bool isSyncedWithFHT8V();


// This unit may control a local TRV.
#if defined(LOCAL_TRV) || defined(SLAVE_TRV)
// Returns TRV if valve/radiator is to be controlled by this unit.
// Usually the case, but may not be for (a) a hub or (b) a not-yet-configured unit.
// Returns false if house code parts are set to invalid or uninitialised values (>99).
bool localFHT8VTRVEnabled();
#else
#define localFHT8VTRVEnabled() (false) // Local FHT8V TRV disabled.
#endif


// True if FHT8V valve is believed to be open under instruction from this system; undefined if not in sync.
bool getFHT8V_isValveOpen();

// Call to reset comms with FHT8V valve and force resync.
// Resets values to power-on state so need not be called in program preamble if variables not tinkered with.
void FHT8VSyncAndTXReset();

// Call at start of minor cycle to manage initial sync and subsequent comms with FHT8V valve.
// Conveys this system's TRVPercentOpen value to the FHT8V value periodically,
// setting FHT8V_isValveOpen true when the valve will be open/opening provided it received the latest TX from this system.
//
//   * allowDoubleTX  if true then a double TX is allowed for better resilience, but at cost of extra time and energy
//
// Uses its static/internal transmission buffer, and always leaves it in valid date.
//
// Iff this returns true then call FHT8VPollSyncAndTX_Next() at or before each 0.5s from the cycle start
// to allow for possible transmissions.
//
// See https://sourceforge.net/p/opentrv/wiki/FHT%20Protocol/ for the underlying protocol.
//
// ALSO MANAGES RX FROM OTHER NODES WHEN ENABLED IN HUB MODE.
bool FHT8VPollSyncAndTX_First(bool allowDoubleTX = false);

// If FHT8VPollSyncAndTX_First() returned true then call this each 0.5s from the start of the cycle, as nearly as possible.
// This allows for possible transmission slots on each half second.
//
//   * allowDoubleTX  if true then a double TX is allowed for better resilience, but at cost of extra time and energy
//
// This will sleep (at reasonably low power) as necessary to the start of its TX slot,
// else will return immediately if no TX needed in this slot.
//
// Iff this returns false then no further TX slots will be needed
// (and thus this routine need not be called again) on this minor cycle
//
// ALSO MANAGES RX FROM OTHER NODES WHEN ENABLED IN HUB MODE.
bool FHT8VPollSyncAndTX_Next(bool allowDoubleTX = false);


// True iff the FHT8V valve(s) (if any) controlled by this unit are really open.
// This waits until, for example, an ACK where appropriate, or at least the command has been sent.
// This also implies open to OTRadValve::DEFAULT_VALVE_PC_MIN_REALLY_OPEN or equivalent.
// If more than one valve is being controlled by this unit,
// then this should return true if all of the valves are (significantly) open.
bool FHT8VisControlledValveOpen();


//#ifdef ENABLE_BOILER_HUB
//// Maximum number of housecodes that can be remembered and filtered for in hub selective-response mode.
//// Strictly positive if compiled in.
//// Limited in size partly by memory and partly to limit filtering time at RX.
////#define FHT8V_MAX_HUB_REMEMBERED_HOUSECODES 0
//#define FHT8V_MAX_HUB_REMEMBERED_HOUSECODES EE_HUB_HC_FILTER_COUNT
//
//// Count of house codes selectively listened for at hub.
//// If zero then calls for heat are not filtered by house code.
//uint8_t FHT8VHubListenCount();
//
//// Get remembered house code N where N < FHT8V_MAX_HUB_REMEMBERED_HOUSECODES.
//// Returns hc1:hc2 packed into a 16-bit value, with hc1 in most-significant byte.
//// Returns 0xffff if requested house code index not in use.
//uint16_t FHT8CHubListenHouseCodeAtIndex(uint8_t index);
//
//// Remember and respond to calls for heat from hc1:hc2 when a hub.
//// Returns true if successfully remembered (or already present), else false if cannot be remembered.
//bool FHT8VHubListenForHouseCode(uint8_t hc1, uint8_t hc2);
//
//// Forget and no longer respond to calls for heat from hc1:hc2 when a hub.
//void FHT8VHubUnlistenForHouseCode(uint8_t hc1, uint8_t hc2);
//
//// Returns true if given house code is a remembered one to accept calls for heat from, or if no filtering is being done.
//// Fast, and safe to call from an interrupt routine.
//bool FHT8VHubAcceptedHouseCode(uint8_t hc1, uint8_t hc2);
//
//#else
//#define FHT8V_MAX_HUB_REMEMBERED_HOUSECODES 0
//#define FHT8VHubListenCount() (0)
//#define FHT8CHubListenHouseCodeAtIndex(index) ((uint16_t)~0)
//#define FHT8VHubListenForHouseCode(hc1, hc2) (false)
//#define FHT8VHubUnlistenForHouseCode(hc1, hc2) {}
//#define FHT8VHubAcceptedHouseCode(hc1, hc2) (true)
//#endif


#endif

#endif
<|MERGE_RESOLUTION|>--- conflicted
+++ resolved
@@ -43,16 +43,6 @@
 class FHT8VRadValveBase : public OTRadValve::AbstractRadValve
   {
   public:
-<<<<<<< HEAD
-=======
-//    // Construct an instance attached to a (RFM23B, or RFM22B) radio module.
-//    // The RFM23B instance life must at least match that of this instance.
-//    FHT8VRadValve(OTRadioLink::OTRFM23BLinkBase *) { }
-    // Construct an instance attached to a generic radio module.
-    // The RFM23B instance life must at least match that of this instance.
-    FHT8VRadValve(OTRadioLink::OTRadioLink *) { }
-
->>>>>>> 15323a73
     // Type for information content of FHT8V message.
     // Omits the address field unless it is actually used.
     typedef struct
@@ -102,6 +92,12 @@
     // Get estimated minimum percentage open for significant flow for this device; strictly positive in range [1,99].
     // Defaults to typical value from observation.
     virtual uint8_t getMinPercentOpen() const { return(TYPICAL_MIN_PERCENT_OPEN); }
+
+    // A set of RFM22/RFM23 register settings for use with FHT8V, stored in (read-only) program/Flash memory.
+    // Consists of a sequence of (reg#,value) pairs terminated with a $ff register.  The reg#s are <128, ie top bit clear.
+    // Magic numbers c/o Mike Stirling!
+    // Should not be linked into code image unless explicitly referred to.
+    static const uint8_t FHT8V_RFM22_Reg_Values[][2] PROGMEM;
   };
 
 template <uint8_t preambleBytes = RFM22_PREAMBLE_BYTES>
@@ -125,23 +121,22 @@
   };
 
 
+
+
 #ifdef USE_MODULE_FHT8VSIMPLE
 
-
-
-
-#ifdef USE_MODULE_RFM22RADIOSIMPLE
-// Provide RFM22/RFM23 register settings for use with FHT8V, stored in (read-only) program/Flash memory.
-// Consists of a sequence of (reg#,value) pairs terminated with a $ff register.  The reg#s are <128, ie top bit clear.
-// Magic numbers c/o Mike Stirling!
-extern const uint8_t FHT8V_RFM22_Reg_Values[][2] PROGMEM;
-// IF DEFINED: use RFM22 RX sync to indicate something for the hubs to listen to, including but not only a call for heat.
-// (Older receivers relied on just this RFM22/23 sync which is no longer enough.
-// Very simple devices such as PICAXE did not actually decode the complete frame,
-// and this is ultimately insufficient with (for example) neighbouring houses both using such simple boiler-controllers,
-// as any TRV opening in either house would turn on both boilers...)
-//#define RFM22_SYNC_BCFH
-#endif
+//#ifdef USE_MODULE_RFM22RADIOSIMPLE
+//// Provide RFM22/RFM23 register settings for use with FHT8V, stored in (read-only) program/Flash memory.
+//// Consists of a sequence of (reg#,value) pairs terminated with a $ff register.  The reg#s are <128, ie top bit clear.
+//// Magic numbers c/o Mike Stirling!
+//extern const uint8_t FHT8V_RFM22_Reg_Values[][2] PROGMEM;
+//// IF DEFINED: use RFM22 RX sync to indicate something for the hubs to listen to, including but not only a call for heat.
+//// (Older receivers relied on just this RFM22/23 sync which is no longer enough.
+//// Very simple devices such as PICAXE did not actually decode the complete frame,
+//// and this is ultimately insufficient with (for example) neighbouring houses both using such simple boiler-controllers,
+//// as any TRV opening in either house would turn on both boilers...)
+////#define RFM22_SYNC_BCFH
+//#endif
 
 
 // Create FHT8V TRV outgoing valve-setting command frame (terminated with 0xff) at bptr.

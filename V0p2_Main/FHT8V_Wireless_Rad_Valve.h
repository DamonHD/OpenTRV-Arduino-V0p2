--- conflicted
+++ resolved
@@ -43,16 +43,6 @@
 class FHT8VRadValveBase : public OTRadValve::AbstractRadValve
   {
   public:
-<<<<<<< HEAD
-=======
-//    // Construct an instance attached to a (RFM23B, or RFM22B) radio module.
-//    // The RFM23B instance life must at least match that of this instance.
-//    FHT8VRadValve(OTRadioLink::OTRFM23BLinkBase *) { }
-    // Construct an instance attached to a generic radio module.
-    // The RFM23B instance life must at least match that of this instance.
-    FHT8VRadValve(OTRadioLink::OTRadioLink *) { }
-
->>>>>>> 15323a73
     // Type for information content of FHT8V message.
     // Omits the address field unless it is actually used.
     typedef struct
@@ -125,10 +115,9 @@
   };
 
 
+
+
 #ifdef USE_MODULE_FHT8VSIMPLE
-
-
-
 
 #ifdef USE_MODULE_RFM22RADIOSIMPLE
 // Provide RFM22/RFM23 register settings for use with FHT8V, stored in (read-only) program/Flash memory.
